# Owner(s): ["module: multi-headed-attention"]

import contextlib
from functools import partial
from collections import namedtuple
import sys
import os
import torch
import torch.nn as nn
import torch.nn.functional as F
from torch.nn.functional import scaled_dot_product_attention
from torch.nn.attention import sdpa_kernel, SDPBackend
from torch.nn.attention.bias import CausalVariant, causal_lower_right, causal_upper_left
from torch.nn.parameter import Parameter
import unittest
from unittest.mock import patch, MagicMock, ANY
import math
import itertools
import torch.optim as optim
from torch.testing._internal.common_device_type import instantiate_device_type_tests, onlyCUDA, onlyCPU
from typing import List, Tuple, Optional, Dict
import torch.utils.cpp_extension
from torch.testing._internal.common_nn import NNTestCase
from torch.testing._internal.common_utils import (
    IS_FBCODE,
    TEST_WITH_ROCM,
    skipIfRocm,
    skipIfTorchDynamo,
    TEST_FAIRSEQ,
    run_tests,
    parametrize,
    freeze_rng_state,
    TEST_WITH_CROSSREF,
    slowTest,
    set_default_dtype,
    gradcheck,
    make_tensor,
    NOTEST_CPU,
    IS_WINDOWS,
    TEST_WITH_TORCHDYNAMO,
    TEST_XPU,
)
from torch._dynamo.testing import CompileCounterWithBackend


from torch.testing._internal.common_methods_invocations import wrapper_set_seed
from torch.testing._internal.common_cuda import (
    IS_JETSON, SM80OrLater, PLATFORM_SUPPORTS_FLASH_ATTENTION,
    PLATFORM_SUPPORTS_MEM_EFF_ATTENTION,
    PLATFORM_SUPPORTS_FUSED_ATTENTION,
    PLATFORM_SUPPORTS_CUDNN_ATTENTION,
    SM90OrLater,
    tf32_on_and_off
)

if not IS_FBCODE:
    from test_cpp_extensions_open_device_registration import (
        remove_build_path,
        generate_faked_module
    )

if TEST_FAIRSEQ:
    import fairseq.models.transformer as fairseq_transformer

SdpaShape = namedtuple('Sdpa_Shape', ['batch', 'num_heads', 'seq_len', 'head_dim'])
Tolerances = namedtuple('Tolerances', ['atol', 'rtol'])

@contextlib.contextmanager
def use_deterministic_algorithims(mode: bool, warn_only: bool):
    r"""
    This context manager can be used to temporarily enable or disable deterministic algorithms.
    Upon exiting the context manager, the previous state of the flag will be restored.
    """
    previous_mode: bool = torch.are_deterministic_algorithms_enabled()
    previous_warn_only: bool = torch.is_deterministic_algorithms_warn_only_enabled()
    try:
        torch.use_deterministic_algorithms(mode, warn_only=warn_only)
        yield {}
    finally:
        torch.use_deterministic_algorithms(previous_mode, warn_only=previous_warn_only)


# Found in torch/testing/_comparison.py
default_atol = {torch.float16: 1e-3, torch.bfloat16: 1e-3, torch.float32: 1e-5}
default_rtol = {torch.float16: 1e-3, torch.bfloat16: 1.6e-2, torch.float32: 1.3e-6}

isSM8XDevice = torch.cuda.is_available() and torch.cuda.get_device_capability() in [(8, 6), (8, 7), (8, 9)]
isSM90Device = torch.cuda.is_available() and torch.cuda.get_device_capability() == (9, 0)
isSM5xDevice = torch.cuda.is_available() and torch.cuda.get_device_capability()[0] == 5
isLessThanSM80Device = torch.cuda.is_available() and torch.cuda.get_device_capability()[0] < 8


def _check_equal(
    golden: torch.Tensor,
    reference: torch.Tensor,
    test: torch.Tensor,
    fudge_factor: float,
    tensor_name: Optional[str] = None
) -> None:
    """
    Compare test tensor against golden and reference tensors.
    Golden is the highest precision possible serving as the "ground truth"
    Refernce is the same precision as test and should also serve as less precisie ground truth.
    We calcculate the "reference error" by comparing the golden to reference and use this as the
    measruing stick for the test tensor.

    Raises ValueError if compiled error exceeds threshold.

    Args:
        golden (torch.Tensor): The golden tensor to compare against.
        reference (torch.Tensor): The reference tensor for error calculation.
        test (torch.Tensor): The test tensor to be evaluated.
        fudge_factor (float): A multiplier for the reference error to determine the threshold.
        tensor_name (Optional[str], optional): Name of the tensor for error reporting. Defaults to None.

    Raises:
        ValueError: If the test tensor contains NaN values while the reference does not,
                    or if the test error exceeds the calculated threshold.

    Notes:
        - For nested tensors, the function recursively calls itself on each nested element.
        - The error threshold is calculated as the maximum of a default tolerance for float32
          and the product of the reference error and the fudge_factor.
        - If the test error exceeds the threshold, a ValueError is raised with a detailed message.
    """
    if golden.is_nested and reference.is_nested and test.is_nested:
        for gold, ref, tst in zip(golden.unbind(), reference.unbind(), test.unbind()):
            _check_equal(gold, ref, tst, fudge_factor, tensor_name)
        return

    # Compute error between golden
    test_error = (golden - test).abs().max()
    ref_error = (golden - reference).abs().max()

    if torch.isnan(test_error).any() and not torch.isnan(ref_error).any():
        raise ValueError("Output/Grad with NaN")

    # Calculate the error threshold as the maximum of:
    # 1. A predefined default tolerance for float32
    # 2. The reference error multiplied by the fudge factor
    threshold = max(default_atol[torch.float32], ref_error * fudge_factor)
    if test_error > threshold:
        name = tensor_name or ""
        msg = f"{name} Test error {test_error} is greater than threshold {threshold}!"
        raise ValueError(msg)


def check_out_and_grad(
    out_tuple: Tuple[torch.Tensor, torch.Tensor, torch.Tensor],
    grad_query_tuple: Tuple[torch.Tensor, torch.Tensor, torch.Tensor],
    grad_key_tuple: Tuple[torch.Tensor, torch.Tensor, torch.Tensor],
    grad_value_tuple: Tuple[torch.Tensor, torch.Tensor, torch.Tensor],
    grad_attn_mask_tuple: Optional[Tuple[torch.Tensor, torch.Tensor, torch.Tensor]] = None,
    fudge_factors: Optional[Dict[str, float]] = None
) -> None:
    """
    Check output and gradients of attention mechanism tensors.
    Compares compiled results against reference and low-precision reference tensors.

    Args:
        out_tuple: Tuple of (ref, lp_ref, compiled) for output tensor
        grad_query_tuple: Tuple of (ref, lp_ref, compiled) for query gradient
        grad_key_tuple: Tuple of (ref, lp_ref, compiled) for key gradient
        grad_value_tuple: Tuple of (ref, lp_ref, compiled) for value gradient
        grad_attn_mask_tuple: Optional tuple of (ref, lp_ref, compiled) for attention mask gradient
        fudge_factors: Dictionary of fudge factors for each tensor type (default uses 5.0 for all)
    """
    default_fudge_factor = 5.0
    if fudge_factors is None:
        fudge_factors = {}

    out_ref, out_lp_ref, out = out_tuple

    with torch.no_grad():
        _check_equal(out_ref, out_lp_ref, out, fudge_factors.get('out', default_fudge_factor), "out")

        grad_checks = [
            (grad_query_tuple, "grad_query"),
            (grad_key_tuple, "grad_key"),
            (grad_value_tuple, "grad_value")
        ]

        for grad_tuple, name in grad_checks:
            ref_grad, lp_ref_grad, comp_grad = grad_tuple
            _check_equal(ref_grad, lp_ref_grad, comp_grad, fudge_factors.get(name, default_fudge_factor), name)

        if grad_attn_mask_tuple:
            attn_mask_ref_grad, attn_mask_ref_lp_grad, attn_mask_grad = grad_attn_mask_tuple
            _check_equal(
                attn_mask_ref_grad,
                attn_mask_ref_lp_grad,
                attn_mask_grad,
                fudge_factors.get("grad_attn_mask", default_fudge_factor),
                "grad_attn_mask",
            )


def query_key_value_clones(query: torch.Tensor, key: torch.Tensor, value: torch.Tensor, dtype: torch.dtype = None):
    """ Clones the query, key, and value tensors and moves them to the specified dtype. """
    if dtype is None:
        dtype = query.dtype
    query_ref = query.clone().detach().to(dtype).requires_grad_(query.requires_grad)
    key_ref = key.clone().detach().to(dtype).requires_grad_(key.requires_grad)
    value_ref = value.clone().detach().to(dtype).requires_grad_(value.requires_grad)
    return query_ref, key_ref, value_ref

def get_platform_specific_sdpa():
    ret = []
    if PLATFORM_SUPPORTS_FLASH_ATTENTION:
        ret.append(SDPBackend.FLASH_ATTENTION)
    if PLATFORM_SUPPORTS_MEM_EFF_ATTENTION:
        ret.append(SDPBackend.EFFICIENT_ATTENTION)
    if PLATFORM_SUPPORTS_CUDNN_ATTENTION:
        ret.append(SDPBackend.CUDNN_ATTENTION)
    if not ret:
        # Add a placeholder, an empty list causes "An empty arg_values was passed to @parametrize"
        ret.append(SDPBackend.EFFICIENT_ATTENTION)
    return ret

PLATFORM_SPECIFIC_SDPA = get_platform_specific_sdpa()
# Indicate the Efficient attention backend can support:
# 1. sequence longher than 512
# 2. head dimsion larger than 64
MEM_EFF_CAPABILITY_MATCHES_SM80 = SM80OrLater or TEST_WITH_ROCM

def rand_sdpa_tensor(shape: SdpaShape, device: str, dtype: torch.dtype, type: str,
                     requires_grad: bool = False, packed: bool = False) -> torch.Tensor:
    """Creates rand dense or nested tensor with given shape and type.

    Args:
        shape (Tuple[int]): Shape of Tensor to construct
        device (str): which device to create tensor on
        dtype (torch.dtype): Tensors' dtype
        type (str): Nested or Dense
        requires_grad (bool, optional): Tensors grad status. Defaults to False.
        packed (bool, optional): Whether to create a single QKV packed or not. Defaults to False.

    Returns:
        torch.Tensor: A new tensor
    """
    batch, num_heads, seq_len, head_dim = shape.batch, shape.num_heads, shape.seq_len, shape.head_dim
    if type == "nested":
        if isinstance(seq_len, list):
            def _size(i):
                return (seq_len[i], num_heads, head_dim) if not packed else (seq_len[i], 3 * num_heads * head_dim)

            return torch.nested.nested_tensor([
                torch.randn(_size(i), device=device, dtype=dtype, requires_grad=requires_grad)
                for i in range(batch)])
        else:
            size = (seq_len, num_heads, head_dim) if not packed else (seq_len, 3 * num_heads * head_dim)
            return torch.nested.nested_tensor([
                torch.randn(size, device=device, dtype=dtype, requires_grad=requires_grad)
                for _ in range(batch)])
    else:
        assert (isinstance(seq_len, int))
        size = (batch, seq_len, num_heads, head_dim) if not packed else (batch, seq_len, 3 * num_heads * head_dim)
        return torch.randn(size, device=device, dtype=dtype, requires_grad=requires_grad)


class TestTransformers(NNTestCase):
    _do_cuda_memory_leak_check = True
    _do_cuda_non_default_stream = True

    @onlyCUDA
    @unittest.skip("4D mask not supported yet - activate when 4D mask supported")
    def test_self_attn_TxT_attn_mask(self, device):
        embed_dim = 16
        num_heads = 4
        batch_size = 10
        tgt_len = 16

        query = torch.rand(batch_size, tgt_len, embed_dim, device=device)  # [N, T, D]
        attn_mask = torch.randint(0, 2, (tgt_len, tgt_len)).cuda().float()  # [T, T]
        attn_mask = attn_mask.masked_fill(attn_mask == 0, float('-inf')).masked_fill(attn_mask == 1, 0.0)

        attn_mask_4d = attn_mask.expand(batch_size, num_heads, tgt_len, tgt_len)

        mta_model = torch.nn.MultiheadAttention(embed_dim, num_heads, batch_first=True).cuda()
        mta_model.eval()

        # Generate 3D results
        with torch.inference_mode():
            output_mask_4d = mta_model(query, query, query, attn_mask=attn_mask_4d)[0]
            output_mask_4d = output_mask_4d.transpose(0, 1)  # [N, T, D]

            output_mask_TxT = mta_model(query, query, query, attn_mask=attn_mask)[0]
            output_mask_TxT = output_mask_TxT.transpose(0, 1)  # [N, T, D]

            self.assertEqual(output_mask_4d, output_mask_TxT)

    @slowTest
    def test_train_with_pad_and_catch_error(self, device):
        iters = 100
        pad_mask = torch.tensor([[1, 1, 0, 0]], dtype=torch.bool).to(device)
        layer = nn.TransformerEncoderLayer(
            d_model=2,
            dim_feedforward=4,
            nhead=2,
            batch_first=True,
            activation="gelu",
            dropout=0,
        )
        criterion = nn.MSELoss()
        encoder = nn.TransformerEncoder(layer, 2).to(device)
        optimizer = optim.SGD(encoder.parameters(), lr=0.1, momentum=0.9)
        encoder.train()
        for i in range(iters):
            encoder.train()
            optimizer.zero_grad()
            inputs = torch.cat([torch.randn(1, 2, 2), torch.zeros(1, 2, 2)], dim=1).to(device)

            outputs = encoder(inputs, src_key_padding_mask=pad_mask)

            loss = criterion(outputs[:, 0:2, :], inputs[:, 0:2, :])
            loss.backward()
            optimizer.step()

            with torch.no_grad():
                test = torch.cat([torch.randn(1, 2, 2), torch.zeros(1, 2, 2)], dim=1).to(device)

                # Expect uint8 type not supported
                ex = None
                try:
                    test_train_uint8 = encoder(test, src_key_padding_mask=pad_mask.to(torch.uint8))
                except AssertionError as e:
                    continue
                self.assertFalse(e, "Failed to catch unsupported uint8 type exception")  # noqa: F821

                test_train_bool = encoder(test, src_key_padding_mask=pad_mask)
                encoder.eval()

                # Expect long type not supported
                ex = None
                try:
                    test_eval_uint8 = encoder(test, src_key_padding_mask=pad_mask.to(torch.int64))
                except AssertionError as e:
                    continue
                self.assertFalse(e, "Failed to catch unsupported Long type exception")  # noqa: F821

                test_eval_bool = encoder(test, src_key_padding_mask=pad_mask)
                l1_bool = nn.L1Loss()(test_train_bool[:, 0:2, :], test_eval_bool[:, 0:2, :]).item()
                self.assertTrue(l1_bool < 1e-4, "Eval/Train difference in pad_mask BOOL")

    @tf32_on_and_off(0.001)
    @parametrize("attn_mask_dim", [2, 3, None])
    @parametrize("key_padding_mask_dim", [2, None])
    @parametrize("mask_dtype", [torch.bool, torch.float32])
    def test_multiheadattention_fastpath_attn_mask(self, device, attn_mask_dim, key_padding_mask_dim, mask_dtype):
        # MHA converts all
        with torch.no_grad():
            B = 2
            L = 4
            D = 8
            H = 4

            if attn_mask_dim == 2:
                attn_mask = make_tensor((L, L), dtype=mask_dtype, device=device)
            elif attn_mask_dim == 3:
                attn_mask = make_tensor((B, 1, L, L), dtype=mask_dtype, device=device).expand(B, H, L, L).reshape(B * H, L, L)
            elif attn_mask_dim is None:
                attn_mask = None

            if key_padding_mask_dim == 2:
                key_padding_mask = make_tensor((B, L), dtype=mask_dtype, device=device)
            elif key_padding_mask_dim is None:
                key_padding_mask = None

            mha = nn.MultiheadAttention(D, H, batch_first=True, device=device)
            X = torch.randn(B, L, D, device=device)

            mha.train()  # disable fast path
            out, _ = mha(X, X, X, attn_mask=attn_mask, key_padding_mask=key_padding_mask, need_weights=False)
            mha.eval()  # enable fast path
            out_fp, _ = mha(X, X, X, attn_mask=attn_mask, key_padding_mask=key_padding_mask, need_weights=False)
            # The FP kernel will return NaNs while the sdpa kernel which is ran when the fast path is turned off returns 0 instead
            # of NaNs for fully masked rows
            torch.testing.assert_close(out, out_fp.nan_to_num())

    @parametrize("nhead", [1, 4, 8])
    def test_transformerencoderlayer_src_mask(self, device, nhead):
        batch_size = 2
        seqlen = 4
        d_model = 8
        dim_feedforward = 32

        model = torch.nn.TransformerEncoderLayer(
            d_model=d_model,
            nhead=nhead,
            dim_feedforward=dim_feedforward,
            batch_first=True).to(device)
        src = torch.rand(batch_size, seqlen, d_model).to(device)  # bs, seqlen, d_model
        src_mask = torch.zeros(seqlen, seqlen).to(torch.bool).to(device)

        model(src, src_mask=src_mask)
        model.eval()
        with torch.no_grad():
            model(src, src_mask=src_mask)

    @parametrize("nhead", [3, 4])
    def test_transformerencoderlayer_no_fastpath_with_hooks(self, device, nhead):
        batch_size = 2
        seqlen = 4
        d_model = 12

        model = torch.nn.TransformerEncoderLayer(
            d_model=d_model,
            nhead=nhead,
            dim_feedforward=d_model,
            batch_first=True).to(device).eval()
        src = torch.rand(batch_size, seqlen, d_model).to(device)  # bs, seqlen, d_model

        cache = []

        # forward hook to save output
        def hook(module, inputs, output):
            cache.append(output[0].detach())

        # register hook to get the output of the self-attention layer
        handle = model.self_attn.register_forward_hook(hook)

        # forward pass
        with torch.inference_mode():
            model(src)

        # output of the self-attention layer
        assert len(cache) == 1, f"Expected 1 output, got {len(cache)}"

        # remove hook
        handle.remove()

    @tf32_on_and_off(0.001)
    @parametrize("use_torchscript", [False])
    @parametrize("enable_nested_tensor", [True, False])
    @parametrize("use_autocast", [True, False])
    @parametrize("d_model", [12, 256])
    def test_transformerencoder_fastpath(self, device, use_torchscript, enable_nested_tensor, use_autocast, d_model):
        """
        Test TransformerEncoder fastpath output matches slowpath output
        """
        torch.manual_seed(1234)
        nhead = 4
        dim_feedforward = d_model
        batch_first = True

        model = torch.nn.TransformerEncoder(
            torch.nn.TransformerEncoderLayer(
                d_model=d_model,
                nhead=nhead,
                dim_feedforward=dim_feedforward,
                batch_first=batch_first),
            num_layers=2,
            enable_nested_tensor=enable_nested_tensor
        ).to(device).eval()

        if use_torchscript:
            model = torch.jit.script(model)

        # each input is (input, mask)
        input_mask_pairs = [
            (
                torch.rand(3, 2, d_model),
                [
                    [0, 1],
                    [0, 1],
                    [1, 1]
                ]
            ),
            (
                torch.rand(2, 100, d_model),
                [
                    [0] * 98 + [1] * 2,
                    [0] * 90 + [1] * 10
                ]
            ),
            # softmax.cu switches from fast->slowpath at masked seqlen 1024. test 1024.
            (
                torch.rand(2, 1024, d_model),
                [
                    [0] * 1020 + [1] * 4,
                    [0] * 1024,
                ]
            ),
            (
                torch.rand(1, 1026, d_model),
                [[0] * 1024 + [1] * 2]
            ),
            # softmax.cu switches from fast->slowpath at masked seqlen 1024. test range of masks above 1024.
            (
                torch.rand(4, 1040, d_model),
                [
                    [0] * 1024 + [1] * 16,
                    [0] * 1025 + [1] * 15,
                    [0] * 1031 + [1] * 9,
                    [0] * 1040,
                ]
            )
        ]
        input_mask_pairs = [
            (
                torch.tensor(pair[0], device=device, dtype=torch.get_default_dtype()),  # float input
                torch.tensor(pair[1], device=device, dtype=torch.bool)  # bool mask
            ) for pair in input_mask_pairs
        ]

        maybe_autocast = torch.autocast("cuda", dtype=torch.float16) if use_autocast else contextlib.nullcontext()
        with maybe_autocast:
            for input, src_key_padding_mask in input_mask_pairs:
                with torch.no_grad():
                    fastpath_output = model(input, src_key_padding_mask=src_key_padding_mask)
                slowpath_output = model(input, src_key_padding_mask=src_key_padding_mask)  # reference
                # Make sure fastpath_output is same shape as slowpath_output and mask.
                # When enable_nested_tensor=true, fastpath_output may be smaller than input tensor.
                # Eg if input bs=1, seqlen=6, and we mask out 2 tokens, fastpath_output will have bs=1, seqlen=4.
                # Expand back to old size to match.
                bs, true_seqlen, embed_dim = fastpath_output.shape
                expanded_seqlen = src_key_padding_mask.shape[1]
                fastpath_output_expanded = torch.zeros(bs, expanded_seqlen, embed_dim, device=device)
                fastpath_output_expanded[:, :true_seqlen, :] = fastpath_output
                # no garauntees on output corresponding to masked tokens, so they may vary between slow/fast path. set all to 0.
                fastpath_output_expanded = fastpath_output_expanded.masked_fill(src_key_padding_mask.unsqueeze(-1), 0)
                slowpath_output = slowpath_output.masked_fill(src_key_padding_mask.unsqueeze(-1), 0)
                self.assertEqual(fastpath_output_expanded, slowpath_output)

    @tf32_on_and_off(0.001)
    @parametrize("with_no_grad", [True, False])
    @parametrize("training", [True, False])
    @parametrize("enable_nested_tensor", [False])
    def test_transformerencoder_square_input(self, with_no_grad, training, enable_nested_tensor, device):
        """
        Test for edge cases when input of shape (batch size, sequence length, embedding dimension) has
        batch size == sequence length
        """
        model = torch.nn.TransformerEncoder(
            torch.nn.TransformerEncoderLayer(d_model=4, nhead=2, dim_feedforward=16, dropout=0.0, batch_first=True),
            num_layers=2,
            enable_nested_tensor=enable_nested_tensor
        ).to(device)

        with torch.no_grad():
            # set constant weights of the model
            for idx, p in enumerate(model.parameters()):
                x = p.data
                sz = x.view(-1).size(0)
                shape = x.shape
                x = torch.cos(torch.arange(0, sz).float().view(shape))
                p.data.copy_(x)

        if training:
            model = model.train()
        else:
            model = model.eval()
        x = torch.arange(0, 16).reshape(2, 2, 4).to(torch.get_default_dtype()).to(device)
        src_mask = torch.Tensor([[0, 1], [0, 0]]).to(torch.bool).to(device)

        if with_no_grad:
            cm = torch.no_grad()
        else:
            cm = contextlib.nullcontext()
        with cm:
            result = model(x, mask=src_mask)

        ref_output = torch.Tensor([[[2.420306205749512, 0.017629241570830, -0.607857942581177, -0.085519507527351],
                                    [2.420306205749512, 0.017629241570830, -0.607857942581177, -0.085519507527351]],
                                   [[2.419836044311523, 0.017548924311996, -0.608187675476074, -0.085347734391689],
                                    [2.419836044311523, 0.017548924311996, -0.608187675476074, -0.085347734391689]]]
                                  ).to(device)
        self.assertEqual(tuple(result.shape), tuple(ref_output.shape))
        self.assertEqual(result, ref_output)

    @parametrize("batch_first", [True, False])
    @parametrize("training", [True, False])
    @parametrize("enable_nested_tensor", [True, False])
    def test_transformerencoder(self, batch_first, training, enable_nested_tensor, device):
        def get_a_test_layer(activation, batch_first=False):
            d_model = 4
            nhead = 2
            dim_feedforward = 16
            dropout = 0.0

            layer = nn.TransformerEncoderLayer(
                d_model,
                nhead,
                dim_feedforward=dim_feedforward,
                dropout=dropout,
                activation=activation,
                batch_first=batch_first,
            ).to(device)

            with torch.no_grad():
                # set constant weights of the model
                for idx, p in enumerate(layer.parameters()):
                    x = p.data
                    sz = x.view(-1).size(0)
                    shape = x.shape
                    x = torch.cos(torch.arange(0, sz).float().view(shape))
                    p.data.copy_(x)

            return layer

        # this is a deterministic test for TransformerEncoder
        activation = F.relu

        def _test(batch_first, training, enable_nested_tensor):
            def perm_fn(x):
                return x.transpose(1, 0) if batch_first else x

            encoder_layer = get_a_test_layer(activation=activation,
                                             batch_first=batch_first)

            model = nn.TransformerEncoder(
                encoder_layer, 1, enable_nested_tensor=enable_nested_tensor
            ).to(device)

            if not training:
                model = model.eval()

            # deterministic input
            encoder_input = perm_fn(torch.tensor([[[0.7462, 0.6653, 0.5679, 0.4891],
                                                   [0.5387, 0.1655, 0.3565, 0.0471]],
                                                  [[0.8335, 0.2799, 0.5031, 0.2947],
                                                   [0.1402, 0.0318, 0.7636, 0.1346]],
                                                  [[0.6333, 0.9344, 0.1376, 0.9938],
                                                   [0.8924, 0.2872, 0.6692, 0.2944]],
                                                  [[0.9897, 0.6915, 0.3154, 0.1733],
                                                   [0.8645, 0.3513, 0.3064, 0.0767]],
                                                  [[0.8117, 0.2366, 0.4838, 0.7881],
                                                   [0.3718, 0.4945, 0.9511, 0.0864]]]
                                                 )).to(device)
            result = model(encoder_input)
            ref_output = perm_fn(torch.tensor([[[2.428589, 0.020835, -0.602055, -0.085249],
                                                [2.427987, 0.021213, -0.602496, -0.084103]],
                                               [[2.424689, 0.019155, -0.604793, -0.085672],
                                                [2.413863, 0.022211, -0.612486, -0.072490]],
                                               [[2.433774, 0.021598, -0.598343, -0.087548],
                                                [2.425104, 0.019748, -0.604515, -0.084839]],
                                               [[2.436185, 0.022682, -0.596625, -0.087261],
                                                [2.433556, 0.021891, -0.598509, -0.086832]],
                                               [[2.416246, 0.017512, -0.610712, -0.082961],
                                                [2.422901, 0.024187, -0.606178, -0.074929]]]
                                              )).to(device)
            self.assertEqual(tuple(result.shape), tuple(ref_output.shape))
            torch.testing.assert_close(result, ref_output, rtol=1e-7, atol=1e-5)

            # all 0 src_mask
            src_mask = torch.zeros([5, 5]).to(device) == 1
            result = model(encoder_input, mask=src_mask)
            self.assertEqual(tuple(result.shape), tuple(ref_output.shape))
            torch.testing.assert_close(result, ref_output, rtol=1e-7, atol=1e-5)

            # all 0
            mask = torch.zeros([2, 5]).to(device) == 1
            result = model(encoder_input, src_key_padding_mask=mask)
            self.assertEqual(tuple(result.shape), tuple(ref_output.shape))
            torch.testing.assert_close(result, ref_output, rtol=1e-7, atol=1e-5)

            mask[0, 1] = 1
            mask[1, 3] = 1
            mask[1, 4] = 1
            result = model(encoder_input, src_key_padding_mask=mask)
            ref_output = perm_fn(torch.tensor([[[2.429026, 0.020793, -0.601741, -0.085642],
                                                [2.428811, 0.021445, -0.601912, -0.084252]],
                                               [[2.425009, 0.019155, -0.604566, -0.085899],
                                                [2.415408, 0.02249, -0.611415, -0.073]],
                                               [[2.434199, 0.021682, -0.598039, -0.087699],
                                                [2.42598, 0.019941, -0.603896, -0.085091]],
                                               [[2.436457, 0.022736, -0.59643, -0.08736],
                                                [2.434021, 0.022093, -0.598179, -0.08679]],
                                               [[2.416531, 0.017498, -0.610513, -0.083181],
                                                [2.4242, 0.024653, -0.605266, -0.074959]]]
                                              )).to(device)
            self.assertEqual(tuple(result.shape), tuple(ref_output.shape))
            torch.testing.assert_close(result, ref_output, rtol=1e-7, atol=1e-5)

            # test case 2, multiple layers no norm
            model = nn.TransformerEncoder(encoder_layer, 2, enable_nested_tensor=enable_nested_tensor).to(device)
            if not training:
                model = model.eval()
            result = model(encoder_input, src_key_padding_mask=mask)
            ref_output = perm_fn(torch.tensor([[[2.419051, 0.017446, -0.608738, -0.085003],
                                                [2.419102, 0.017452, -0.608703, -0.085026]],
                                               [[2.419043, 0.017445, -0.608744, -0.084999],
                                                [2.419052, 0.017446, -0.608738, -0.085004]],
                                               [[2.419067, 0.017448, -0.608727, -0.085010],
                                                [2.419098, 0.017452, -0.608706, -0.085024]],
                                               [[2.419072, 0.017449, -0.608724, -0.085012],
                                                [2.419119, 0.017455, -0.608691, -0.085034]],
                                               [[2.419019, 0.017442, -0.608761, -0.084989],
                                                [2.419075, 0.017449, -0.608722, -0.085014]]]
                                              )).to(device)
            self.assertEqual(tuple(result.shape), tuple(ref_output.shape))
            torch.testing.assert_close(result, ref_output, rtol=1e-7, atol=1e-5)

            model = nn.TransformerEncoder(encoder_layer, 6, enable_nested_tensor=enable_nested_tensor).to(device)
            if not training:
                model = model.eval()
            result = model(encoder_input, src_key_padding_mask=mask)
            ref_output = perm_fn(torch.tensor([[[2.419101, 0.017453, -0.608703, -0.085025],
                                                [2.419101, 0.017453, -0.608704, -0.085025]],
                                               [[2.419101, 0.017453, -0.608703, -0.085025],
                                                [2.419101, 0.017453, -0.608704, -0.085025]],
                                               [[2.419101, 0.017453, -0.608703, -0.085025],
                                                [2.419101, 0.017453, -0.608704, -0.085025]],
                                               [[2.419101, 0.017453, -0.608703, -0.085025],
                                                [2.419101, 0.017453, -0.608704, -0.085025]],
                                               [[2.419101, 0.017453, -0.608703, -0.085025],
                                                [2.419101, 0.017453, -0.608704, -0.085025]]]
                                              )).to(device)
            self.assertEqual(tuple(result.shape), tuple(ref_output.shape))
            torch.testing.assert_close(result, ref_output, rtol=1e-7, atol=1e-5)

            # test case 3, multiple layers with norm
            # d_model = 4
            norm = nn.LayerNorm(4)
            model = nn.TransformerEncoder(encoder_layer, 2, norm=norm,
                                          enable_nested_tensor=enable_nested_tensor).to(device)
            if not training:
                model = model.eval()
            result = model(encoder_input, src_key_padding_mask=mask)
            ref_output = perm_fn(torch.tensor([[[1.695949, -0.357635, -0.893077, -0.445238],
                                                [1.695955, -0.357639, -0.893050, -0.445266]],
                                               [[1.695948, -0.357634, -0.893082, -0.445233],
                                                [1.695950, -0.357635, -0.893077, -0.445238]],
                                               [[1.695951, -0.357636, -0.893069, -0.445246],
                                                [1.695955, -0.357639, -0.893052, -0.445264]],
                                               [[1.695952, -0.357636, -0.893066, -0.445249],
                                                [1.695957, -0.357641, -0.893041, -0.445276]],
                                               [[1.695946, -0.357632, -0.893095, -0.445220],
                                                [1.695952, -0.357637, -0.893065, -0.445251]]]
                                              )).to(device)
            self.assertEqual(tuple(result.shape), tuple(ref_output.shape))
            torch.testing.assert_close(result, ref_output, rtol=1e-7, atol=1e-5)

            model = nn.TransformerEncoder(encoder_layer, 6, norm=norm,
                                          enable_nested_tensor=enable_nested_tensor).to(device)
            if not training:
                model = model.eval()
            result = model(encoder_input, src_key_padding_mask=mask)
            ref_output = perm_fn(torch.tensor([[[1.695955, -0.357639, -0.893051, -0.445265],
                                                [1.695955, -0.357639, -0.893051, -0.445265]],
                                               [[1.695955, -0.357639, -0.893051, -0.445265],
                                                [1.695955, -0.357639, -0.893051, -0.445265]],
                                               [[1.695955, -0.357639, -0.893051, -0.445265],
                                                [1.695955, -0.357639, -0.893051, -0.445265]],
                                               [[1.695955, -0.357639, -0.893051, -0.445265],
                                                [1.695955, -0.357639, -0.893051, -0.445265]],
                                               [[1.695955, -0.357639, -0.893051, -0.445265],
                                                [1.695955, -0.357639, -0.893051, -0.445265]]]
                                              )).to(device)
            self.assertEqual(tuple(result.shape), tuple(ref_output.shape))
            torch.testing.assert_close(result, ref_output, rtol=1e-7, atol=1e-5)

        # TODO: remove set default dtype to double by making ref_output more precise.
        # Added because this test was copied from test_nn.py, which has default
        # dtype double. If default dtype is float, tests will say tensors not close because
        # ref output precision too low
        with set_default_dtype(torch.double):
            if training:
                cm = contextlib.nullcontext()
            else:
                cm = torch.no_grad()  # transformer fast path requires no grad
            with cm:
                _test(batch_first, training, enable_nested_tensor)

    @unittest.skipIf(sys.version_info < (3, 11), "not supported on pre-3.11 Python")
    def test_encoder_padding_and_src_mask_bool(self):
        encoder_layer = nn.TransformerEncoderLayer(
            d_model=16,
            nhead=2,
            dim_feedforward=32,
            dropout=0.1,
            activation='relu',
            batch_first=True,
        )
        encoder_norm = nn.LayerNorm(16)
        encoder = nn.TransformerEncoder(
            encoder_layer, 2, encoder_norm
        )

        inputs = torch.randn(2, 3, 16)

        src_mask = torch.ones(3, 3, dtype=torch.bool).triu_(diagonal=1)
        input_seq_len = torch.tensor([3, 2])
        padding_mask = (
            torch.arange(3)[None, :].cpu() >= input_seq_len[:, None]
        )

        with (self.assertNoLogs(None) if not TEST_WITH_TORCHDYNAMO else contextlib.nullcontext()):
            encoder(
                inputs,
                mask=src_mask,
                src_key_padding_mask=padding_mask,
            )

    @unittest.skipIf(sys.version_info < (3, 11), "not supported on pre-3.11 Python")
    def test_decoder_padding_and_src_mask_bool(self):

        def transformer_decoder(inputs, input_seq_len, memory):
            decoder_layer = nn.TransformerDecoderLayer(
                d_model=16,
                nhead=2,
                dim_feedforward=32,
                dropout=0.1,
                activation='relu',
                batch_first=True,
            )
            decoder_norm = nn.LayerNorm(16)
            decoder = nn.TransformerDecoder(
                decoder_layer, 2, decoder_norm
            )

            src_mask = torch.ones(
                inputs.shape[1], inputs.shape[1], dtype=torch.bool
            ).triu_(diagonal=1)
            padding_mask = (
                torch.arange(inputs.shape[1])[None, :].cpu()
                >= input_seq_len[:, None]
            )

            return decoder(
                inputs,
                memory,
                tgt_mask=src_mask,
                tgt_key_padding_mask=padding_mask,
                memory_key_padding_mask=padding_mask,
            )

        inputs = torch.randn(2, 3, 16)
        memory = torch.randn(2, 3, 16)
        input_seq_len = torch.tensor([3, 2])

        with self.assertNoLogs(None):
            transformer_decoder(inputs, input_seq_len, memory)

    def test_encoder_is_causal(self):

        d_model = 3
        layer = torch.nn.TransformerEncoderLayer(d_model, 1, 6, batch_first=True)
        layer.eval()
        x = torch.randn(1, 5, d_model)
        unmasked_output = layer(x)
        mask = torch.nn.Transformer.generate_square_subsequent_mask(x.size(1))
        is_causal_output = layer(x, src_mask=mask, is_causal=True)
        masked_output = layer(x, src_mask=mask)

        self.assertEqual(masked_output, is_causal_output)

    @onlyCUDA
    @parametrize("nb_heads", [1, 8])
    @parametrize("bias", [True, False])
    def test_mha_native_args(self, nb_heads, bias):

        B, L, F = 8, 100, 128
        batch_first = True
        fast_path = True
        use_pad_mask = (bias % 2) == 1

        mha = nn.MultiheadAttention(
            embed_dim=F,
            num_heads=nb_heads,
            batch_first=batch_first,
            bias=bias
        ).cuda()
        mha.eval()

        ctx = torch.no_grad if fast_path else contextlib.nullcontext
        with ctx():
            x = torch.randn(B, L, F).cuda()
            if not batch_first:
                x = x.transpose(0, 1)

            pad_mask = None
            if use_pad_mask:
                pad_mask = torch.zeros((B, L), dtype=torch.bool).cuda()

            mha(query=x, key=x, value=x, key_padding_mask=pad_mask)

    def test_kpm_mask_trailing_column_with_nested_tensor(self, device):
        encoder_layer = nn.TransformerEncoderLayer(
            d_model=256,
            nhead=4,
            dim_feedforward=512,
            activation='gelu',
            norm_first=False,
            batch_first=False,
        )
        transformer_encoder = nn.TransformerEncoder(encoder_layer, num_layers=3, enable_nested_tensor=True).to(device)

        x = torch.randn(10, 6, 256).to(device)
        mask = torch.ones(6, 10)
        mask[0, :] = 0  # here I masked 5 columns instead of just one
        mask = mask.bool().to(device)
        out = transformer_encoder(src=x, src_key_padding_mask=mask)
        self.assertEqual(out.shape[1], 6)

    # CPU unit test has_torch_functions in test environment,
    #   preventing successful completion
    @onlyCUDA
    def test_with_nested_tensor_input(self, device):
        encoder_layer = nn.TransformerEncoderLayer(
            d_model=256,
            nhead=4,
            dim_feedforward=512,
            activation='gelu',
            norm_first=False,
            batch_first=True,
        )
        transformer_encoder = nn.TransformerEncoder(encoder_layer, num_layers=3, enable_nested_tensor=True).to(device)

        transformer_encoder.eval()
        with torch.no_grad():
            x = torch.randn(6, 10, 256).to(device)
            mask = torch.ones(6, 10)
            mask[0, 0:] = 0  # here I masked 5 columns instead of just one
            mask[2, 2:] = 0  # here I masked 5 columns instead of just one
            mask[4, 4:] = 0  # here I masked 5 columns instead of just one
            mask[5, 8:] = 0  # here I masked 5 columns instead of just one
            mask = mask.bool().to(device)
            x = torch._nested_tensor_from_mask(x, mask.logical_not(), mask_check=False)
            out = transformer_encoder(src=x, src_key_padding_mask=None)

        self.assertEqual(out.is_nested, True)



    def test_script_encoder_subclass(self, device):
        class MyCustomLayer(nn.TransformerEncoderLayer):
            pass

        encoder = nn.TransformerEncoder(
            MyCustomLayer(d_model=256, nhead=8), num_layers=6
        ).to(device=device)
        torch.jit.script(encoder)

    # brazenly adapted from test_transformerencoderlayer_src_mask to test execution of
    # torchscripted transformerencoderlayer subclass
    def test_transformerencoderlayer_subclass(self, device):
        class MyCustomLayer(nn.TransformerEncoderLayer):
            pass

        nhead = 4
        batch_size = 2
        seqlen = 4
        d_model = 8
        dim_feedforward = 32

        model = MyCustomLayer(
            d_model=d_model,
            nhead=nhead,
            dim_feedforward=dim_feedforward,
            batch_first=True).to(device)
        script_model = torch.jit.script(model)

        src = torch.rand(batch_size, seqlen, d_model).to(device)  # bs, seqlen, d_model
        src_mask = torch.zeros(seqlen, seqlen).to(torch.bool).to(device)

        torch.manual_seed(42)
        result = model(src, src_mask=src_mask)
        torch.manual_seed(42)
        scripted_result = script_model(src, src_mask=src_mask)
        self.assertEqual(result, scripted_result)

        model.eval()
        script_model = torch.jit.script(model)

        with torch.no_grad():
            result = model(src, src_mask=src_mask)
            scripted_result = script_model(src, src_mask=src_mask)
            self.assertEqual(result, scripted_result)


    def test_transformerencoderlayer_subclass_model(self, device):
        class MyCustomLayer(nn.TransformerEncoderLayer):
            pass

        nhead = 4
        batch_size = 2
        seqlen = 4
        d_model = 8
        dim_feedforward = 32

        layer = MyCustomLayer(
            d_model=d_model,
            nhead=nhead,
            dim_feedforward=dim_feedforward,
            batch_first=True)
        model = nn.TransformerEncoder(
            layer, num_layers=6
        ).to(device=device)
        script_model = torch.jit.script(model)

        src = torch.rand(batch_size, seqlen, d_model).to(device)  # bs, seqlen, d_model
        src_mask = torch.zeros(seqlen, seqlen).to(torch.bool).to(device)

        torch.manual_seed(42)
        result = model(src, mask=src_mask)
        torch.manual_seed(42)
        scripted_result = script_model(src, mask=src_mask)
        self.assertEqual(result, scripted_result)

        model.eval()
        script_model = torch.jit.script(model)

        with torch.no_grad():
            result = model(src, mask=src_mask)
            scripted_result = script_model(src, mask=src_mask)
            self.assertEqual(result, scripted_result)


    @onlyCUDA
    @unittest.skipIf(not TEST_FAIRSEQ, "Fairseq not found")
    def test_decoder_only_layer(self):
        DEFAULT_PADDING_IDX = 0

        class FairseqDecoder(torch.nn.Module):
            def __init__(
                self,
                embed_dim,
                attention_heads,
                ffn_embed_dim,
                num_layers,
                embedding_layer,  # torch.nn.Embedding. Must have a padding_idx field
                dropout=0,
                normalize_before=False,
                torch_encoder=None,  # torch encoder that you can map weights from
                activation="relu",
            ):
                super().__init__()

                cfg = fairseq_transformer.TransformerConfig()
                cfg.decoder.embed_dim = embed_dim
                cfg.decoder.output_dim = embed_dim
                cfg.decoder.attention_heads = attention_heads
                cfg.decoder.ffn_embed_dim = ffn_embed_dim
                cfg.dropout = dropout
                cfg.decoder.normalize_before = normalize_before
                cfg.decoder.layers = num_layers
                # make embedding behavior same as other encoders
                cfg.no_token_positional_embeddings = True
                cfg.no_scale_embedding = True
                cfg.activation_fn = activation

                dictionary = {}  # TODO: verify what this is

                self.decoder = fairseq_transformer.TransformerDecoder(
                    cfg,
                    dictionary,
                    embedding_layer,
                    no_encoder_attn=True,
                    output_projection=None,
                )

                if torch_encoder is not None:
                    self.decoder = torch_to_fairseq(torch_encoder, self.decoder)  # noqa: F821
                self.decoder = self.decoder.eval().cuda().half()

            def forward(
                self,
                tokens,
                src_lengths=None,
                with_triangle_mask=False,
                incremental_state=None,
            ):
                return self.decoder(
                    prev_output_tokens=tokens,
                    encoder_out=None,
                    incremental_state=incremental_state,
                    features_only=True,
                    full_context_alignment=not with_triangle_mask,
                    alignment_layer=None,
                    alignment_heads=None,
                    src_lengths=src_lengths,
                    return_all_hiddens=False,
                )[0]

    @tf32_on_and_off(0.003)
    @parametrize("input_dim,attn_mask_dim,is_causal",
                 [(3, None, False), (3, 2, False), (3, 2, True), (3, 3, False), (3, 3, True),
                  (4, None, False), (4, 2, False), (4, 2, True), (4, 4, False), (4, 4, True)],
                 name_fn=lambda input_dim, attn_dim, is_causal: (
                     f"{input_dim}D_input_dim_" + (
                         f"{attn_dim}D_{'causal_' if is_causal else ''}attn_mask"
                         if attn_dim is not None else "no_attn_mask")))
    @parametrize("dropout_p", [0.0, 0.2, 0.5])
    @sdpa_kernel(backends=[SDPBackend.MATH])
    def test_scaled_dot_product_attention(self, device, input_dim, attn_mask_dim, is_causal, dropout_p):
        def sdp_ref(
                q,
                k,
                v,
                attn_mask=None,
                dropout_p=0.0):
            E = q.size(-1)
            q = q / math.sqrt(E)
            # (B, Nt, E) x (B, E, Ns) -> (B, Nt, Ns)
            if attn_mask is not None:
                attn = torch.baddbmm(attn_mask, q, k.transpose(-2, -1))
            else:
                attn = torch.bmm(q, k.transpose(-2, -1))

            attn = torch.nn.functional.softmax(attn, dim=-1)
            if dropout_p > 0.0:
                attn = torch.nn.functional.dropout(attn, p=dropout_p)
            # (B, Nt, Ns) x (B, Ns, E) -> (B, Nt, E)
            output = torch.bmm(attn, v)
            return output
        # TODO: Support cross-device / dtype testing properly when instantiate_device_type_tests() is used.
        dtypes = [torch.double, torch.float]
        for dtype in dtypes:

            def rand_tensor(*shape):
                return torch.randn(shape, device=device, dtype=dtype)

            # This test compares python and C++ implementations of SDP.
            N, N_prime, L, S, E = 5, 2, 4, 3, 6
            if input_dim == 3:
                query = rand_tensor(N, L, E)
                key = rand_tensor(N, S, E)
                value = rand_tensor(N, S, E)
            elif input_dim == 4:
                query = rand_tensor(N, N_prime, L, E)
                key = rand_tensor(N, N_prime, S, E)
                value = rand_tensor(N, N_prime, S, E)
            else:
                self.fail(f'Invalid input_dim {input_dim} encountered in SDP test')

            attn_mask = None
            if attn_mask_dim is not None:
                assert attn_mask_dim in [2, input_dim]
                mask_size = (L, S) if attn_mask_dim == 2 else ((N, L, S) if input_dim == 3 else (N, N_prime, L, S))
                attn_mask = (torch.ones(mask_size, device=device, dtype=torch.bool).tril() if is_causal
                             else torch.randint(0, 2, size=mask_size, device=device, dtype=torch.bool))

            with freeze_rng_state():
                # Python impl only supports float mask and 3D inputs.
                attn_mask_float = attn_mask
                if attn_mask_float is not None:
                    attn_mask_float = torch.zeros_like(attn_mask, dtype=query.dtype)
                    attn_mask_float.masked_fill_(attn_mask.logical_not(), float("-inf"))
                q, k, v = query.view(-1, L, E), key.view(-1, S, E), value.view(-1, S, E)
                a = attn_mask_float
                if a is not None and attn_mask_dim > 3:
                    a = a.view(-1, L, S)
                expected = sdp_ref(q, k, v, attn_mask=a, dropout_p=dropout_p)
                if input_dim > 3:
                    expected = expected.view(-1, N_prime, L, E)

            with freeze_rng_state():
                if is_causal:
                    # NB: Don't pass attn_mask here
                    actual = torch.nn.functional.scaled_dot_product_attention(
                        query, key, value, None, dropout_p, is_causal)

                    # Error case: both explicit attn_mask and is_causal are set
                    with self.assertRaisesRegex(RuntimeError,
                                                "Explicit attn_mask should not be set when is_causal=True"):
                        torch.nn.functional.scaled_dot_product_attention(
                            query, key, value, attn_mask, dropout_p, is_causal)
                else:
                    actual = torch.nn.functional.scaled_dot_product_attention(
                        query, key, value, attn_mask, dropout_p, is_causal)
                    # This test the fully masked out rows case
                if torch.isnan(expected).any():
                    row_sums = attn_mask.sum(dim=-1)
                    masked_out_rows = (row_sums == 0)

                    for _ in range((input_dim - attn_mask_dim) - 1):
                        masked_out_rows = masked_out_rows.unsqueeze(0)

                    masked_out_rows = masked_out_rows.expand(expected.shape[:-1])
                    # Slice out the fully masked rows from expected and actual
                    expected_masked_out = expected[masked_out_rows]
                    actual_masked_out = actual[masked_out_rows]

                    expected_all_nan = torch.isnan(expected_masked_out).all()
                    actual_all_zero = (actual_masked_out.abs().sum() == 0)

                    self.assertTrue(expected_all_nan)
                    self.assertTrue(actual_all_zero)
                    return

                self.assertEqual(actual, expected)

        if attn_mask_dim is None:
            q = q.double().clone()
            k = k.double().clone()
            v = v.double().clone()
            q.requires_grad_()
            k.requires_grad_()
            v.requires_grad_()

            assert gradcheck(lambda *args, **kwargs: wrapper_set_seed(sdp_ref, *args, **kwargs),
                             (q, k, v, attn_mask, dropout_p))
            assert gradcheck(lambda *args, **kwargs:
                             wrapper_set_seed(torch.nn.functional.scaled_dot_product_attention, *args, **kwargs),
                             (q, k, v, attn_mask, dropout_p))

        def test_incompatible_mask(self, device):
            def ones_tensor(*shape):
                return torch.ones(shape, dtype=torch.float32)
            S, L, E, H = 1, 2, 4, 1
            qkv = ones_tensor(S, L, E)

            mha = nn.MultiheadAttention(E, H)
            mha.in_proj_weight = Parameter(torch.ones((E * 3, E)))
            mha.out_proj.weight = Parameter(torch.ones((E, E)))
            qkv = qkv.to(float)
            kpm = ones_tensor(S, L) * float("-inf")
            am = ones_tensor(L, L).to(bool)

            def func():
                return mha(qkv, qkv, qkv, need_weights=False, key_padding_mask=kpm, attn_mask=am)

            self.assertRaises(RuntimeError, func)

    @unittest.skipIf(TEST_WITH_CROSSREF, 'Fastpath not available with crossref')
    @torch.no_grad()
    def test_mask_check_fastpath(self):
        """
        Test that fastpath is executed independently of the masks that are passed.
        If the passed key padding mask is left aligned or mask_check=False, test that nested tensors are used
        (sparsity fastpath), otherwise use fastpath with traditional tensors.
        Also test that fast path is executed with both key padding mask and attention mask passed at the same time.
        """

        x = torch.Tensor([[[1, 2], [3, 4], [5, 6]]]).to(torch.float)

        def _test_fastpath(model, key_padding_mask, mock_return_value, attn_mask=None, nested_tensors=True):
            with patch('torch._transformer_encoder_layer_fwd') as fastpath_mock:
                fastpath_mock.return_value = mock_return_value
                model(x, src_key_padding_mask=key_padding_mask, mask=attn_mask)

                # If mock was called, fastpath was taken
                self.assertTrue(fastpath_mock.called)

                # If mock was called with nested tensors, sparsity fastpath was taken
                for call_args, _ in fastpath_mock.call_args_list:
                    self.assertEqual(call_args[0].is_nested, nested_tensors)

        encoder_layer = torch.nn.TransformerEncoderLayer(d_model=2, nhead=2, dim_feedforward=8, batch_first=True)

        model = torch.nn.TransformerEncoder(encoder_layer, num_layers=2, enable_nested_tensor=True, mask_check=True)
        model.eval()

        aligned_key_padding_mask = torch.Tensor([[0, 0, 1]]).to(torch.bool)
        not_aligned_key_padding_mask = torch.Tensor([[1, 0, 1]]).to(torch.bool)
        attn_mask = torch.Tensor([[1, 0, 1], [0, 1, 0], [1, 0, 1]]).to(torch.bool)
        nested_tensor_return_value = torch.nested.nested_tensor([torch.ones((2, 2), dtype=torch.float)])
        tensor_return_value = torch.ones((1, 3, 2), dtype=torch.float)

        # Left aligned mask results in sparsity fastpath
        _test_fastpath(model, aligned_key_padding_mask, nested_tensor_return_value, nested_tensors=True)

        # Not aligned mask results in fastpath
        _test_fastpath(model, not_aligned_key_padding_mask, tensor_return_value, nested_tensors=False)

        model = torch.nn.TransformerEncoder(encoder_layer, num_layers=2, enable_nested_tensor=False, mask_check=True)
        model.eval()

        # If nested tensor disabled, fastpath is always taken
        _test_fastpath(model, aligned_key_padding_mask, tensor_return_value, nested_tensors=False)
        _test_fastpath(model, not_aligned_key_padding_mask, tensor_return_value, nested_tensors=False)
        # Fast path is taken if both attention mask and key padding mask are present
        _test_fastpath(model, aligned_key_padding_mask, tensor_return_value, attn_mask=attn_mask, nested_tensors=False)

        model = torch.nn.TransformerEncoder(encoder_layer, num_layers=2, enable_nested_tensor=True, mask_check=False)
        model.eval()

        # Mask check disabled results in sparisty fastpath, independently of the mask
        _test_fastpath(model, aligned_key_padding_mask, nested_tensor_return_value, nested_tensors=True)
        _test_fastpath(model, not_aligned_key_padding_mask, nested_tensor_return_value, nested_tensors=True)

    # Test failing MHA when bias was NoneType
    def test_bias_is_none(self):
        x = torch.rand((1, 5, 10))
        model = torch.nn.modules.activation.MultiheadAttention(10, 1, bias=False, batch_first=True)
        model.eval()
        model(x, x, x)
        # completes without error

    def test_transformer_bias_is_none(self, device):
        batch_size = 2
        seqlen = 3
        d_model = 8
        nhead = 4

        encoder_layer = torch.nn.TransformerEncoderLayer(d_model, nhead, bias=False, batch_first=True, device=device)
        encoder_layer.eval()
        x = torch.randn(batch_size, seqlen, d_model, device=device)
        # runs without error
        encoder_layer(x)

        with self.assertWarnsRegex(UserWarning, "encoder_layer.self_attn was passed bias=False"):
            encoder = torch.nn.TransformerEncoder(encoder_layer, num_layers=1).eval()
            encoder(x)

        with self.assertWarnsRegex(UserWarning, "self_attn was passed bias=False"):
            transformer = torch.nn.Transformer(
                d_model=d_model, nhead=nhead, bias=False, batch_first=True, device=device
            ).eval()
            transformer(x, x)

    def test_train_with_is_causal(self, device):
        # training with is_causal
        S, L, E, H = 1, 2, 2, 1
        layer = nn.TransformerEncoderLayer(
            d_model=2,
            dim_feedforward=4,
            nhead=H,
            batch_first=True,
            activation="gelu",
            dropout=0,
        )
        criterion = nn.MSELoss()
        encoder = nn.TransformerEncoder(layer, 2).to(device)
        optimizer = optim.SGD(encoder.parameters(), lr=0.1, momentum=0.9)
        encoder.train()

        encoder.train()
        optimizer.zero_grad()
        inputs = torch.randn(S, L, E).to(device)
        mask = torch.nn.Transformer.generate_square_subsequent_mask(
            inputs.size(1), device=device
        )

        outputs = encoder(inputs, mask=mask, is_causal=True)

        loss = criterion(outputs[:, 0:2, :], inputs[:, 0:2, :])
        loss.backward()
        optimizer.step()

        # inference with is_causal
        t_qvk = torch.randn((S, L, E), device=device, dtype=torch.float32)
        mha = nn.MultiheadAttention(E, H).to(device)
        mask = torch.nn.Transformer.generate_square_subsequent_mask(
            S, device=device
        )

        attn_out, _ = mha(t_qvk, t_qvk, t_qvk, attn_mask=mask, is_causal=True)

        # Can't give only is_causal
        attn_mask = torch.randint(0, 2, size=(L, L), device=device, dtype=torch.bool)
        with self.assertRaises(RuntimeError):
            _ = mha(t_qvk, t_qvk, t_qvk, is_causal=True)

        # # Passing a causal mask sets is_causal to 1
        causal_mask = torch.triu(
            torch.ones(L, L, device=inputs.device) * float('-inf'), diagonal=1
        ).to(torch.bool)

        mock_layer = MagicMock(torch.nn.MultiheadAttention(E, H), return_value=inputs)
        encoder.layers[1] = mock_layer
        outputs = encoder(inputs, mask=causal_mask)
        mock_layer.assert_called_with(ANY, src_mask=ANY, is_causal=True, src_key_padding_mask=ANY)

        # check expected numerical values with all kernels
        self.is_causal_kernels([SDPBackend.MATH], device)

    def is_causal_kernels(self, kernels, device):
        def ones_tensor(*shape):
            return torch.ones(shape, device=device, dtype=torch.float32).to(device)
        S, L, E, H = 1, 2, 4, 1
        qkv = ones_tensor(S, L, E)

        mha = nn.MultiheadAttention(E, H).to(device)
        mha.in_proj_weight = Parameter(torch.ones((E * 3, E), device=device))
        mha.out_proj.weight = Parameter(torch.ones((E, E), device=device))
        expected = torch.ones(size=(S, L, E)).to(device) * 16
        mask = torch.nn.Transformer.generate_square_subsequent_mask(
            qkv.size(1), device=device
        )

        for kernel in kernels:
            with sdpa_kernel(backends=[kernel]):
                actual, _ = mha(qkv, qkv, qkv, attn_mask=mask, need_weights=False, is_causal=True)
                self.assertTrue(torch.equal(actual, expected))

                if kernel != SDPBackend.MATH:
                    # fails with embedding size not multiple of 4
                    with self.assertRaisesRegex(RuntimeError, "No available kernel"):
                        qkv_f, mha_f = ones_tensor(S, L, 2), nn.MultiheadAttention(2, H).to(device)
                        mask = torch.nn.Transformer.generate_square_subsequent_mask(
                            qkv_f.size(1), device=device
                        )
                        _ = mha_f(qkv_f, qkv_f, qkv_f, attn_mask=mask, need_weights=False, is_causal=True)
                        torch.cuda.synchronize()

    @skipIfRocm  # Missing EFFICIENT_ATTENTION
    @unittest.skipIf(
        not PLATFORM_SUPPORTS_FLASH_ATTENTION, "Platform does not supposrt fused SDPA or pre-SM80 hardware"
    )
    def test_is_causal_gpu(self):
        device = 'cuda'
        self.is_causal_kernels([SDPBackend.MATH, SDPBackend.EFFICIENT_ATTENTION], device)

    def test_script_mha_in_proj_weight_none(self):
        mha = torch.nn.MultiheadAttention(
            embed_dim=128, num_heads=8, kdim=256, vdim=256
        ).eval()

        torch.jit.script(mha)

    @unittest.skipIf(TEST_WITH_CROSSREF, 'Fastpath not available with crossref')
    @torch.no_grad()
    def test_disable_fastpath(self, device):
        def _test_te_fastpath_called(model, args, kwargs=None, return_value=None, is_called=True):
            if kwargs is None:
                kwargs = {}
            with patch('torch._transformer_encoder_layer_fwd') as fastpath_mock:
                fastpath_mock.return_value = return_value
                output = model(*args, **kwargs)
                self.assertTrue(fastpath_mock.called == is_called)

        def _test_mha_fastpath_called(model, args, kwargs=None, return_value=None, is_called=True):
            if kwargs is None:
                kwargs = {}
            with patch('torch._native_multi_head_attention') as fastpath_mock:
                fastpath_mock.return_value = return_value
                output = model(*args, **kwargs)
                self.assertTrue(fastpath_mock.called == is_called)

        inp = torch.tensor([[[1, 2], [3, 4], [5, 6]]], dtype=torch.float32, device=device)
        aligned_key_padding_mask = torch.tensor([[0, 0, 1]], dtype=torch.bool, device=device)
        src_key_padding_mask = torch.tensor([[1, 0, 1]], dtype=torch.bool, device=device)
        attn_mask = torch.tensor([[1, 0, 1], [0, 1, 0], [1, 0, 1]], dtype=torch.bool, device=device)
        te_return_value = torch.ones((1, 3, 2), dtype=torch.float32)

        encoder_layer = torch.nn.TransformerEncoderLayer(d_model=2, nhead=2, dim_feedforward=8, batch_first=True)
        te = torch.nn.TransformerEncoder(encoder_layer, num_layers=2, enable_nested_tensor=True, mask_check=True)
        te = te.to(device).eval()

        t = torch.nn.Transformer(d_model=2, nhead=2, batch_first=True, device=device).eval()
        src = torch.tensor([[[0, 1], [2, 3], [4, 5]]], dtype=torch.float32, device=device)
        tgt = torch.tensor([[[0, 1], [2, 3], [4, 5], [6, 7]]], dtype=torch.float32, device=device)
        t_return_value = torch.ones((1, 3, 2), dtype=torch.float32, device=device)

        mha = nn.MultiheadAttention(2, 2, batch_first=True, device=device).eval()
        q = torch.tensor([[[0, 1], [2, 3]]], dtype=torch.float32, device=device)
        mha_return_value = torch.ones((1, 3, 2), dtype=torch.float32, device=device)

        _test_te_fastpath_called(
            te, (inp,), kwargs={'src_key_padding_mask': src_key_padding_mask},
            return_value=te_return_value, is_called=True
        )
        _test_te_fastpath_called(t, (src, tgt), return_value=t_return_value, is_called=True)
        _test_mha_fastpath_called(mha, (q, q, q,), return_value=mha_return_value, is_called=True)

        torch.backends.mha.set_fastpath_enabled(False)
        _test_te_fastpath_called(
            te, (inp,), kwargs={'src_key_padding_mask': src_key_padding_mask},
            return_value=te_return_value, is_called=False
        )
        _test_te_fastpath_called(t, (src, tgt), return_value=t_return_value, is_called=False)
        _test_mha_fastpath_called(mha, (q, q, q,), return_value=mha_return_value, is_called=False)

        torch.backends.mha.set_fastpath_enabled(True)
        _test_te_fastpath_called(
            te, (inp,), kwargs={'src_key_padding_mask': src_key_padding_mask},
            return_value=te_return_value, is_called=True
        )
        _test_te_fastpath_called(t, (src, tgt), return_value=t_return_value, is_called=True)
        _test_mha_fastpath_called(mha, (q, q, q,), return_value=mha_return_value, is_called=True)


class TestSDPAFailureModes(NNTestCase):
    """ Used to test the failure modes of scaled_dot_product_attention
    """
    _do_cuda_memory_leak_check = True
    _do_cuda_non_default_stream = True

    @onlyCUDA
    @unittest.skipIf(
        not PLATFORM_SUPPORTS_FLASH_ATTENTION or not isSM8XDevice,
        "Does not support fused SDPA or not SM86+ hardware",
    )
    @parametrize("head_dim", [193, 256])
    @parametrize("dropout_p", [0.0, 0.2])
    def test_flash_backward_failure_sm86plus(self, device, head_dim: int, dropout_p: float):
        dtype = torch.float16
        make_tensor = partial(torch.rand, device=device, dtype=dtype)
        # See check_requires_grad_and_head_dim_gt192_constraints_on_sm86_89 in
        # pytorch/aten/src/ATen/native/transformers/cuda/sdp_utils.h
        size = (2, 2, 4, head_dim)
        q, k, v = make_tensor(size), make_tensor(size), make_tensor(size)

        with sdpa_kernel(backends=[SDPBackend.MATH]):
            math_ref = torch.nn.functional.scaled_dot_product_attention(q, k, v, None, 0.0, False)

        with sdpa_kernel(backends=[SDPBackend.FLASH_ATTENTION]):
            # Should not fail because inputs don't require grad
            flash_ref = torch.nn.functional.scaled_dot_product_attention(q, k, v, None, 0.0, False)

            self.assertEqual(math_ref, flash_ref, atol=1e-3, rtol=1e-3)

            # Should fail because inputs require grad
            q = make_tensor(size, requires_grad=True)
            k = make_tensor(size, requires_grad=True)
            v = make_tensor(size, requires_grad=True)
            if 192 < head_dim <= 224 or (head_dim > 224 and dropout_p != 0.0):
                self.assertRaises(
                    RuntimeError,
                    lambda: torch.nn.functional.scaled_dot_product_attention(
                        q, k, v, None, dropout_p, False
                    ),
                )
            else:
                flash_ref = torch.nn.functional.scaled_dot_product_attention(q, k, v, None, dropout_p, False)

    @onlyCUDA
    def test_dispatch_fails_no_backend(self, device):
        dtype = torch.float16
        with sdpa_kernel(backends=[SDPBackend.ERROR]):
            size = (2, 3, 4)
            q = torch.randn(size, device=device, dtype=dtype)
            k = torch.randn(size, device=device, dtype=dtype)
            v = torch.randn(size, device=device, dtype=dtype)
            self.assertRaisesRegex(RuntimeError, "No viable backend for scaled_dot_product_attention was found.",
                                   lambda: torch._fused_sdp_choice(q, k, v))
            self.assertRaisesRegex(RuntimeError, "No viable backend for scaled_dot_product_attention was found.",
                                   lambda: torch.nn.functional.scaled_dot_product_attention(q, k, v))

    @onlyCUDA
    @unittest.skipIf(not PLATFORM_SUPPORTS_FUSED_ATTENTION, "Does not support fused scaled dot product attention")
    @parametrize(
        "kernel",
        PLATFORM_SPECIFIC_SDPA,
    )
    def test_invalid_fused_inputs_dim_3(self, device, kernel: SDPBackend):
        with sdpa_kernel(backends=[kernel]):
            # Dim is not 4
            size = (2, 3, 8)
            dtype = torch.float16
            q = torch.randn(size, device=device, dtype=dtype)
            k = torch.randn(size, device=device, dtype=dtype)
            v = torch.randn(size, device=device, dtype=dtype)
            with self.assertWarnsRegex(UserWarning, "All fused kernels requires query, key and value to be 4 dimensional"):
                self.assertRaises(RuntimeError, lambda: torch.nn.functional.scaled_dot_product_attention(
                    q, k, v, None, 0.0, False))

    @onlyCUDA
    @unittest.skipIf(not PLATFORM_SUPPORTS_FUSED_ATTENTION, "Does not support fused scaled dot product attention")
    @parametrize(
        "kernel",
        PLATFORM_SPECIFIC_SDPA,
    )
    def test_invalid_fused_inputs_broadcast(self, device, kernel: SDPBackend):
        with sdpa_kernel(backends=[kernel]):
            #  Fused Kernels don't support broadcasting for dense inputs
            dtype = torch.float16
            size = (2, 4, 3, 8)
            size_broadcast = (1, 4, 3, 8)
            q = torch.randn(size_broadcast, device=device, dtype=dtype)
            k = torch.randn(size, device=device, dtype=dtype)
            v = torch.randn(size, device=device, dtype=dtype)
            self.assertRaises(RuntimeError, lambda: torch.nn.functional.scaled_dot_product_attention(
                q, k, v, None, 0.0, False))

    @onlyCUDA
    @unittest.skipIf(not PLATFORM_SUPPORTS_FUSED_ATTENTION, "Does not support fused scaled dot product attention")
    @parametrize("kernel", PLATFORM_SPECIFIC_SDPA)
    def test_invalid_sequence_lengths(self, device, kernel: SDPBackend):
        with sdpa_kernel(backends=[kernel]):
            # Passing in a q,k,v with 0 length sequences will error
            dtype = torch.float16
            make_tensor = partial(torch.rand, device=device, dtype=dtype)
            size = SdpaShape(2, 2, 0, 8)
            q, k, v = make_tensor(size), make_tensor(size), make_tensor(size)
            with self.assertWarnsRegex(UserWarning, "All fused kernels do not support zero seq_len_q or seq_len_kv."):
                self.assertRaises(RuntimeError, lambda: torch.nn.functional.scaled_dot_product_attention(
                    q, k, v, None, 0.0, False))

    @onlyCUDA
    @unittest.skipIf(not PLATFORM_SUPPORTS_FUSED_ATTENTION, "Does not support fused scaled dot product attention")
    @parametrize("kernel", PLATFORM_SPECIFIC_SDPA)
    def test_invalid_last_dim_stride(self, device, kernel: SDPBackend):
        with sdpa_kernel(backends=[kernel]):
            # Passing in a q,k,v with last dim stride not equal to 1 will error
            dtype = torch.float16
            make_tensor = partial(torch.rand, device=device, dtype=dtype)
            size = SdpaShape(2, 2, 8, 8)
            q, k, v = make_tensor(size), make_tensor(size), make_tensor(size)
            q.as_strided_(size, [2, 2, 2, 2])
            with self.assertWarnsRegex(UserWarning, "All fused kernels require the last dimension of the input to have stride 1."):
                self.assertRaises(RuntimeError, lambda: torch.nn.functional.scaled_dot_product_attention(
                    q, k, v, None, 0.0, False))

    @onlyCUDA
    @skipIfRocm  # Nested Tensor
    @unittest.skipIf(not PLATFORM_SUPPORTS_MEM_EFF_ATTENTION, "Does not support SDPA or pre-SM80 hardware")
    @parametrize("fused_kernel", [SDPBackend.EFFICIENT_ATTENTION])
    def test_invalid_sdpa_kernel_grouped_query_attention_cuda(self, device, fused_kernel):
        rand_query = torch.rand(8, 8, 64, 64, device=device, dtype=torch.float16, requires_grad=True)
        rand_key = torch.rand(8, 4, 64, 64, device=device, dtype=torch.float16, requires_grad=True)
        rand_value = torch.rand(8, 4, 64, 64, device=device, dtype=torch.float16, requires_grad=True)

        with sdpa_kernel(fused_kernel):
            with self.assertRaisesRegex(RuntimeError, "No available kernel"):
                with self.assertWarnsRegex(UserWarning, "For dense inputs, both fused kernels require query, "
                                           "key and value to have"):
                    F.scaled_dot_product_attention(rand_query, rand_key, rand_value, dropout_p=0.0,
                                                   is_causal=False, enable_gqa=True)

    @onlyCPU
    @skipIfRocm  # Nested Tensor
    def test_invalid_sdpa_kernel_grouped_query_attention_cpu(self, device):
        rand_query = torch.rand(8, 8, 64, 64, device=device, dtype=torch.float16, requires_grad=True)
        rand_key = torch.rand(8, 4, 64, 64, device=device, dtype=torch.float16, requires_grad=True)
        rand_value = torch.rand(8, 4, 64, 64, device=device, dtype=torch.float16, requires_grad=True)

        with sdpa_kernel(backends=[SDPBackend.FLASH_ATTENTION]):
            with self.assertRaisesRegex(RuntimeError, "No available kernel"):
                with self.assertWarnsRegex(UserWarning, "For dense inputs, both fused kernels require query, "
                                           "key and value to have"):
                    F.scaled_dot_product_attention(rand_query, rand_key, rand_value, dropout_p=0.0,
                                                   is_causal=False, enable_gqa=True)

    @onlyCUDA
    @unittest.skipIf(not PLATFORM_SUPPORTS_FLASH_ATTENTION, "Does not flash_attention fused scaled dot product attention")
    @parametrize("kernel", PLATFORM_SPECIFIC_SDPA)
    def test_invalid_fused_inputs_head_dim(self, device, kernel: SDPBackend):
        with sdpa_kernel(backends=[kernel]):
            # The embed dim per head is not divisible by 8 for flash attention
            dtype = torch.float16
            make_tensor = partial(torch.rand, device=device, dtype=dtype)
            size = SdpaShape(2, 2, 3, 9) if kernel == SDPBackend.EFFICIENT_ATTENTION else SdpaShape(2, 2, 3, 257)
            q, k, v = make_tensor(size), make_tensor(size), make_tensor(size)
            self.assertRaises(RuntimeError, lambda: torch.nn.functional.scaled_dot_product_attention(
                q, k, v, None, 0.0, False))

    @onlyCUDA
    @unittest.skipIf(not PLATFORM_SUPPORTS_FUSED_ATTENTION, "Does not support fused scaled dot product attention")
    @parametrize(
        "kernel",
        PLATFORM_SPECIFIC_SDPA,
    )
    def test_invalid_fused_inputs_invalid_dtype(self, device, kernel: SDPBackend):
        with sdpa_kernel(backends=[kernel]):
            # Invalid dtype for both Flash Attention and Mem Efficient Attention
            size = SdpaShape(2, 2, 3, 16)
            make_tensor = partial(torch.rand, device=device, dtype=torch.float64)
            q, k, v = make_tensor(size), make_tensor(size), make_tensor(size)
            self.assertRaises(RuntimeError, lambda: torch.nn.functional.scaled_dot_product_attention(
                q, k, v, None, 0.0, False))

    @onlyCUDA
    @unittest.skipIf(not PLATFORM_SUPPORTS_FLASH_ATTENTION, "Does not support flash attention")
    @parametrize("kernel", [SDPBackend.FLASH_ATTENTION])
    def test_invalid_fused_inputs_attn_mask_present(self, device, kernel: SDPBackend):
        with sdpa_kernel(backends=[kernel]):
            # Failures for unsupported SDP args
            size = SdpaShape(2, 2, 3, 16)
            make_tensor = partial(torch.rand, size, device=device, dtype=torch.float16)
            q, k, v = make_tensor(), make_tensor(), make_tensor()
            # Non-None attention mask
            mask = torch.ones((2, 2, 3, 3), device=device, dtype=q.dtype)
            self.assertRaises(RuntimeError, lambda: torch.nn.functional.scaled_dot_product_attention(
                q, k, v, mask, 0.0, False))

    @onlyCUDA
    @unittest.skipIf(not PLATFORM_SUPPORTS_FLASH_ATTENTION, "Does not support fused SDPA or pre-SM80 hardware")
    def test_unaligned_tensors(self, device):
        # The alignment is depdent on arch so we specifiy SM80OrLater
        dtype = torch.float16
        size = SdpaShape(2, 2, 8, 5)
        make_tensor = partial(torch.rand, size, device=device, dtype=dtype)
        q, k, v = make_tensor(), make_tensor(), make_tensor()
        with sdpa_kernel(backends=[SDPBackend.EFFICIENT_ATTENTION]):
            self.assertRaises(RuntimeError, lambda: torch.nn.functional.scaled_dot_product_attention(
                q, k, v, None, 0.0, False))

    @onlyCUDA
    @unittest.skipIf(not PLATFORM_SUPPORTS_FLASH_ATTENTION, "Does not support fused SDPA or pre-SM80 hardware")
    def test_flash_fail_fp32(self, device):
        dtype = torch.float
        size = SdpaShape(16, 16, 32, 32)
        make_tensor = partial(torch.rand, size, device=device, dtype=dtype)
        q, k, v = make_tensor(), make_tensor(), make_tensor()
        with sdpa_kernel(backends=[SDPBackend.FLASH_ATTENTION]):
            with self.assertWarnsRegex(UserWarning, "Expected query, key and value to all be of dtype: {Half, BFloat16}"):
                self.assertRaises(RuntimeError, lambda: torch.nn.functional.scaled_dot_product_attention(
                    q, k, v, None, 0.0, False))

    @onlyCUDA
    @unittest.skipIf(not PLATFORM_SUPPORTS_FLASH_ATTENTION, "Does not support SDPA or pre-SM80 hardware")
    def test_flash_autocast_fp32_float16(self, device):
        dtype = torch.float
        size = SdpaShape(16, 16, 32, 32)
        make_tensor = partial(torch.rand, size, device=device, dtype=dtype)
        q, k, v = make_tensor(), make_tensor(), make_tensor()
        with torch.autocast(device_type='cuda', dtype=torch.float16):
            with sdpa_kernel(backends=[SDPBackend.FLASH_ATTENTION]):
                _ = torch.nn.functional.scaled_dot_product_attention(
                    q, k, v, None, 0.0, False)

    @onlyCUDA
    @unittest.skipIf(not PLATFORM_SUPPORTS_FLASH_ATTENTION, "Does not support SDPA or pre-SM80 hardware")
    def test_flash_autocast_fp32_bfloat16(self, device):
        dtype = torch.float
        size = SdpaShape(16, 16, 32, 32)
        make_tensor = partial(torch.rand, size, device=device, dtype=dtype)
        q, k, v = make_tensor(), make_tensor(), make_tensor()
        with torch.autocast(device_type='cuda', dtype=torch.bfloat16):
            with sdpa_kernel(backends=[SDPBackend.FLASH_ATTENTION]):
                _ = torch.nn.functional.scaled_dot_product_attention(
                    q, k, v, None, 0.0, False)

    # Note: do not truncate the list according to platforms. These tests should always raise errors.
    @parametrize("kernel", [SDPBackend.MATH, SDPBackend.FLASH_ATTENTION, SDPBackend.EFFICIENT_ATTENTION])
    def test_invalid_inputs_different_datatypes(self, device, kernel: SDPBackend):
        with sdpa_kernel(backends=[kernel]):
            # Different datatypes
            shape = (1, 4, 8, 16)
            query = torch.randn(shape, dtype=torch.float32, device=device)
            key = torch.randn(shape, dtype=torch.float16, device=device)
            value = torch.randn(shape, dtype=torch.float16, device=device)
            self.assertRaises(RuntimeError, lambda: F.scaled_dot_product_attention(query, key, value))

    @onlyCUDA
    @parametrize("kernel", [SDPBackend.MATH, SDPBackend.FLASH_ATTENTION, SDPBackend.EFFICIENT_ATTENTION])
    def test_invalid_inputs_different_devices(self, device, kernel: SDPBackend):
        # Different devices
        shape = (1, 4, 8, 16)
        query = torch.randn(shape, dtype=torch.float32, device=device)
        key = torch.randn(shape, dtype=torch.float16, device='cpu')
        value = torch.randn(shape, dtype=torch.float16, device='cpu')
        self.assertRaises(RuntimeError, lambda: F.scaled_dot_product_attention(query, key, value))

    @parametrize("kernel", [SDPBackend.MATH, SDPBackend.FLASH_ATTENTION, SDPBackend.EFFICIENT_ATTENTION])
    def test_invalid_inputs_1_dimensional_inputs(self, device, kernel: SDPBackend):
        with sdpa_kernel(backends=[kernel]):
            # 1 dimensional input
            shape = (1, 4)
            query = torch.randn(4, dtype=torch.float16, device=device)
            key = torch.randn(shape, dtype=torch.float16, device=device)
            value = torch.randn(shape, dtype=torch.float16, device=device)
            self.assertRaises(RuntimeError, lambda: F.scaled_dot_product_attention(query, key, value))

    @onlyCUDA
    @skipIfRocm  # Missing EFFICIENT_ATTENTION
    @unittest.skipIf(not PLATFORM_SUPPORTS_MEM_EFF_ATTENTION, "Fused SDPA was not built for this system")
    def test_fused_kernels_nested_broadcasting_error_cases(self, device):
        # one of k,v needs to be broadcasted and other has non consistent seq_len dim
        rand_nested_tensor = partial(rand_sdpa_tensor, type="nested", device=device, dtype=torch.float32)
        batch, num_heads, head_dim = 32, 8, 64
        seq_lens_q = torch.randint(low=1, high=32, size=(batch,)).tolist()
        seq_lens_v = torch.randint(low=1, high=32, size=(batch,)).tolist()

        q_shape = SdpaShape(batch, num_heads, seq_lens_q, head_dim)
        k_shape = SdpaShape(1, num_heads, 1, head_dim)
        v_shape = SdpaShape(batch, num_heads, seq_lens_v, head_dim)

        query = rand_nested_tensor(q_shape).transpose(1, 2)
        key = rand_nested_tensor(k_shape).transpose(1, 2)
        value = rand_nested_tensor(v_shape).transpose(1, 2)

        with sdpa_kernel(backends=[SDPBackend.EFFICIENT_ATTENTION]):
            with self.assertRaisesRegex(RuntimeError, "No available kernel"):
                torch.nn.functional.scaled_dot_product_attention(
                    query, key, value, attn_mask=None, dropout_p=0.0, is_causal=False)

    @onlyCUDA
    @unittest.skipIf(not PLATFORM_SUPPORTS_FLASH_ATTENTION, "Fused SDPA was not built for this system")
    def test_nested_fails_on_padding_head_dim(self, device):
        dtype = torch.bfloat16
        seq_len_list = [2, 4, 5, 6, 7]
        shape = SdpaShape(5, 8, seq_len_list, 57)
        make_tensor = partial(rand_sdpa_tensor, shape=shape, type="nested", device=device, dtype=dtype)
        q, k, v = make_tensor().transpose(1, 2), make_tensor().transpose(1, 2), make_tensor().transpose(1, 2)

        with sdpa_kernel(backends=[SDPBackend.FLASH_ATTENTION]):
            with self.assertWarnsRegex(UserWarning, "For NestedTensor inputs, Flash attention requires"):
                self.assertRaises(RuntimeError, lambda: torch.nn.functional.scaled_dot_product_attention(
                    q, k, v, None, 0.0, False))

    @onlyCUDA
    @unittest.skipIf(not PLATFORM_SUPPORTS_FUSED_ATTENTION or not isLessThanSM80Device,
                     "Current platform does not support fused SDPA or is an SM80+ device.")
    def test_mem_efficient_fail_bfloat16_less_than_sm80(self, device):
        dtype = torch.bfloat16
        size = SdpaShape(16, 16, 32, 32)
        make_tensor = partial(torch.rand, size, device=device, dtype=dtype)
        q, k, v = make_tensor(), make_tensor(), make_tensor()
        with sdpa_kernel(backends=[SDPBackend.EFFICIENT_ATTENTION]):
            with self.assertWarnsRegex(UserWarning, "Expected query, key and value to all be of dtype: {Half, Float}"):
                self.assertRaises(RuntimeError, lambda: torch.nn.functional.scaled_dot_product_attention(
                    q, k, v, None, 0.0, False))

    @onlyCUDA
    @unittest.skipIf(not PLATFORM_SUPPORTS_FLASH_ATTENTION, "Does not support flash attention")
    def test_flash_atteention_large_bf16_nan_values(self, device):
        query = torch.full((1, 1, 1, 64), 133120.0, dtype=torch.bfloat16, device="cuda")
        key = torch.full((1, 1, 1, 64), 133120.0, dtype=torch.bfloat16, device="cuda")
        value = torch.full((1, 1, 1, 64), 133120.0, dtype=torch.bfloat16, device="cuda")

        with sdpa_kernel(SDPBackend.FLASH_ATTENTION):
            out = torch.nn.functional.scaled_dot_product_attention(query, key, value)

        self.assertFalse(torch.isnan(out).any(), "Output should not contain NaNs!")

    @onlyCUDA
    @unittest.skipIf(not PLATFORM_SUPPORTS_FUSED_ATTENTION, "Fused SDPA was not built for this system")
    @parametrize("fused_kernel", [SDPBackend.FLASH_ATTENTION, SDPBackend.EFFICIENT_ATTENTION] if
                 PLATFORM_SUPPORTS_FLASH_ATTENTION else [SDPBackend.EFFICIENT_ATTENTION])
    def test_fused_kernels_seq_len_0_inputs(self, device, fused_kernel):
        rand_nested_tensor = partial(rand_sdpa_tensor, type="nested", device=device, dtype=torch.float16)
        batch, num_heads, head_dim = 32, 16, 64
        seq_lens = torch.randint(low=1, high=32, size=(batch,))
        # make sure some seq_lens are 0
        num_zeros = 10
        indices = torch.randint(low=0, high=batch, size=(num_zeros,))
        seq_lens.scatter_(0, indices, 0)

        shape = SdpaShape(batch, num_heads, seq_lens.tolist(), head_dim)
        query = rand_nested_tensor(shape)
        key = rand_nested_tensor(shape)
        value = rand_nested_tensor(shape)

        query = query.transpose(1, 2)
        key = key.transpose(1, 2)
        value = value.transpose(1, 2)

        with sdpa_kernel(backends=[fused_kernel]):
            with self.assertRaisesRegex(RuntimeError, "No available kernel"):
                torch.nn.functional.scaled_dot_product_attention(
                    query, key, value, attn_mask=None, dropout_p=0.0, is_causal=False)

    @onlyCUDA
    @unittest.skipIf(not PLATFORM_SUPPORTS_FLASH_ATTENTION, "Fused SDPA was not built for this system")
    def test_fused_kernels_nested_broadcasting_requires_grad_failure(self, device):
        rand_nested_tensor = partial(rand_sdpa_tensor, type="nested", device=device, dtype=torch.float16, requires_grad=True)
        batch, num_heads, head_dim, head_dim_v = 32, 16, 64, 64
        seq_lens = torch.randint(low=1, high=32, size=(batch,)).tolist()
        q_shape = SdpaShape(1, num_heads, 1, head_dim)
        k_shape = SdpaShape(batch, num_heads, seq_lens, head_dim)
        v_shape = SdpaShape(batch, 1, seq_lens, head_dim_v)

        # create a dense query
        query = torch.randn(q_shape, device=device, dtype=torch.float16, requires_grad=True)
        key = rand_nested_tensor(k_shape)
        value = rand_nested_tensor(v_shape)

        query = query.transpose(1, 2)
        key = key.transpose(1, 2)
        value = value.transpose(1, 2)

        with sdpa_kernel(backends=[SDPBackend.FLASH_ATTENTION]):
            with self.assertWarnsRegex(UserWarning, "Both fused kernels do not support training with broadcasted NT inputs"):
                with self.assertRaisesRegex(RuntimeError, "No available kernel"):
                    torch.nn.functional.scaled_dot_product_attention(
                        query, key, value, attn_mask=None, dropout_p=0.0, is_causal=False)

    @onlyCUDA
    @unittest.skipIf(not PLATFORM_SUPPORTS_FLASH_ATTENTION, "Does not support flash attention")
    def test_flash_attention_fail_with_non_square_causal_attention(self, device):
        dtype = torch.bfloat16
        q_shape = SdpaShape(1, 1, 8, 16)
        kv_shape = SdpaShape(1, 1, 12, 16)
        make_q = partial(torch.rand, q_shape, device=device, dtype=dtype)
        make_kv = partial(torch.rand, kv_shape, device=device, dtype=dtype)
        q, k, v = make_q(), make_kv(), make_kv()
        warning_str = "Flash attention does not support the is_causal flag when seqlen_q != seqlen_k."
        with sdpa_kernel(backends=[SDPBackend.FLASH_ATTENTION]):
            with self.assertWarnsRegex(UserWarning, warning_str):
                self.assertRaises(RuntimeError, lambda: torch.nn.functional.scaled_dot_product_attention(
                    q, k, v, None, 0.0, is_causal=True))

def _get_block_size_n(device, head_dim, is_dropout, is_causal):
    # This should match the block sizes in the CUDA kernel
    assert head_dim <= 256
    major, minor = torch.cuda.get_device_capability(device)
    is_sm8x = major == 8 and minor > 0  # Only include sm86 and sm89, exclude sm80 (A100)
    is_sm80 = major == 8 and minor == 0
    is_sm90 = major == 9 and minor == 0
    if head_dim <= 32:
        return 128
    if head_dim <= 64:
        return 128 if not is_dropout else 64
    elif head_dim <= 96:
        return 64
    elif head_dim <= 128:
        if is_sm8x:
            return 64 if (not is_dropout and is_causal) else 32
        else:
            return 64 if not is_dropout else 32
    elif head_dim <= 160:
        if is_sm8x:
            return 64
        else:
            return 32
    elif head_dim <= 192:
        return 64
    elif head_dim <= 224:
        return 64
    elif head_dim <= 256:
        return 64


def pad_last_dim(input_tensor, alignment_size, slice: bool = False):
    last_dim_size = input_tensor.size(-1)
    if (last_dim_size % alignment_size == 0):
        return input_tensor, last_dim_size
    pad_count = alignment_size - (last_dim_size % alignment_size)
    padded_tensor = F.pad(input_tensor, (0, pad_count))
    if slice:
        return padded_tensor[..., :last_dim_size], last_dim_size
    return padded_tensor, last_dim_size


class TestSDPA(NNTestCase):
    """ Used to test generic functionality of scaled_dot_product_attention
    Summary:
        If you are adding a new test to this class, make sure that it runs
        for both cpu and cuda. If you're test is only applicable to cuda,
        add it to TestSDPACudaOnly.
    """
    @parametrize("contiguous_inputs", [True, False])
    def test_sdp_math_gradcheck(self, device, contiguous_inputs: bool):

        batch_size, seq_len, num_heads, head_dim = 4, 4, 2, 16
        shape = SdpaShape(batch_size, num_heads, seq_len, head_dim)
        make_tensor = partial(rand_sdpa_tensor, type="dense", device=device,
                              dtype=torch.float64, requires_grad=True, packed=True)

        qkv = make_tensor(shape)
        query, key, value = qkv.chunk(3, dim=-1)

        query = query.view(batch_size, -1, num_heads, head_dim).transpose(1, 2)
        key = key.view(batch_size, -1, num_heads, head_dim).transpose(1, 2)
        value = value.view(batch_size, -1, num_heads, head_dim).transpose(1, 2)

        if contiguous_inputs:
            query = query.contiguous()
            key = key.contiguous()
            value = value.contiguous()

        with sdpa_kernel(backends=[SDPBackend.MATH]):
            assert gradcheck(lambda *args, **kwargs:
                             wrapper_set_seed(torch.nn.functional.scaled_dot_product_attention, *args, **kwargs),
                             (query, key, value, None, 0.0, False)
                             )

    @parametrize("kernel", [SDPBackend.MATH])
    def test_scaled_dot_product_attention_math_with_negative_scale(self, device, kernel: SDPBackend):
        # https://github.com/pytorch/pytorch/issues/105190.
        def ref(x):
            v1 = torch.matmul(x, x.transpose(-1, -2))
            v2 = v1 / -0.0001
            v3 = v2.softmax(dim=-1)
            v4 = torch.matmul(v3, x)
            return v4

        x = torch.randn(1, 3, 64, 64, device=device)
        ref_result = ref(x)
        with sdpa_kernel(backends=[kernel]):
            sdp_math = torch.nn.functional.scaled_dot_product_attention(x, x, x, scale=-1.0 / 0.0001)
        self.assertEqual(ref_result, sdp_math)


class TestSDPACpuOnly(NNTestCase):
    """ Used to test CPU only functionality of scaled_dot_product_attention """

    @parametrize("type", ["dense", "nested"])
    @parametrize("dropout", [0.0, 0.7])
    @parametrize("dtype", [torch.float64, torch.float32, torch.bfloat16, torch.half])
    @skipIfTorchDynamo()
    def test_fused_sdp_choice_cpu(self, device, type: str, dropout: float, dtype: torch.dtype):
        # Test that cpu and nestedtensor cpu return MATH backend
        make_tensor = partial(rand_sdpa_tensor, type=type, device=device, dtype=dtype)
        size = SdpaShape(2, 8, 128, 64)
        q, k, v = make_tensor(size), make_tensor(size), make_tensor(size)
        if type == "nested" \
                or dropout > 0.0 \
                or dtype not in [torch.float32, torch.float64, torch.bfloat16, torch.float16]:
            assert torch._fused_sdp_choice(q, k, v, dropout_p=dropout) == SDPBackend.MATH.value
        else:
            assert torch._fused_sdp_choice(q, k, v, dropout_p=dropout) == SDPBackend.FLASH_ATTENTION.value

    @parametrize("fused_kernel", [SDPBackend.FLASH_ATTENTION])
    @parametrize("dtype", [torch.float64, torch.float32, torch.bfloat16, torch.float16])
    @parametrize("batch_size", [2, 12])
    @parametrize("q_seq_len", [514, 1030])
    @parametrize("kv_seq_len", [514])
    @parametrize("n_head", [1, 3])
    @parametrize("head_dim", [8])
    @parametrize("mask_dim", [2, 4])
    @parametrize("bool_mask", [False, True])
    @parametrize("train", [True, False])
    @parametrize("casual", [True, False])
    @parametrize("set_attn_mask", [True, False])
    def test_scaled_dot_product_fused_attention_mask_vs_math_cpu(
        self,
        device,
        fused_kernel,
        dtype,
        batch_size,
        q_seq_len,
        kv_seq_len,
        n_head,
        head_dim,
        mask_dim,
        bool_mask,
        train,
        casual,
        set_attn_mask,
    ):
        tol = Tolerances(1e-5, 5e-6)
        if dtype is torch.bfloat16:
            tol = Tolerances(5e-2, 5e-2)
        if dtype is torch.float16:
            tol = Tolerances(1e-2, 1e-2)
        for mask_shape in itertools.product(
            [q_seq_len, 1], [kv_seq_len, 1]
        ) if mask_dim == 2 else itertools.product(
            [batch_size, 1], [n_head, 1], [q_seq_len, 1], [kv_seq_len, 1]
        ):
            make_tensor = partial(rand_sdpa_tensor, type="dense", device=device, dtype=dtype, requires_grad=False)
            q_shape = SdpaShape(batch_size, n_head, q_seq_len, head_dim)
            kv_shape = SdpaShape(batch_size, n_head, kv_seq_len, head_dim)
            q = make_tensor(q_shape)
            k = make_tensor(kv_shape)
            v = make_tensor(kv_shape)
            q2, k2, v2 = q.clone(), k.clone(), v.clone()

            if train:
                q.requires_grad_(True)
                k.requires_grad_(True)
                v.requires_grad_(True)
                q2.requires_grad_(True)
                k2.requires_grad_(True)
                v2.requires_grad_(True)

            if dtype in [torch.bfloat16, torch.float16]:
                q2, k2, v2 = q2.float(), k2.float(), v2.float()
            # (B, nh, T, hs)
            q = q.view(batch_size, q_seq_len, n_head, head_dim).transpose(1, 2)
            k = k.view(batch_size, kv_seq_len, n_head, head_dim).transpose(1, 2)
            v = v.view(batch_size, kv_seq_len, n_head, head_dim).transpose(1, 2)
            if set_attn_mask and not casual:
                if bool_mask:
                    attn_mask = torch.randint(0, 2, size=mask_shape, dtype=torch.bool, device=device)
                else:
                    attn_mask = torch.randn(mask_shape, dtype=dtype, device=device)
            else:
                attn_mask = None
            q2 = q2.view(batch_size, q_seq_len, n_head, head_dim).transpose(1, 2)
            k2 = k2.view(batch_size, kv_seq_len, n_head, head_dim).transpose(1, 2)
            v2 = v2.view(batch_size, kv_seq_len, n_head, head_dim).transpose(1, 2)

            with sdpa_kernel(backends=[fused_kernel]):
                actual = torch.nn.functional.scaled_dot_product_attention(
                    q, k, v, attn_mask=attn_mask, dropout_p=0.0, is_causal=casual)
            with sdpa_kernel(backends=[SDPBackend.MATH]):
                if not bool_mask and dtype in [torch.bfloat16, torch.float16] and attn_mask is not None:
                    attn_mask = attn_mask.float()
                math_ref = torch.nn.functional.scaled_dot_product_attention(
                    q2, k2, v2, attn_mask=attn_mask, dropout_p=0.0, is_causal=casual)

            if dtype in [torch.bfloat16, torch.float16]:
                math_ref = math_ref.to(dtype)

            self.assertFalse(torch.isnan(math_ref).any())
            self.assertFalse(torch.isnan(actual).any())

            self.assertEqual(actual, math_ref, atol=tol.atol, rtol=tol.rtol)

            if train:
                actual.sum().backward()
                math_ref.sum().backward()

                grad_q_actual, grad_k_actual, grad_v_actual = q.grad, k.grad, v.grad
                grad_q_ref, grad_k_ref, grad_v_ref = q2.grad, k2.grad, v2.grad

                self.assertEqual(grad_q_actual, grad_q_ref, atol=tol.atol, rtol=tol.rtol)
                self.assertEqual(grad_k_actual, grad_k_ref, atol=tol.atol, rtol=tol.rtol)
                self.assertEqual(grad_v_actual, grad_v_ref, atol=tol.atol, rtol=tol.rtol)

    def test_scaled_dot_product_fused_attention_with_inf(self, device):
        # https://github.com/pytorch/pytorch/issues/127055.
        full = torch.full((600, 600), float("-inf"), device=device)
        mask = torch.triu(full, diagonal=1) + torch.tril(full, diagonal=-10)
        make_tensor = partial(rand_sdpa_tensor, type="dense", device=device, dtype=torch.float32, requires_grad=False)
        input_shape = SdpaShape(1, 600, 2, 8)
        q = make_tensor(input_shape)
        k = make_tensor(input_shape)
        v = make_tensor(input_shape)
        with sdpa_kernel(backends=[SDPBackend.MATH]):
            math_ref = torch.nn.functional.scaled_dot_product_attention(q, k, v, attn_mask=mask)
        with sdpa_kernel(backends=[SDPBackend.FLASH_ATTENTION]):
            actual = torch.nn.functional.scaled_dot_product_attention(q, k, v, attn_mask=mask)
        self.assertEqual(math_ref, actual)

<<<<<<< HEAD
    @unittest.skipIf(not PLATFORM_SUPPORTS_FUSED_ATTENTION, "Fused SDPA was not built for this system")
    @parametrize("backend", [SDPBackend.EFFICIENT_ATTENTION, SDPBackend.FLASH_ATTENTION])
    @parametrize("seq_len", [32, 64, 128])
    @parametrize("head_dim", [16, 32])
    @parametrize("dtype", [torch.float32, torch.float16])
    def test_fully_masked_out_rows(self, backend, device, seq_len, head_dim, dtype):
        def attention_inputs(seq_len, head_dim, device, dtype, mask_every_n_rows=4):
            query = torch.rand(1, 1, seq_len, head_dim, requires_grad=True, device=device, dtype=dtype)
            key = torch.rand(1, 1, seq_len, head_dim, requires_grad=True, device=device, dtype=dtype)
            value = torch.rand(1, 1, seq_len, head_dim, requires_grad=True, device=device, dtype=dtype)

            # Create a mask with deterministic row masking
            mask = torch.ones(1, 1, seq_len, seq_len, dtype=torch.bool, device=device)

            # Mask every nth row
            mask[0, 0, ::mask_every_n_rows, :] = False

            # Create a fixed pattern for element-wise masking
            element_mask = torch.zeros(seq_len, seq_len, dtype=torch.bool, device=device)
            element_mask[torch.arange(seq_len)[:, None] % 5 == torch.arange(seq_len) % 5] = True

            # Combine row masking and element-wise masking
            mask = mask & element_mask.unsqueeze(0).unsqueeze(0)

            return query, key, value, mask

        def compute_output_and_grads(query, key, value, mask, backend):
            with sdpa_kernel(backend):
                masked_out = scaled_dot_product_attention(query, key, value, attn_mask=mask)
                loss = masked_out.sum()
            grads = torch.autograd.grad(loss, [query, key, value])
            return masked_out, grads

        if backend == SDPBackend.FLASH_ATTENTION and "cuda" in str(device):
            unittest.skip("FlashAttention does not support masks on cuda")
            return
        if backend == SDPBackend.EFFICIENT_ATTENTION and "cpu" in str(device):
            unittest.skip("EfficientAttention does not support masks on cpu")
            return
        query, key, value, mask = attention_inputs(seq_len, head_dim, device, dtype)

        # Compute results for the tested backend
        backend_out, backend_grads = compute_output_and_grads(query, key, value, mask, backend)

        # Compute results for the Math backend
        math_out, math_grads = compute_output_and_grads(query, key, value, mask, SDPBackend.MATH)

        # Compare outputs
        torch.testing.assert_close(backend_out, math_out, atol=5e-3, rtol=0)
        self.assertFalse(backend_out.isnan().any())
        self.assertFalse(math_out.isnan().any())
        # Compare gradients
        for bg, mg in zip(backend_grads, math_grads):
            torch.testing.assert_close(bg, mg, atol=3e-3, rtol=0)
            self.assertFalse(bg.isnan().any())
            self.assertFalse(mg.isnan().any())

        # Check if masked rows are zero in output
        mask_sum = mask.sum(dim=-1, keepdim=True)
        masked_rows = (mask_sum == 0).expand_as(backend_out)
        self.assertTrue((mask_sum == 0).sum() > 0, "No fully masked out rows found")
        assert torch.all(backend_out[masked_rows] == 0), \
            f"Non-zero values in fully masked rows for {backend=}"

        # Check if gradients for masked rows are zero
        grad_query = backend_grads[0]
        assert torch.all(grad_query[masked_rows] == 0), f"Non-zero gradients in fully masked rows for {backend=}"

    @parametrize("dtype", [torch.float32, torch.float16])
    @parametrize("fill_val", [float("inf")])
    def test_non_masked_rows_nan_props(self, device, dtype, fill_val):
        query = torch.randn(1, 2, 4, 16, device=device, dtype=dtype)
        # a single NaN in the query input
        query[0, 1, 2, 3] = fill_val
        query = query.detach().requires_grad_(True)
        key = torch.randn(1, 2, 4, 16, device=device, dtype=dtype, requires_grad=True)
        value = torch.randn(1, 2, 4, 16, device=device, dtype=dtype, requires_grad=True)

        out = torch.nn.functional.scaled_dot_product_attention(query, key, value)
        self.assertTrue(torch.isnan(out).any())
        out.sum().backward()
        self.assertTrue(torch.isnan(query.grad).any())

    @parametrize("kernel", [SDPBackend.MATH])
    def test_scaled_dot_product_attention_math_with_negative_scale(self, device, kernel: SDPBackend):
        # https://github.com/pytorch/pytorch/issues/105190.
        def ref(x):
            v1 = torch.matmul(x, x.transpose(-1, -2))
            v2 = v1 / -0.0001
            v3 = v2.softmax(dim=-1)
            v4 = torch.matmul(v3, x)
            return v4

        x = torch.randn(1, 3, 64, 64, device=device)
        ref_result = ref(x)
        with sdpa_kernel(backends=[kernel]):
            sdp_math = torch.nn.functional.scaled_dot_product_attention(x, x, x, scale=-1.0 / 0.0001)
        self.assertEqual(ref_result, sdp_math)
=======
>>>>>>> 83cc7ed5

class TestSDPACudaOnly(NNTestCase):
    """ Used to test CUDA only functionality of scaled_dot_product_attention
    Quarks:
        There is some trickiness with this function. Its runtime behavior
        is dependent on the CUDA architecture you are testing it on. See
        `PLATFORM_SUPPORTS_FUSED_ATTENTION` at the top of the file.
        Summary:
            Math: always supported
            FlashAttention: Supported on sm80 or newer hardware
            MemEfficientAttention: Supported on sm50 or newer hardware
    """
    _do_cuda_memory_leak_check = True
    _do_cuda_non_default_stream = True

    # TODO USED FOR TESTING THE SCORES, e.g. testing ALIBI we don't need this now
    def normalize_flash_attn_S(
        self,
        attn_unnorm,
        q,
        k,
        v,
        query_padding_mask=None,
        key_padding_mask=None,
        attn_bias=None,
        is_dropout=False,
        causal=False,
        window_size=(-1, -1),  # -1 means infinite window size
        scale=None,
    ):
        """
        Arguments:
            q: (batch_size, seqlen_q, nheads, head_dim)
            k, v: (batch_size, seqlen_k, nheads, head_dim)
            key_padding_mask: (batch_size, seqlen_q)
            attn_bias: broadcastable to (batch_size, nheads, seqlen_q, seqlen_k)
        Output:
            softmax_lse: (batch_size, nheads, seqlen_q)
            softmax_max: (batch_size, nheads, seqlen_q)
        """
        q = q.transpose(1, 2)
        k = k.transpose(1, 2)
        v = v.transpose(1, 2)
        if causal:
            window_size = (window_size[0], 0)
        q, k, v = q.float(), k.float(), v.float()
        _, seqlen_q, _, head_dim = q.shape
        seqlen_k = k.shape[1]
        b = q.shape[0]
        from torch.nn.attention.bias import _calculate_scale
        scale = _calculate_scale(head_dim, scale)
        scores = torch.matmul(q.transpose(1, 2) * scale, k.permute(0, 2, 3, 1))
        if key_padding_mask is not None:
            scores.masked_fill_(~key_padding_mask.view(b, 1, 1, -1), float("-inf"))
        if window_size[0] >= 0 or window_size[1] >= 0:
            local_mask = self.construct_local_mask(
                seqlen_q,
                seqlen_k,
                window_size,
                query_padding_mask,
                key_padding_mask,
                q.device,
            )
            scores.masked_fill_(local_mask, float("-inf"))
        if attn_bias is not None:
            scores = scores + attn_bias.to(dtype=scores.dtype)
        block_size_n = _get_block_size_n(scores.device, head_dim, is_dropout, causal)
        scores_block = scores.split(block_size_n, dim=-1)
        lse_block = torch.stack([torch.logsumexp(s, dim=-1) for s in scores_block], dim=-1)
        lse = torch.logsumexp(lse_block, dim=-1)
        # lse could be -inf (i.e. all values in scores are -inf), and we want to set those to inf
        # so that when we do torch.exp(m - lse), we get 0.0 instead of NaN.
        lse[lse == float("-inf")] = float("inf")
        scores_max_block = torch.stack([torch.amax(s, dim=-1) for s in scores_block], dim=-1)
        cummax_block = torch.cummax(scores_max_block.flip(-1), dim=-1).values.flip(-1).unbind(dim=-1)
        attn_unnorm_block = attn_unnorm.split(block_size_n, dim=-1)
        attn_norm = torch.cat(
            [
                a * (torch.exp(m - lse)).unsqueeze(-1)
                for a, m in zip(attn_unnorm_block, cummax_block)
            ],
            dim=-1,
        )
        if query_padding_mask is not None:
            attn_norm.masked_fill_(~query_padding_mask.view(b, 1, -1, 1), 0.0)
            # attn_norm.masked_fill_(rearrange(~query_padding_mask, "b s -> b 1 s 1"), 0.0)
        return attn_norm.to(dtype=attn_unnorm.dtype)

    def construct_local_mask(self, seqlen_q, seqlen_k, window_size, query_padding_mask, key_padding_mask, device):
        # row_idx = rearrange(torch.arange(seqlen_q, device=device, dtype=torch.long), "s -> s 1")
        row_idx = torch.arange(seqlen_q, device=device, dtype=torch.long).view(-1, 1)
        col_idx = torch.arange(seqlen_k, device=device, dtype=torch.long)
        sk = (
            seqlen_k
            if key_padding_mask is None
            else key_padding_mask.sum(-1).view(-1, 1, 1, 1)
            # else rearrange(key_padding_mask.sum(-1), "b -> b 1 1 1")
        )
        sq = (
            seqlen_q
            if query_padding_mask is None
            else query_padding_mask.sum(-1).view(-1, 1, 1, 1)
            # else rearrange(query_padding_mask.sum(-1), "b -> b 1 1 1")
        )
        if window_size[0] < 0:
            return col_idx > row_idx + sk - sq + window_size[1]
        else:
            sk = torch.full_like(col_idx, seqlen_k) if key_padding_mask is None else sk
            return torch.logical_or(
                col_idx > torch.minimum(row_idx + sk - sq + window_size[1], sk),
                col_idx < row_idx + sk - sq - window_size[0],
            )

    def convert_flash_attn_S_to_softmax(
        self,
        S,
        seqlen_q,
        seqlen_k,
        query_padding_mask,
        key_padding_mask,
        causal=False,
        window_size=(-1, -1),  # -1 means infinite window size
    ):
        """FlashAttention stores the S matrix in a different way.
        Arguments:
            S: (batch_size, nheads, seqlen_q, seqlen_k)
            query_padding_mask: (batch_size, seqlen_q)
            key_padding_mask: (batch_size, seqlen_k)
        """
        if TEST_WITH_ROCM:
            return S
        b = S.shape[0]

        if causal:
            window_size = (window_size[0], 0)
        seqlen_q_rounded, seqlen_k_rounded = S.shape[-2:]
        S_converted = S
        if window_size[0] >= 0 or window_size[1] >= 0:
            local_mask = self.construct_local_mask(
                seqlen_q,
                seqlen_k,
                window_size,
                query_padding_mask,
                key_padding_mask,
                S.device,
            )
            local_mask = F.pad(
                local_mask,
                (0, seqlen_k_rounded - seqlen_k, 0, seqlen_q_rounded - seqlen_q),
                value=True,
            )
            S_converted = S_converted.masked_fill(local_mask, 0.0)

        # Need to zero out things not in attention_mask in case S was initialized with random values
        # and some of those values aren't overwritten.
        seqlen_q_og = (
            query_padding_mask.shape[-1] if query_padding_mask is not None else seqlen_q_rounded
        )
        if query_padding_mask is not None:
            query_padding_mask = F.pad(query_padding_mask, (0, seqlen_q_rounded - seqlen_q_og))
            # S_converted = S_converted.masked_fill(rearrange(~query_padding_mask, "b s -> b 1 s 1"), 0.0)
            S_converted = S_converted.masked_fill(~query_padding_mask.view(b, 1, -1, 1), 0.0)
        seqlen_k_og = key_padding_mask.shape[-1] if key_padding_mask is not None else seqlen_k
        if key_padding_mask is not None:
            key_padding_mask = F.pad(key_padding_mask, (0, seqlen_k_rounded - seqlen_k_og))
            S_converted = S_converted.masked_fill(~key_padding_mask.view(b, 1, 1, -1), 0.0)
            # S_converted = S_converted.masked_fill(rearrange(~key_padding_mask, "b s -> b 1 1 s"), 0.0)
        S_converted = F.pad(S_converted, (0, 0, 0, seqlen_q_og - seqlen_q_rounded))
        S_converted = F.pad(S_converted, (0, seqlen_k_og - seqlen_k_rounded))
        return S_converted[:, :, :seqlen_q, :seqlen_k]

    @skipIfRocm  # No cuDNN Attention
    @unittest.skipIf(not PLATFORM_SUPPORTS_CUDNN_ATTENTION, "cuDNN Attention is not supported on this system")
    def test_cudnn_attention_different_dk_dv(self, device):
        dtype = torch.bfloat16
        make_tensor = partial(torch.rand, device=device, dtype=dtype, requires_grad=True)
        batch, num_heads, head_dim_k, head_dim_v = 32, 16, 128, 64
        seq_len = 640
        q_shape = SdpaShape(batch, num_heads, seq_len, head_dim_k)
        k_shape = SdpaShape(batch, num_heads, seq_len, head_dim_k)
        v_shape = SdpaShape(batch, num_heads, seq_len, head_dim_v)
        query, key, value = make_tensor(q_shape), make_tensor(k_shape), make_tensor(v_shape)

        with sdpa_kernel(backends=[SDPBackend.CUDNN_ATTENTION]):
            actual = torch.nn.functional.scaled_dot_product_attention(
                query, key, value, attn_mask=None, dropout_p=0.0, is_causal=False)
        with sdpa_kernel(backends=[SDPBackend.MATH]):
            math_ref = torch.nn.functional.scaled_dot_product_attention(
                query.contiguous().to(torch.float32),
                key.contiguous().to(torch.float32),
                value.contiguous().to(torch.float32),
                attn_mask=None, dropout_p=0.0, is_causal=False)

        self.assertEqual(actual.contiguous(), math_ref.contiguous().to(dtype), atol=1e-3, rtol=1e-2)

    @skipIfRocm  # No cuDNN Attention
    @unittest.skipIf(not PLATFORM_SUPPORTS_CUDNN_ATTENTION, "cuDNN Attention is not supported on this system")
    def test_cudnn_attention_fail_d128(self, device):
        # Test that cuDNN attention dispatching correctly bails out on d > 128
        b, h = 1, 2
        s_q, s_kv = 128, 128
        d_qk, d_v = 128, 144

        q = torch.randn(b, h, s_q, d_qk, device=device, dtype=torch.bfloat16)
        k = torch.randn(b, h, s_kv, d_qk, device=device, dtype=torch.bfloat16)
        v = torch.randn(b, h, s_kv, d_v, device=device, dtype=torch.bfloat16)

        with sdpa_kernel(backends=[SDPBackend.CUDNN_ATTENTION]):
            with self.assertRaisesRegex(RuntimeError, "No available kernel."):
                o = torch.nn.functional.scaled_dot_product_attention(q, k, v)

    @unittest.skipIf(not PLATFORM_SUPPORTS_MEM_EFF_ATTENTION, "Fused SDPA was not built for this system")
    @parametrize("mask_dim", [1, 2, 3, 4])
    def test_mem_efficient_attention_mask_variants(self, device, mask_dim: List[int]):
        dtype = torch.float16
        make_tensor = partial(torch.rand, device=device, dtype=dtype, requires_grad=True)
        batch, num_heads, head_dim = 8, 8, 64
        seq_len_q, seq_len_kv = 64, 15
        query = make_tensor(SdpaShape(batch, num_heads, seq_len_q, head_dim))
        kv_shape = SdpaShape(batch, num_heads, seq_len_kv, head_dim)
        key, value = make_tensor(kv_shape), make_tensor(kv_shape)

        if mask_dim == 1:
            mask = torch.randn((seq_len_kv,), device=device, dtype=dtype)
        elif mask_dim == 2:
            mask = torch.randn((seq_len_q, seq_len_kv), device=device, dtype=dtype)
        elif mask_dim == 3:
            mask = torch.randn((num_heads, seq_len_q, seq_len_kv), device=device, dtype=dtype)
        elif mask_dim == 4:
            mask = torch.randn((batch, num_heads, seq_len_q, seq_len_kv), device=device, dtype=dtype)
        with sdpa_kernel(backends=[SDPBackend.EFFICIENT_ATTENTION]):
            out = F.scaled_dot_product_attention(query, key, value, mask)
        out.sum().backward()

    @unittest.skipIf(not PLATFORM_SUPPORTS_MEM_EFF_ATTENTION, "Fused SDPA was not built for this system")
    @parametrize("dtype", [torch.float, torch.float16])
    def test_mem_eff_attention_non_contiguous_mask(self, device, dtype):
        make_tensor = partial(torch.rand, device=device, dtype=dtype, requires_grad=True)
        batch, num_heads, head_dim = 8, 8, 64
        seq_len_q, seq_len_kv = 64, 16
        query = make_tensor(SdpaShape(batch, num_heads, seq_len_q, head_dim))
        kv_shape = SdpaShape(batch, num_heads, seq_len_kv, head_dim)
        key, value = make_tensor(kv_shape), make_tensor(kv_shape)
        mask = torch.randn((batch, num_heads, seq_len_q, seq_len_kv), device=device, dtype=dtype)
        mask = torch.as_strided(mask, (batch, num_heads, seq_len_q, seq_len_kv), (0, 0, 0, 1))
        with sdpa_kernel(backends=[SDPBackend.EFFICIENT_ATTENTION]):
            out = F.scaled_dot_product_attention(query, key, value, mask)
        out.sum().backward()

    @unittest.skipIf(not PLATFORM_SUPPORTS_MEM_EFF_ATTENTION, "Fused SDPA was not built for this system")
    @parametrize("dtype", [torch.float, torch.float16])
    def test_mem_eff_attention_long_sequence_mask(self, device, dtype):
        if torch.cuda.get_device_properties('cuda').total_memory < 80 * 2**30:
            unittest.skip("This test requires substatnial GPU memory.")
            return
        make_tensor = partial(torch.rand, device=device, dtype=dtype, requires_grad=True)
        batch, num_heads, head_dim = 1, 32, 64
        seq_len_q, seq_len_kv = 8192, 8192
        query = make_tensor(SdpaShape(batch, num_heads, seq_len_q, head_dim))
        kv_shape = SdpaShape(batch, num_heads, seq_len_kv, head_dim)
        key, value = make_tensor(kv_shape), make_tensor(kv_shape)
        mask = torch.randn((batch, num_heads, seq_len_q, seq_len_kv), device=device, dtype=dtype)
        with sdpa_kernel(backends=[SDPBackend.EFFICIENT_ATTENTION]):
            out = F.scaled_dot_product_attention(query, key, value, mask)
        out.sum().backward()

    @unittest.skipIf(not PLATFORM_SUPPORTS_MEM_EFF_ATTENTION, "Fused SDPA was not built for this system")
    def test_mem_eff_attention_non_contig_mask_bug(self, device):
        # Without the fix this produces `AssertionError: assert 0.07352933287620544 < 1e-07`
        # Shapes taken from repro
        query_size = (3, 16, 1, 128)
        query_strides = (2304, 128, 2048, 1)
        key_size = (3, 16, 14, 128)
        key_strides = (3584, 0, 256, 1)
        value_size = (3, 16, 14, 128)
        value_strides = (3584, 0, 256, 1)
        attention_mask_size = (3, 1, 1, 14)
        attn_mask_strides = (14, 14, 14, 1)

        # Calculate the number of elements needed for each tensor
        query_num_elements = max(size * stride for size, stride in zip(query_size, query_strides))
        key_num_elements = max(size * stride for size, stride in zip(key_size, key_strides))
        value_num_elements = max(size * stride for size, stride in zip(value_size, value_strides))
        attention_mask_num_elements = max(size * stride for size, stride in zip(attention_mask_size, attn_mask_strides))

        # Create the tensors with the specified sizes and strides
        query = torch.randn(query_num_elements, device=device).as_strided(query_size, query_strides)
        key = torch.randn(key_num_elements, device=device).as_strided(key_size, key_strides)
        value = torch.randn(value_num_elements, device=device).as_strided(value_size, value_strides)
        bias = torch.randn(attention_mask_num_elements, device=device).as_strided(attention_mask_size, attn_mask_strides)

        with sdpa_kernel(backends=[SDPBackend.EFFICIENT_ATTENTION]):
            out = F.scaled_dot_product_attention(query, key, value, bias)
            out_contig = F.scaled_dot_product_attention(query, key, value, bias.contiguous())

        max_diff = (out - out_contig).abs().mean()
        self.assertTrue(max_diff.item() < 1e-7)

    @unittest.skipIf(not PLATFORM_SUPPORTS_FLASH_ATTENTION, "Fused SDPA was not built for this system")
    def test_singelton_head_dim_stride_ne_1(self, device):
        query = torch.tensor([[[[1, 2]]]], dtype=torch.float16, device=device)
        query = query.transpose(-1, -2)
        key = torch.tensor([[[[1]]]], dtype=torch.float16, device=device)
        value = torch.tensor([[[[1]]]], dtype=torch.float16, device=device)

        with torch.backends.cuda.sdp_kernel(enable_math=False, enable_flash=True, enable_mem_efficient=False):
            scaled_dot_product_attention(query, key, value)

    @unittest.skipIf(not PLATFORM_SUPPORTS_MEM_EFF_ATTENTION, "Fused SDPA was not built for this system")
    @parametrize("type", ["dense", "nested"])
    @parametrize("is_contiguous", [True, False])
    def test_scaled_dot_product_attention_fused_kernels_packed(self, device, type: str, is_contiguous: bool):
        if TEST_WITH_ROCM and type == 'nested':
            self.skipTest("ROCM does not support efficient attention on nested tensors, for now")
        make_tensor = partial(rand_sdpa_tensor, type=type, device=device, dtype=torch.float16, packed=True)

        batch_size, seq_len, num_heads, head_dim = 32, 64, 16, 64
        shape = SdpaShape(batch_size, num_heads, seq_len, head_dim)

        # Test Packed
        qkv = make_tensor(shape)
        query, key, value = qkv.chunk(3, dim=-1)

        query = query.view(batch_size, -1, num_heads, head_dim).transpose(1, 2)
        value = value.view(batch_size, -1, num_heads, head_dim).transpose(1, 2)
        key = key.view(batch_size, -1, num_heads, head_dim).transpose(1, 2)

        if is_contiguous:
            query = query.contiguous()
            key = key.contiguous()
            value = value.contiguous()

        with sdpa_kernel(backends=[SDPBackend.EFFICIENT_ATTENTION]):
            actual = torch.nn.functional.scaled_dot_product_attention(
                query, key, value, attn_mask=None, dropout_p=0.0, is_causal=False)
        with sdpa_kernel(backends=[SDPBackend.MATH]):
            math_ref = torch.nn.functional.scaled_dot_product_attention(
                query.contiguous(), key.contiguous(), value.contiguous(),
                attn_mask=None, dropout_p=0.0, is_causal=False)

        self.assertEqual(actual.contiguous(), math_ref.contiguous(), atol=2e-3, rtol=1e-2)

    @skipIfRocm  # Missing nested and EFFICIENT_ATTENTION
    @unittest.skipIf(not PLATFORM_SUPPORTS_FUSED_ATTENTION, "Fused SDPA was not built for this system")
    @parametrize("type", ["dense", "nested"])
    @parametrize("fused_kernel", [SDPBackend.FLASH_ATTENTION, SDPBackend.EFFICIENT_ATTENTION] if
                 PLATFORM_SUPPORTS_FLASH_ATTENTION else [SDPBackend.EFFICIENT_ATTENTION])
    def test_scaled_dot_product_attention_fused_kernels_packed_accuracy(self, device, type: str, fused_kernel: str):
        def rand_nt(shape):
            batch, seq_len, num_heads, head_dim = shape
            tensors = [6 * torch.rand((seq_len, 3 * num_heads * head_dim), device=device, dtype=torch.float32) - 3
                       for _ in range(batch)]
            return (torch.nested.nested_tensor(tensors, device=device, dtype=torch.float32),
                    torch.nested.nested_tensor(tensors, device=device, dtype=torch.float16))

        def rand_tensor(shape):
            batch, seq_len, num_heads, head_dim = shape
            tensor = 6 * torch.rand((batch, seq_len, 3 * num_heads * head_dim), device=device, dtype=torch.float32) - 3
            return tensor, tensor.to(dtype=torch.float16)

        batch_size, seq_len, num_heads, head_dim = 16, 8, 4, 64
        shape = (batch_size, seq_len, num_heads, head_dim)

        # Test Packed
        qkv, qkv_low_precision = rand_tensor(shape) if type == "dense" else rand_nt(shape)
        query, key, value = qkv.chunk(3, dim=-1)
        query_lp, key_lp, value_lp = qkv_low_precision.chunk(3, dim=-1)

        query = query.view(batch_size, -1, num_heads, head_dim).transpose(1, 2)
        key = key.view(batch_size, -1, num_heads, head_dim).transpose(1, 2)
        value = value.view(batch_size, -1, num_heads, head_dim).transpose(1, 2)

        query_lp = query_lp.view(batch_size, -1, num_heads, head_dim).transpose(1, 2)
        key_lp = key_lp.view(batch_size, -1, num_heads, head_dim).transpose(1, 2)
        value_lp = value_lp.view(batch_size, -1, num_heads, head_dim).transpose(1, 2)

        with sdpa_kernel(backends=[fused_kernel]):
            actual = torch.nn.functional.scaled_dot_product_attention(
                query_lp, key_lp, value_lp, attn_mask=None, dropout_p=0.0, is_causal=False)

        with sdpa_kernel(backends=[SDPBackend.MATH]):
            math_ref_lp = torch.nn.functional.scaled_dot_product_attention(
                query_lp.contiguous(), key_lp.contiguous(), value_lp.contiguous(),
                attn_mask=None, dropout_p=0.0, is_causal=False)

            math_query = query.contiguous()
            math_key = key.contiguous()
            math_value = value.contiguous()

            math_ref = torch.nn.functional.scaled_dot_product_attention(
                math_query, math_key, math_value, attn_mask=None, dropout_p=0.0, is_causal=False)

        actual_test = actual
        math_ref_test = math_ref
        math_ref_lp_test = math_ref_lp

        if actual_test.is_nested:
            actual_test = torch.nested.to_padded_tensor(actual_test.contiguous(), padding=0.0)
            math_ref_test = torch.nested.to_padded_tensor(math_ref_test, padding=0.0)
            math_ref_lp_test = torch.nested.to_padded_tensor(math_ref_lp_test, padding=0.0)

        actual_test = actual_test.to(dtype=torch.float32).contiguous()
        math_ref_test = math_ref_test.to(dtype=torch.float32).contiguous()
        math_ref_lp_test = math_ref_lp_test.to(dtype=torch.float32).contiguous()

        self.assertEqual(math_ref_test, math_ref_lp_test, atol=7e-3, rtol=7e-3)
        self.assertEqual(actual_test, math_ref_test, atol=7e-3, rtol=7e-3)

    @unittest.skipIf(not PLATFORM_SUPPORTS_MEM_EFF_ATTENTION, "Efficient Attention was not built for this system")
    @parametrize("contiguous_inputs", [True, False])
    @parametrize("is_causal", [True, False])
    def test_sdp_mem_efficient_grad_against_math(self, device, contiguous_inputs: bool, is_causal: bool):
        batch_size, seq_len, num_heads, head_dim = 4, 4, 2, 16
        make_tensor = partial(rand_sdpa_tensor, type="dense", device=device,
                              dtype=torch.float64, requires_grad=True, packed=True)

        qkv = make_tensor(SdpaShape(batch_size, num_heads, seq_len, head_dim))
        qkv_lp = qkv.detach().clone().to(torch.float32).requires_grad_()

        query, key, value = qkv.chunk(3, dim=-1)
        query_lp, key_lp, value_lp = qkv_lp.chunk(3, dim=-1)

        query = query.view(batch_size, -1, num_heads, head_dim).transpose(1, 2)
        key = key.view(batch_size, -1, num_heads, head_dim).transpose(1, 2)
        value = value.view(batch_size, -1, num_heads, head_dim).transpose(1, 2)

        query_lp = query_lp.view(batch_size, -1, num_heads, head_dim).transpose(1, 2)
        key_lp = key_lp.view(batch_size, -1, num_heads, head_dim).transpose(1, 2)
        value_lp = value_lp.view(batch_size, -1, num_heads, head_dim).transpose(1, 2)

        if contiguous_inputs:
            query = query.contiguous()
            key = key.contiguous()
            value = value.contiguous()

            query_lp = query_lp.contiguous()
            key_lp = key_lp.contiguous()
            value_lp = value_lp.contiguous()

        with sdpa_kernel(backends=[SDPBackend.MATH]):
            out = torch.nn.functional.scaled_dot_product_attention(query, key, value, None, 0.0, is_causal)

        with sdpa_kernel(backends=[SDPBackend.EFFICIENT_ATTENTION]):
            out_lp = torch.nn.functional.scaled_dot_product_attention(
                query_lp, key_lp, value_lp, None, 0.0, is_causal)

        rand_upward = torch.rand_like(out)
        rand_upward_lp = rand_upward.to(torch.float32)

        out.backward(rand_upward)
        out_lp.backward(rand_upward_lp)

        # Cast up and compare
        self.assertEqual(qkv.grad, qkv_lp.grad.to(torch.float64), atol=1e-5, rtol=1e-5)

    @unittest.skipIf(not PLATFORM_SUPPORTS_FLASH_ATTENTION, "Flash Attention was not built for this system")
    @parametrize("contiguous_inputs", [True, False])
    @parametrize("is_causal", [True, False])
    @parametrize("dtype", [torch.float16, torch.bfloat16])
    def test_sdp_flash_attention_grad_against_math(self, device, contiguous_inputs: bool, is_causal: bool, dtype: torch.dtype):
        batch_size, seq_len, num_heads, head_dim = 4, 4, 2, 16
        make_tensor = partial(rand_sdpa_tensor, type="dense", device=device,
                              dtype=torch.float64, requires_grad=True, packed=True)

        qkv = make_tensor(SdpaShape(batch_size, num_heads, seq_len, head_dim))
        qkv_lp = qkv.detach().clone().to(dtype).requires_grad_()

        query, key, value = qkv.chunk(3, dim=-1)
        query_lp, key_lp, value_lp = qkv_lp.chunk(3, dim=-1)

        query = query.view(batch_size, -1, num_heads, head_dim).transpose(1, 2)
        key = key.view(batch_size, -1, num_heads, head_dim).transpose(1, 2)
        value = value.view(batch_size, -1, num_heads, head_dim).transpose(1, 2)

        query_lp = query_lp.view(batch_size, -1, num_heads, head_dim).transpose(1, 2)
        key_lp = key_lp.view(batch_size, -1, num_heads, head_dim).transpose(1, 2)
        value_lp = value_lp.view(batch_size, -1, num_heads, head_dim).transpose(1, 2)

        if contiguous_inputs:
            query = query.contiguous()
            key = key.contiguous()
            value = value.contiguous()

            query_lp = query_lp.contiguous()
            key_lp = key_lp.contiguous()
            value_lp = value_lp.contiguous()

        with sdpa_kernel(backends=[SDPBackend.MATH]):
            out = torch.nn.functional.scaled_dot_product_attention(query, key, value, None, 0.0, is_causal)

        with sdpa_kernel(backends=[SDPBackend.FLASH_ATTENTION]):
            out_lp = torch.nn.functional.scaled_dot_product_attention(
                query_lp, key_lp, value_lp, None, 0.0, is_causal)

        rand_upward = torch.rand_like(out)
        rand_upward_lp = rand_upward.to(dtype)

        out.backward(rand_upward)
        out_lp.backward(rand_upward_lp)

        # Cast up and compare
        # Since we are doing the compute on fp16 we have to bump the tolerance
        # Bump down the tolearnce for blfoat16
        atol = 7e-4 if dtype == torch.float16 else 7e-3
        rtol = 7e-4 if dtype == torch.float16 else 7e-3
        if TEST_WITH_ROCM:
            atol = 9e-4 if dtype == torch.float16 else 9e-3
        self.assertEqual(qkv.grad, qkv_lp.grad.to(torch.float64), atol=atol, rtol=rtol)

    @skipIfRocm  # Missing nested and EFFICIENT_ATTENTION
    @unittest.skipIf(not PLATFORM_SUPPORTS_FUSED_ATTENTION, "Platform does not support fused SDPA")
    @parametrize("type", ["dense", "nested"])
    def test_fused_sdp_choice(self, device, type: str):
        batch_size, seq_len, num_heads, head_dim = 2, 128, 8, 64
        shape = SdpaShape(batch_size, num_heads, seq_len, head_dim)
        make_tensor = partial(rand_sdpa_tensor, device=device, dtype=torch.float16, packed=True, requires_grad=True)

        qkv = make_tensor(shape, type=type)
        query, key, value = qkv.chunk(3, dim=-1)

        query = query.view(batch_size, -1, num_heads, head_dim).transpose(1, 2)
        value = value.view(batch_size, -1, num_heads, head_dim).transpose(1, 2)
        key = key.view(batch_size, -1, num_heads, head_dim).transpose(1, 2)

        if type != "nested" and PLATFORM_SUPPORTS_CUDNN_ATTENTION and SM90OrLater:
            self.assertEqual(torch._fused_sdp_choice(query, key, value), SDPBackend.CUDNN_ATTENTION.value)
        elif PLATFORM_SUPPORTS_FLASH_ATTENTION:
            self.assertEqual(torch._fused_sdp_choice(query, key, value), SDPBackend.FLASH_ATTENTION.value)
        elif type != "nested" and PLATFORM_SUPPORTS_CUDNN_ATTENTION:  # e.g., we're on Windows
            self.assertEqual(torch._fused_sdp_choice(query, key, value), SDPBackend.CUDNN_ATTENTION.value)
        else:
            self.assertEqual(torch._fused_sdp_choice(query, key, value), SDPBackend.EFFICIENT_ATTENTION.value)

        # Change dtype to float32 so that efficient attention should get chosen
        make_tensor = partial(rand_sdpa_tensor, device=device, dtype=torch.float32, packed=True)

        qkv = make_tensor(shape, type=type)
        query, key, value = qkv.chunk(3, dim=-1)

        query = query.view(batch_size, -1, num_heads, head_dim).transpose(1, 2)
        value = value.view(batch_size, -1, num_heads, head_dim).transpose(1, 2)
        key = key.view(batch_size, -1, num_heads, head_dim).transpose(1, 2)

        assert torch._fused_sdp_choice(query, key, value) == SDPBackend.EFFICIENT_ATTENTION.value

    @skipIfRocm  # Missing triton.float32 ("triton" prefix is to locate skipped UTs), and deterministic algo
    @unittest.skipIf(not PLATFORM_SUPPORTS_MEM_EFF_ATTENTION, "Platform does not support fused SDPA")
    @parametrize("warn_only", [True, False])
    def test_sdp_choice_with_determinism(self, device, warn_only):
        batch_size, seq_len, num_heads, head_dim = 1, 64, 8, 64
        shape = SdpaShape(batch_size, num_heads, seq_len, head_dim)
        make_tensor = partial(rand_sdpa_tensor, type="dense", device=device, dtype=torch.float32, packed=False)
        query, key, value = make_tensor(shape), make_tensor(shape), make_tensor(shape)

        with use_deterministic_algorithims(True, warn_only=warn_only):
            with sdpa_kernel(backends=[SDPBackend.EFFICIENT_ATTENTION, SDPBackend.MATH]):
                assert torch._fused_sdp_choice(query, key, value) == SDPBackend.EFFICIENT_ATTENTION.value

    @skipIfRocm  # Missing deterministic algo
    @unittest.skipIf(not PLATFORM_SUPPORTS_FUSED_ATTENTION, "Fused SDPA was not built for this system")
    @parametrize("fused_kernel", PLATFORM_SPECIFIC_SDPA)
    @parametrize("warn_only", [True, False])
    def test_fused_backwards_throws_determinism_warning(self, device, warn_only, fused_kernel):
        batch_size, seq_len, num_heads, head_dim = 1, 64, 8, 64
        shape = SdpaShape(batch_size, num_heads, seq_len, head_dim)
        make_tensor = partial(rand_sdpa_tensor, type="dense", device=device, dtype=torch.float16, packed=False, requires_grad=True)
        query, key, value = make_tensor(shape), make_tensor(shape), make_tensor(shape)

        kernel_name = "Memory Efficient attention" if fused_kernel == SDPBackend.EFFICIENT_ATTENTION else \
            "Flash Attention" if fused_kernel == SDPBackend.FLASH_ATTENTION else "cuDNN Attention"
        warning_context = (
            self.assertWarnsRegex(
                UserWarning,
                f"{kernel_name} defaults to a non-deterministic algorithm.",
            )
            if warn_only
            else contextlib.nullcontext()
        )
        with use_deterministic_algorithims(True, warn_only=warn_only):
            with sdpa_kernel(backends=[fused_kernel]):
                with warning_context:
                    if warn_only or fused_kernel != SDPBackend.CUDNN_ATTENTION:
                        torch.nn.functional.scaled_dot_product_attention(query, key, value).sum().backward()
                    else:
                        # cuDNN attention has no deterministic fallback
                        self.assertRaises(RuntimeError, lambda:
                                          torch.nn.functional.scaled_dot_product_attention(query, key, value).sum().backward())

    @unittest.skip("This test is not behaving deterministaclly non-deterministaclly on CI/CD")
    @unittest.skipIf(not PLATFORM_SUPPORTS_FLASH_ATTENTION, "Platform does not support fused SDPA")
    def test_mem_eff_backwards_determinism(self, device):
        # Need big seq_len to ensure that num_splits > 1
        dtype = torch.float32
        batch_size, seq_len, n_heads, head_dim = 1, 1024, 8, 64
        query = torch.rand(batch_size, n_heads, seq_len, head_dim,
                           device=device, dtype=dtype, requires_grad=True)
        key = torch.rand(batch_size, n_heads, seq_len, head_dim, device=device,
                         dtype=dtype, requires_grad=True)
        value = torch.rand(batch_size, n_heads, seq_len, head_dim,
                           device=device, dtype=dtype, requires_grad=True)

        with sdpa_kernel(backends=[SDPBackend.EFFICIENT_ATTENTION]):
            # Run once to establish baseline
            out = F.scaled_dot_product_attention(query, key, value)
            upward_grad = torch.rand_like(out)
            out.backward(upward_grad)
            intial_query_grad = query.grad

            # Re-run the op with the same upward grad and check that the backward is
            # not deterministic
            diff_anwser_once = False
            for _ in range(100):
                query.grad = None
                out = F.scaled_dot_product_attention(query, key, value)
                out.backward(upward_grad)
                if not torch.equal(intial_query_grad, query.grad):
                    diff_anwser_once = True
                    break
            self.assertTrue(diff_anwser_once)

        with use_deterministic_algorithims(True, warn_only=False):
            query.grad = None
            out = F.scaled_dot_product_attention(query, key, value)
            upward_grad = torch.rand_like(out)
            out.backward(upward_grad)
            intial_query_grad = query.grad

            # Re-run the op with the same upward grad and check that the backward is
            # deterministic now that we have enforced it
            diff_anwser_once = False
            for _ in range(100):
                query.grad = None
                out = F.scaled_dot_product_attention(query, key, value)
                out.backward(upward_grad)
                if not torch.equal(intial_query_grad, query.grad):
                    diff_anwser_once = True
                    break
            self.assertFalse(diff_anwser_once)

    # verified passing successfully on H100
    @unittest.skipIf(not PLATFORM_SUPPORTS_MEM_EFF_ATTENTION, "Does not support SDPA")
    @unittest.skipIf(IS_JETSON, "causing sigkill on Jetson")
    @parametrize("batch_size", [1, 8])
    @parametrize("seq_len_q", [8, 103, 1024, 2048] if MEM_EFF_CAPABILITY_MATCHES_SM80
                 else [4, 8, 256, 512])
    @parametrize("seq_len_k", [8, 103, 1024, 2048] if MEM_EFF_CAPABILITY_MATCHES_SM80
                 else [4, 8, 256, 512])
    @parametrize("head_dim", [8, 16, 96, 128] if MEM_EFF_CAPABILITY_MATCHES_SM80
                 else [8, 16, 32, 64])
    @parametrize("is_causal", [False, True])
    @parametrize("dropout_p", [0.0, 0.22])
    @parametrize("dtype", [torch.float16, torch.bfloat16, torch.float32] if MEM_EFF_CAPABILITY_MATCHES_SM80
                 else [torch.float16, torch.float32])
    @parametrize("scale", [None, "l1"])
    def test_mem_efficient_attention_vs_math_ref_grads(self, device, batch_size: int, seq_len_q: int, seq_len_k: int,
                                                       head_dim: int, is_causal: bool, dropout_p: float, dtype: torch.dtype,
                                                       scale: str):
        def _get_mem_eff_drop_mask(batch_size, n_heads, q_len, kv_len, p, seed, offset, device=device):
            mask = torch.empty((batch_size, n_heads, q_len, kv_len), device=device, dtype=torch.float32)
            rand_uniform = torch._fill_mem_eff_dropout_mask_(mask, p, seed, offset)
            mask = (rand_uniform > p).to(torch.float32)
            return mask
        if max(seq_len_q, seq_len_k) >= 2048 and torch.cuda.get_device_properties('cuda').total_memory < 40 * 2**30:
            unittest.skip("Reference implementation OOM")
            return
        if TEST_WITH_ROCM and seq_len_q * seq_len_k * head_dim * batch_size > 1024 * 1024 * 128:
            torch.cuda.empty_cache()  # Prevent memory fragmentation
        seed = 42
        scale = scale if scale is None else (1 / head_dim)
        n_heads = 4
        query = torch.rand(batch_size, n_heads, seq_len_q, head_dim,
                           device=device, dtype=dtype, requires_grad=True)
        key = torch.rand(batch_size, n_heads, seq_len_k, head_dim, device=device,
                         dtype=dtype, requires_grad=True)
        value = torch.rand(batch_size, n_heads, seq_len_k, head_dim,
                           device=device, dtype=dtype, requires_grad=True)

        higher_precision_dtype = torch.float64
        query_ref, key_ref, value_ref = query_key_value_clones(query, key, value, dtype=higher_precision_dtype)

        # Create real output
        with sdpa_kernel(backends=[SDPBackend.EFFICIENT_ATTENTION]):
            # Set the seed and run the kernel
            torch.manual_seed(seed)
            out = F.scaled_dot_product_attention(query, key, value, dropout_p=dropout_p, is_causal=is_causal, scale=scale)

        if dropout_p == 0.0:
            with sdpa_kernel(backends=[SDPBackend.MATH]):
                # High Precision Math Reference
                out_ref = F.scaled_dot_product_attention(query_ref, key_ref, value_ref,
                                                         dropout_p=dropout_p, is_causal=is_causal, scale=scale)
                # Low Precision Math Reference
                out_lp_ref = F.scaled_dot_product_attention(query, key, value,
                                                            dropout_p=dropout_p, is_causal=is_causal, scale=scale)
        else:
            if seq_len_q > 1024:
                self.skipTest("Will call _fill_mem_eff_dropout_mask with too many threads!")
            # Create the dropout_mask
            torch.manual_seed(seed)
            dropout_mask = _get_mem_eff_drop_mask(batch_size, n_heads, seq_len_q, seq_len_k, dropout_p, seed, 0, device=device)
            # High Precision Math Reference
            out_ref = torch.ops.aten._scaled_dot_product_attention_math(
                query_ref, key_ref, value_ref, dropout_p=dropout_p, is_causal=is_causal, scale=scale, dropout_mask=dropout_mask)[0]
            # Low Precision Math Reference
            out_lp_ref = torch.ops.aten._scaled_dot_product_attention_math(
                query, key, value, dropout_p=dropout_p, is_causal=is_causal, scale=scale,
                dropout_mask=dropout_mask)[0]

        upstream_grad = torch.rand_like(out, requires_grad=False)

        grads = torch.autograd.grad(out, (query, key, value), upstream_grad)
        grads_ref_lp = torch.autograd.grad(out_lp_ref, (query, key, value), upstream_grad)
        grads_ref = torch.autograd.grad(out_ref, (query_ref, key_ref, value_ref), upstream_grad)

        check_out_and_grad(
            (out_ref, out_lp_ref, out),
            *zip(grads_ref, grads_ref_lp, grads),
            fudge_factors={
                'out': 3.0 ,
                'grad_query': 150.0 ,
                'grad_key': 25.0,
                'grad_value': 8.5,
            }
        )

    @unittest.skipIf(not PLATFORM_SUPPORTS_MEM_EFF_ATTENTION, "Does not support SDPA")
    @unittest.skipIf(IS_JETSON, "causing sigkill on Jetson")
    @parametrize("batch_size", [1, 8])
    @parametrize("seq_len_q", [8, 312, 1024, 2048] if MEM_EFF_CAPABILITY_MATCHES_SM80
                 else [8, 152, 512])
    @parametrize("seq_len_k", [8, 408, 1024, 2048] if MEM_EFF_CAPABILITY_MATCHES_SM80
                 else [8, 37, 512])
    @parametrize("head_dim", [8, 16, 96, 128] if MEM_EFF_CAPABILITY_MATCHES_SM80
                 else [8, 16, 32, 64])
    @parametrize("is_causal", [False])
    @parametrize("dropout_p", [0.0, 0.22])
    @parametrize("dtype", [torch.float16, torch.bfloat16, torch.float32] if MEM_EFF_CAPABILITY_MATCHES_SM80
                 else [torch.float16, torch.float32])
    @parametrize("scale", [None, "l1"])
    def test_mem_efficient_attention_attn_mask_vs_math_ref_grads(self, device, batch_size: int, seq_len_q: int,
                                                                 seq_len_k: int, head_dim: int, is_causal: bool,
                                                                 dropout_p: float, dtype: torch.dtype,
                                                                 scale: str):
        def _get_mem_eff_drop_mask(batch_size, n_heads, q_len, kv_len, p, seed, offset, device=device):
            mask = torch.empty((batch_size, n_heads, q_len, kv_len), device=device, dtype=torch.float32)
            rand_uniform = torch._fill_mem_eff_dropout_mask_(mask, p, seed, offset)
            mask = (rand_uniform > p).to(torch.float32)
            return mask
        if max(seq_len_q, seq_len_k) >= 2048 and torch.cuda.get_device_properties('cuda').total_memory < 40 * 2**30:
            unittest.skip("Reference implementation OOM")
            return
        if TEST_WITH_ROCM and dtype == torch.float32:
            unittest.skip("Skip fp32 attn_mask gradients on ROCM, for now.")
            return
        if TEST_WITH_ROCM and seq_len_q * seq_len_k * head_dim * batch_size > 1024 * 1024 * 128:
            torch.cuda.empty_cache()  # Prevent memory fragmentation
        seed = 42
        scale = scale if scale is None else (1 / head_dim)
        n_heads = 4
        query = torch.rand(batch_size, n_heads, seq_len_q, head_dim,
                           device=device, dtype=dtype, requires_grad=True)
        key = torch.rand(batch_size, n_heads, seq_len_k, head_dim, device=device,
                         dtype=dtype, requires_grad=True)
        value = torch.rand(batch_size, n_heads, seq_len_k, head_dim,
                           device=device, dtype=dtype, requires_grad=True)

        attn_mask = torch.rand(seq_len_q, seq_len_k, device=device, dtype=dtype, requires_grad=True)


        higher_precision_dtype = torch.float64 if dtype == torch.float32 else torch.float32
        query_ref, key_ref, value_ref = query_key_value_clones(query, key, value, dtype=higher_precision_dtype)
        attn_mask_ref = attn_mask.detach().to(higher_precision_dtype).requires_grad_(True)

        # Create real output
        with sdpa_kernel(backends=[SDPBackend.EFFICIENT_ATTENTION]):
            # Set the seed and run the kernel
            torch.manual_seed(seed)
            out = F.scaled_dot_product_attention(query, key, value, attn_mask, dropout_p=dropout_p,
                                                 is_causal=is_causal, scale=scale)

        if dropout_p == 0.0:
            with sdpa_kernel(backends=[SDPBackend.MATH]):
                # High Precision Math Reference
                out_ref = F.scaled_dot_product_attention(query_ref, key_ref, value_ref, attn_mask_ref,
                                                         dropout_p=dropout_p, is_causal=is_causal, scale=scale)
                # Low Precision Math Reference
                out_lp_ref = F.scaled_dot_product_attention(query, key, value, attn_mask,
                                                            dropout_p=dropout_p, is_causal=is_causal, scale=scale)
        else:
            if seq_len_q > 1024:
                self.skipTest("Will call _fill_mem_eff_dropout_mask with too many threads!")
            # Create the dropout_mask
            torch.manual_seed(seed)
            dropout_mask = _get_mem_eff_drop_mask(batch_size, n_heads, seq_len_q,
                                                  seq_len_k, dropout_p, seed, 0, device=device)
            # High Precision Math Reference
            out_ref = torch.ops.aten._scaled_dot_product_attention_math(
                query_ref, key_ref, value_ref, attn_mask_ref, dropout_p=dropout_p, is_causal=is_causal,
                scale=scale, dropout_mask=dropout_mask)[0]
            # Low Precision Math Reference
            out_lp_ref = torch.ops.aten._scaled_dot_product_attention_math(
                query, key, value, attn_mask,
                dropout_p=dropout_p, is_causal=is_causal, scale=scale,
                dropout_mask=dropout_mask)[0]

        upstream_grad = torch.rand_like(out, requires_grad=False)

        grads = torch.autograd.grad(out, (query, key, value, attn_mask), upstream_grad)
        grads_ref_lp = torch.autograd.grad(out_lp_ref, (query, key, value, attn_mask), upstream_grad)
        grads_ref = torch.autograd.grad(out_ref, (query_ref, key_ref, value_ref, attn_mask_ref), upstream_grad)

        check_out_and_grad(
            (out_ref, out_lp_ref, out),
            *zip(grads_ref, grads_ref_lp, grads),
            fudge_factors={
                "out": 4,
                "grad_query": 150.0,
                "grad_key": 25.0,
                "grad_value": 8.0,
                "grad_attn_mask": 45.0,
            },
        )

    @unittest.skipIf(not PLATFORM_SUPPORTS_FLASH_ATTENTION, "Does not support SDPA or pre-SM80 hardware")
    @unittest.skipIf(IS_JETSON, "causing sigkill on Jetson")
    @parametrize("batch_size", [1, 8])
    @parametrize("seq_len_q", [4, 143, 2048])
    @parametrize("seq_len_k", [4, 127, 579, 2048])
    @parametrize("head_dim", [8, 203, 256])
    @parametrize("is_causal", [True, False])
    @parametrize("dropout_p", [0.0, 0.22, 0.48])
    @parametrize("dtype", [torch.float16, torch.bfloat16])
    @parametrize("scale", [None, "l1"])
    @parametrize("enable_gqa", [True, False])
    @parametrize("n_heads", [[16, 8], [10, 2]])
    def test_flash_attention_vs_math_ref_grads(self, device, batch_size: int, seq_len_q: int, seq_len_k: int,
                                               head_dim: int, is_causal: bool, dropout_p: float, dtype: torch.dtype,
                                               scale: str, enable_gqa: bool, n_heads: List[int]):
        if isSM8XDevice and head_dim in range(193, 256 + 1):
            self.skipTest("Flash attention on sm86, sm87, and sm89 for headdim > 192 currently disabled")
        if is_causal and seq_len_q != seq_len_k:
            self.skipTest("Flash V2 does not accept is_casual when seq_len_q != seq_len_k")
        if TEST_WITH_ROCM and seq_len_q >= 1024 and seq_len_k >= 1024 and batch_size > 1:
            torch.cuda.empty_cache()  # Prevent memory fragmentation
        if max(seq_len_q, seq_len_k) >= 2048 and torch.cuda.get_device_properties('cuda').total_memory < 40 * 2**30:
            unittest.skip("Reference implementation OOM")
            return

        scale = scale if scale is None else (1 / head_dim)
        num_heads_q = num_heads_kv = 4
        if enable_gqa:
            num_heads_q = n_heads[0]
            num_heads_kv = n_heads[1]

        query = torch.rand(batch_size, num_heads_q, seq_len_q, head_dim,
                           device=device, dtype=dtype, requires_grad=True)
        key = torch.rand(batch_size, num_heads_kv, seq_len_k, head_dim, device=device,
                         dtype=dtype, requires_grad=True)
        value = torch.rand(batch_size, num_heads_kv, seq_len_k, head_dim,
                           device=device, dtype=dtype, requires_grad=True)

        higher_precision_dtype = torch.float64 if dtype == torch.float32 else torch.float32
        query_ref, key_ref, value_ref = query_key_value_clones(query, key, value, dtype=higher_precision_dtype)

        is_dropout = dropout_p > 0.0

        if not is_dropout:
            with sdpa_kernel(backends=[SDPBackend.FLASH_ATTENTION]):
                out = F.scaled_dot_product_attention(
                    query, key, value, dropout_p=dropout_p, is_causal=is_causal, scale=scale, enable_gqa=enable_gqa)
            with sdpa_kernel(backends=[SDPBackend.MATH]):
                # High Precision Math Reference
                out_ref = F.scaled_dot_product_attention(
                    query_ref, key_ref, value_ref, is_causal=is_causal, scale=scale, enable_gqa=enable_gqa)
                # Low Precision Math Reference
                out_lp_ref = F.scaled_dot_product_attention(
                    query, key, value, is_causal=is_causal, scale=scale, enable_gqa=enable_gqa)
        else:
            # Problem: We pad sizes in the composite region of the top level SDPA. But we need the
            # Debug mask when have dropout. So I am going to manualy pad up here when testing dropout
            q_padded, q_og_size = pad_last_dim(query, 8)
            k_padded, k_og_size = pad_last_dim(key, 8)
            v_padded, v_og_size = pad_last_dim(value, 8)
            # scale needs to be calculated on the og head_size
            if scale is None:
                scale = 1 / math.sqrt(q_og_size)
            output_tuple = torch.ops.aten._scaled_dot_product_flash_attention(
                q_padded, k_padded, v_padded, dropout_p=dropout_p, is_causal=is_causal, scale=scale, return_debug_mask=is_dropout)
            out = output_tuple[0]
            out = out[..., :v_og_size]
            # Build dropout_mask
            dbug_mask = output_tuple[-1]
            query_padding_mask = torch.ones(
                batch_size, seq_len_q, device=device, dtype=torch.bool)
            key_padding_mask = torch.ones(
                batch_size, seq_len_k, device=device, dtype=torch.bool)

            softmax_mask = self.convert_flash_attn_S_to_softmax(
                dbug_mask, seq_len_q, seq_len_k, query_padding_mask, key_padding_mask,
                causal=is_causal)[:, :, :seq_len_q, :seq_len_k]
            dropout_mask = softmax_mask >= 0
            # High Precision Math Reference
            out_ref = torch.ops.aten._scaled_dot_product_attention_math(
                query_ref, key_ref, value_ref, dropout_p=dropout_p, is_causal=is_causal,
                scale=scale, dropout_mask=dropout_mask, enable_gqa=enable_gqa)[0]
            # Low Precision Math Reference
            out_lp_ref = torch.ops.aten._scaled_dot_product_attention_math(
                query, key, value, dropout_p=dropout_p, is_causal=is_causal, scale=scale,
                dropout_mask=dropout_mask, enable_gqa=enable_gqa)[0]

        upstream_grad = torch.rand_like(out, requires_grad=False)

        # backward for flash attention on sm86, sm87, and sm89 for headdim >= 193 currently disabled
        if isSM8XDevice and head_dim in range(193, 256):
            self.assertRaises(RuntimeError, lambda: out.backward(upstream_grad))
            return

        grads = torch.autograd.grad(out, (query, key, value), upstream_grad)
        grads_ref_lp = torch.autograd.grad(out_lp_ref, (query, key, value), upstream_grad)
        grads_ref = torch.autograd.grad(out_ref, (query_ref, key_ref, value_ref), upstream_grad)

        check_out_and_grad(
            (out_ref, out_lp_ref, out),
            *zip(grads_ref, grads_ref_lp, grads),
            fudge_factors={
                'out': 4,
                'grad_query': 160.0,
                'grad_key': 16,
                'grad_value': 4,
            }
        )

    @skipIfRocm  # FIXME: "capturing stream has unjoined work"
    @unittest.skipIf(not PLATFORM_SUPPORTS_FLASH_ATTENTION, "Does not support SDPA or pre-SM80 hardware")
    @parametrize("batch_size", [1, 8])
    @parametrize("seq_len_q", [256, 1024])
    @parametrize("seq_len_k", [256, 1024])
    @parametrize("head_dim", [32, 64])
    @parametrize("is_causal", [True, False])
    @parametrize("dropout_p", [0.0, 0.22])
    @parametrize("dtype", [torch.float16])
    @parametrize("scale", [None, "l1"])
    @parametrize("fused_kernel", PLATFORM_SPECIFIC_SDPA)
    def test_fused_attention_vs_math_ref_grads_cudagraph(self, device, batch_size: int,
                                                         seq_len_q: int, seq_len_k: int,
                                                         head_dim: int,
                                                         is_causal: bool,
                                                         dropout_p: float,
                                                         dtype: torch.dtype,
                                                         scale: str,
                                                         fused_kernel: SDPBackend):
        def _get_mem_eff_drop_mask(batch_size, n_heads, q_len, kv_len, dropout_p, seed, offset, device=device):
            mask = torch.empty((batch_size, n_heads, q_len, kv_len), device=device, dtype=torch.float32)
            rand_uniform = torch._fill_mem_eff_dropout_mask_(mask, dropout_p, seed, offset)
            mask = (rand_uniform > dropout_p).to(torch.float32)
            return mask

        def get_dropout_mask(output, fused_kernel, batch_size, n_heads, q_len, kv_len, dropout_p, device=device):
            if fused_kernel == SDPBackend.EFFICIENT_ATTENTION:
                output_seed, output_offset = output_tuple[2], output_tuple[3]
                output_seed = output_seed.item()
                output_offset = output_offset.item()
                return _get_mem_eff_drop_mask(batch_size, n_heads, q_len, kv_len,
                                              dropout_p, output_seed, output_offset, device=device)
            else:
                # Build dropout_mask
                dbug_mask = output_tuple[-1]
                query_padding_mask = torch.ones(
                    batch_size, seq_len_q, device=device, dtype=torch.bool)
                key_padding_mask = torch.ones(
                    batch_size, seq_len_k, device=device, dtype=torch.bool)

                softmax_mask = self.convert_flash_attn_S_to_softmax(
                    dbug_mask, seq_len_q, seq_len_k, query_padding_mask, key_padding_mask,
                    causal=is_causal)[:, :, :seq_len_q, :seq_len_k]
                dropout_mask = softmax_mask >= 0
                return dropout_mask

        if fused_kernel == SDPBackend.FLASH_ATTENTION and is_causal and seq_len_q != seq_len_k:
            self.skipTest("Flash V2 does not accept is_casual when seq_len_q != seq_len_k")

        seed = 42
        n_heads = 4
        query = torch.rand(batch_size, n_heads, seq_len_q, head_dim,
                           device=device, dtype=dtype, requires_grad=True)
        key = torch.rand(batch_size, n_heads, seq_len_k, head_dim, device=device,
                         dtype=dtype, requires_grad=True)
        value = torch.rand(batch_size, n_heads, seq_len_k, head_dim,
                           device=device, dtype=dtype, requires_grad=True)

        fused_op = (torch.ops.aten._scaled_dot_product_efficient_attention
                    if fused_kernel == SDPBackend.EFFICIENT_ATTENTION else torch.ops.aten._scaled_dot_product_flash_attention
                    if fused_kernel == SDPBackend.FLASH_ATTENTION else torch.ops.aten._scaled_dot_product_cudnn_attention)

        higher_precision_dtype = torch.float64 if dtype == torch.float32 else torch.float32
        query_ref, key_ref, value_ref = query_key_value_clones(query, key, value, dtype=higher_precision_dtype)

        # warmup
        s = torch.cuda.Stream()
        s.wait_stream(torch.cuda.current_stream())
        # Set the global seed before capture
        torch.manual_seed(seed)
        kwargs = {"dropout_p": dropout_p, "is_causal": is_causal}
        if fused_kernel == SDPBackend.EFFICIENT_ATTENTION:
            kwargs["compute_log_sumexp"] = True
            kwargs["attn_bias"] = None
        if fused_kernel == SDPBackend.FLASH_ATTENTION:
            kwargs['return_debug_mask'] = dropout_p > 0.0
        if fused_kernel == SDPBackend.CUDNN_ATTENTION:
            kwargs["compute_log_sumexp"] = True
            kwargs["attn_bias"] = None
            if "return_debug_mask" in kwargs:
                kwargs.pop("return_debug_mask")
        with torch.cuda.stream(s):
            # Create real output
            output_tuple = fused_op(query, key, value, **kwargs)

        torch.cuda.current_stream().wait_stream(s)
        out = output_tuple[0]
        upstream_grad = torch.rand_like(out, requires_grad=False)
        s.wait_stream(torch.cuda.current_stream())
        with torch.cuda.stream(s):
            out.backward(upstream_grad)
        for x in (query, key, value):
            x.grad = None
        g = torch.cuda.CUDAGraph()
        # Create real output
        with torch.cuda.graph(g):
            tmp = torch.rand_like(query, device=query.device)  # test non-zero intragraph offset
            # Create real output
            output_tuple = fused_op(query, key, value, **kwargs)
            assert all(not isinstance(o, torch.Tensor) or o.is_cuda for o in output_tuple)
        g.replay()
        out_first = output_tuple[0].clone()
        g.replay()
        out = output_tuple[0]
        if dropout_p == 0.0:
            self.assertEqual(out_first, out, atol=0, rtol=0)
        else:
            # replays produce different results
            self.assertNotEqual(out_first, out)

        with sdpa_kernel(backends=[SDPBackend.MATH]):
            if dropout_p == 0.0:
                # High Precision Math Reference
                out_ref = F.scaled_dot_product_attention(query_ref, key_ref, value_ref,
                                                         dropout_p=dropout_p, is_causal=is_causal)
                # Low Precision Math Reference
                out_lp_ref = F.scaled_dot_product_attention(query, key, value,
                                                            dropout_p=dropout_p, is_causal=is_causal)
            # cuDNN attention doesn't support returning dropout mask
            elif fused_kernel != SDPBackend.CUDNN_ATTENTION:
                # Create the dropout_mask
                dropout_mask = get_dropout_mask(output_tuple, fused_kernel, batch_size,
                                                n_heads, seq_len_q, seq_len_k, dropout_p, device)
                # High Precision Math Reference
                out_ref = torch.ops.aten._scaled_dot_product_attention_math(
                    query_ref, key_ref, value_ref, dropout_p=dropout_p, is_causal=is_causal,
                    dropout_mask=dropout_mask)[0]
                # Low Precision Math Reference
                out_lp_ref = torch.ops.aten._scaled_dot_product_attention_math(
                    query, key, value, dropout_p=dropout_p, is_causal=is_causal,
                    dropout_mask=dropout_mask)[0]

        g1 = torch.cuda.CUDAGraph()
        with torch.cuda.graph(g1):
            grads = torch.autograd.grad(out, (query, key, value), upstream_grad)
        g1.replay()
        if fused_kernel != SDPBackend.CUDNN_ATTENTION or dropout_p == 0.0:
            grads_ref_lp = torch.autograd.grad(out_lp_ref, (query, key, value), upstream_grad)
            grads_ref = torch.autograd.grad(out_ref, (query_ref, key_ref, value_ref), upstream_grad)

            check_out_and_grad(
                (out_ref, out_lp_ref, out),
                *zip(grads_ref, grads_ref_lp, grads),
                fudge_factors={
                    'out': 2.0,
                    'grad_query': 100.0,
                    'grad_key': 8.0,
                    'grad_value': 2.0,
                }
            )


    @skipIfRocm  # Nested Tensor
    @unittest.skipIf(not PLATFORM_SUPPORTS_FUSED_ATTENTION, "Fused SDPA was not built for this system")
    @parametrize("fused_kernel", [SDPBackend.FLASH_ATTENTION, SDPBackend.EFFICIENT_ATTENTION] if
                 PLATFORM_SUPPORTS_FLASH_ATTENTION else [SDPBackend.EFFICIENT_ATTENTION])
    def test_fused_kernels_seq_len_1_inputs(self, device, fused_kernel):
        rand_nested_tensor = partial(rand_sdpa_tensor, type="nested", device=device, dtype=torch.float16)
        batch, num_heads, head_dim = 32, 16, 64
        seq_lens = torch.randint(low=1, high=32, size=(batch,))
        # make sure some seq_lens are 1
        num_ones = 10
        indices = torch.randint(low=0, high=batch, size=(num_ones,))
        seq_lens.scatter_(0, indices, 1)

        shape = SdpaShape(batch, num_heads, seq_lens.tolist(), head_dim)
        query = rand_nested_tensor(shape)
        key = rand_nested_tensor(shape)
        value = rand_nested_tensor(shape)

        query = query.transpose(1, 2)
        key = key.transpose(1, 2)
        value = value.transpose(1, 2)

        with sdpa_kernel(backends=[fused_kernel]):
            actual = torch.nn.functional.scaled_dot_product_attention(
                query, key, value, attn_mask=None, dropout_p=0.0, is_causal=False)
        with sdpa_kernel(backends=[SDPBackend.MATH]):
            math_ref = torch.nn.functional.scaled_dot_product_attention(
                query.contiguous().to(torch.float32),
                key.contiguous().to(torch.float32),
                value.contiguous().to(torch.float32),
                attn_mask=None, dropout_p=0.0, is_causal=False)

        self.assertEqual(actual.contiguous(), math_ref.contiguous().to(torch.float16), atol=1e-3, rtol=1e-2)

    @skipIfRocm  # Nested tensor
    @unittest.skipIf(not PLATFORM_SUPPORTS_FUSED_ATTENTION, "Fused SDPA was not built for this system")
    @parametrize("kernel", [SDPBackend.FLASH_ATTENTION, SDPBackend.EFFICIENT_ATTENTION] if
                 PLATFORM_SUPPORTS_FLASH_ATTENTION else [SDPBackend.EFFICIENT_ATTENTION])
    @parametrize("expand_q_batch", [True, False])
    @parametrize("expand_k_batch", [True, False])
    @parametrize("expand_v_batch", [True, False])
    @parametrize("expand_q_num_heads", [True, False])
    @parametrize("expand_k_num_heads", [True, False])
    @parametrize("expand_v_num_heads", [True, False])
    def test_fused_kernels_nested_broadcasting(
        self,
        device,
        kernel,
        expand_q_batch,
        expand_k_batch,
        expand_v_batch,
        expand_q_num_heads,
        expand_k_num_heads,
        expand_v_num_heads,
    ):
        is_efficient = kernel == SDPBackend.EFFICIENT_ATTENTION
        dtype = torch.float32 if is_efficient else torch.float16
        rand_nested_tensor = partial(rand_sdpa_tensor, type="nested", device=device, dtype=dtype)
        batch, num_heads, head_dim = 32, 8, 64
        head_dim_v = 32 if is_efficient else head_dim
        seq_lens_q = (torch.randint(low=1, high=5, size=(1,)).item()
                      if expand_q_batch
                      else torch.randint(low=1, high=32, size=(batch,)).tolist())
        seq_lens_kv = (torch.randint(low=1, high=5, size=(1,)).item()
                       if (expand_k_batch or expand_v_batch)
                       else torch.randint(low=1, high=32, size=(batch,)).tolist())

        batch_q = 1 if expand_q_batch else batch
        batch_k = 1 if expand_k_batch else batch
        batch_v = 1 if expand_v_batch else batch

        # handle case where all batch_sizes are 1
        batch = max(batch_q, batch_k, batch_v)

        num_heads_q = 1 if expand_q_num_heads else num_heads
        num_heads_k = 1 if expand_k_num_heads else num_heads
        num_heads_v = 1 if expand_v_num_heads else num_heads

        # handle case where all num_heads are 1
        num_heads = max(num_heads_q, num_heads_k, num_heads_v)

        q_shape = SdpaShape(batch_q, num_heads_q, seq_lens_q, head_dim)
        k_shape = SdpaShape(batch_k, num_heads_k, seq_lens_kv, head_dim)
        v_shape = SdpaShape(batch_v, num_heads_v, seq_lens_kv, head_dim_v)

        query = rand_nested_tensor(q_shape)
        key = rand_nested_tensor(k_shape)
        value = rand_nested_tensor(v_shape)

        def _broadcast(t, batch_broadcasted, num_heads_broadcasted):
            if batch_broadcasted and num_heads_broadcasted:
                # (1, seq_len, 1, head_dim) -> (batch, seq_len, num_heads, head_dim)
                result = torch.nested.nested_tensor(
                    [t[0].expand(-1, num_heads, t.size(-1)) for _ in range(batch)], dtype=torch.float32)
            elif batch_broadcasted:
                # (1, seq_len, num_heads, head_dim) -> (batch, seq_len, num_heads, head_dim)
                result = torch.nested.nested_tensor([t[0] for _ in range(batch)], dtype=torch.float32)
            elif num_heads_broadcasted:
                # (batch, seq_len, 1, head_dim) -> (batch, seq_len, num_heads, head_dim)
                result = torch.nested.nested_tensor([x.expand(-1, num_heads, t.size(-1))
                                                    for x in t.unbind()], dtype=torch.float32)
            else:
                result = t.to(torch.float32)
            return result

        query_expanded = _broadcast(query, expand_q_batch, expand_q_num_heads).transpose(1, 2)
        key_expanded = _broadcast(key, expand_k_batch, expand_k_num_heads).transpose(1, 2)
        value_expanded = _broadcast(value, expand_v_batch, expand_v_num_heads).transpose(1, 2)

        query = query.transpose(1, 2)
        key = key.transpose(1, 2)
        value = value.transpose(1, 2)

        with sdpa_kernel(backends=[kernel]):
            actual = torch.nn.functional.scaled_dot_product_attention(
                query, key, value, attn_mask=None, dropout_p=0.0, is_causal=False)
        with sdpa_kernel(backends=[SDPBackend.MATH]):
            math_ref = torch.nn.functional.scaled_dot_product_attention(
                query_expanded.contiguous(), key_expanded.contiguous(), value_expanded.contiguous(),
                attn_mask=None, dropout_p=0.0, is_causal=False)

        self.assertEqual(actual.contiguous(), math_ref.contiguous().to(dtype), atol=1.5e-3, rtol=1e-2)

    @skipIfRocm  # Nested tensor
    @unittest.skipIf(not PLATFORM_SUPPORTS_MEM_EFF_ATTENTION, "Fused SDPA was not built for this system")
    def test_fused_kernels_nested_broadcasting_query_dense(self, device):
        rand_nested_tensor = partial(rand_sdpa_tensor, type="nested", device=device, dtype=torch.float32)
        batch, num_heads, head_dim, head_dim_v = 32, 16, 64, 96
        seq_lens = torch.randint(low=1, high=32, size=(batch,)).tolist()
        q_shape = (1, 1, num_heads, head_dim)
        k_shape = SdpaShape(batch, num_heads, seq_lens, head_dim)
        v_shape = SdpaShape(batch, 1, seq_lens, head_dim_v)

        # create a dense query
        query = torch.randn(q_shape, device=device, dtype=torch.float32)
        key = rand_nested_tensor(k_shape)
        value = rand_nested_tensor(v_shape)

        # (1, 1, num_heads, head_dim) -> (batch, 1, num_heads, head_dim)
        query_expanded = torch.nested.nested_tensor([query.squeeze(0) for _ in range(batch)]).transpose(1, 2)
        # (batch, seq_lens, 1, head_dim) -> (batch, seq_lens, num_heads, head_dim)
        value_expanded = torch.nested.nested_tensor(
            [t.expand(-1, num_heads, head_dim_v) for t in value.unbind()]).transpose(1, 2)

        query = query.transpose(1, 2)
        key = key.transpose(1, 2)
        value = value.transpose(1, 2)

        with sdpa_kernel(backends=[SDPBackend.EFFICIENT_ATTENTION]):
            actual = torch.nn.functional.scaled_dot_product_attention(
                query, key, value, attn_mask=None, dropout_p=0.0, is_causal=False)
        with sdpa_kernel(backends=[SDPBackend.MATH]):
            math_ref = torch.nn.functional.scaled_dot_product_attention(
                query_expanded.contiguous(), key.contiguous(), value_expanded.contiguous(),
                attn_mask=None, dropout_p=0.0, is_causal=False)

        self.assertEqual(actual.contiguous(), math_ref.contiguous(), atol=1e-3, rtol=1e-2)

    @skipIfRocm  # Nested tensor
    @unittest.skipIf(not PLATFORM_SUPPORTS_FLASH_ATTENTION, "Does not support SDPA or pre-SM80 hardware")
    @parametrize("batch_size", [8, 32])
    @parametrize("max_seq_len_q", [32, 256])
    @parametrize("max_seq_len_kv", [32, 256])
    @parametrize("head_dim", [8, 64])
    @parametrize("dropout_p", [0.0, 0.1])
    @parametrize("dtype", [torch.float16])
    @parametrize("scale", [None, "l1"])
    @parametrize("is_causal", [True, False])
    def test_flash_attention_vs_math_ref_grads_nestedtensor(self, device, batch_size: int, max_seq_len_q: int, max_seq_len_kv: int,
                                                            head_dim: int, dropout_p: float, dtype: torch.dtype,
                                                            scale: str, is_causal: bool):
        if is_causal:
            # TODO we should support this
            self.assertRaisesRegex(RuntimeError, "Nested tensors for query / key are not supported when is_causal=True")
            return
        scale = scale if scale is None else (1 / head_dim)
        n_heads = 4
        seq_lens_q = torch.randint(low=1, high=max_seq_len_q, size=(batch_size,))
        # Set one entry to max length
        seq_lens_q[torch.randint(0, batch_size, size=(1,))] = max_seq_len_q
        seq_lens_kv = torch.randint(low=1, high=max_seq_len_kv, size=(batch_size,))
        seq_lens_kv[torch.randint(0, batch_size, size=(1,))] = max_seq_len_kv

        def rand_nt(sequence_list, num_heads, head_dim):
            tensors = [torch.rand((num_heads, seq_len, head_dim)) for seq_len in sequence_list]
            return torch.nested.nested_tensor(tensors, requires_grad=True, device=device, dtype=dtype)

        query = rand_nt(seq_lens_q, n_heads, head_dim)
        key = rand_nt(seq_lens_kv, n_heads, head_dim)
        value = rand_nt(seq_lens_kv, n_heads, head_dim)

        # Run the math kernel on low precision references
        query_ref_lp = query.clone().detach().requires_grad_(True)
        key_ref_lp = key.clone().detach().requires_grad_(True)
        value_ref_lp = value.clone().detach().requires_grad_(True)

        query_ref = query.clone().detach().to(torch.float32).requires_grad_(True)
        key_ref = key.clone().detach().to(torch.float32).requires_grad_(True)
        value_ref = value.clone().detach().to(torch.float32).requires_grad_(True)

        is_dropout = dropout_p > 0.0

        if not is_dropout:
            with sdpa_kernel(backends=[SDPBackend.FLASH_ATTENTION]):
                out = F.scaled_dot_product_attention(query, key, value, dropout_p=dropout_p, is_causal=is_causal, scale=scale)
            with sdpa_kernel(backends=[SDPBackend.MATH]):
                # High Precision Math Reference
                out_ref = F.scaled_dot_product_attention(
                    query_ref, key_ref, value_ref, is_causal=is_causal, scale=scale)
                # Low Precision Math Reference
                out_lp_ref = F.scaled_dot_product_attention(
                    query_ref_lp, key_ref_lp, value_ref_lp, is_causal=is_causal, scale=scale)
        else:
            # Create real output
            output_tuple = torch.ops.aten._scaled_dot_product_flash_attention(
                query, key, value, dropout_p=dropout_p, is_causal=is_causal,
                scale=scale, return_debug_mask=is_dropout)
            out = output_tuple[0]
            dbug_mask = output_tuple[-1]

            query_padding_mask = torch.arange(max_seq_len_q).unsqueeze(0).expand(
                batch_size, max_seq_len_q
            ) < seq_lens_q.unsqueeze(-1)
            query_padding_mask = query_padding_mask.to("cuda")

            key_padding_mask = torch.arange(max_seq_len_kv).unsqueeze(0).expand(
                batch_size, max_seq_len_kv
            ) < seq_lens_kv.unsqueeze(-1)
            key_padding_mask = key_padding_mask.to("cuda")

            softmax_mask = self.convert_flash_attn_S_to_softmax(
                dbug_mask, max_seq_len_q, max_seq_len_kv, query_padding_mask, key_padding_mask, causal=is_causal)
            dropout_mask = softmax_mask >= 0
            nt_stack = []
            for tensor_component in range(batch_size):
                batch_stack = []
                for head in range(n_heads):
                    batch_stack.append(dropout_mask[tensor_component, head,
                                                    0:seq_lens_q[tensor_component],
                                                    0:seq_lens_kv[tensor_component]].unsqueeze(0))
                nt_stack.append(torch.cat(batch_stack))
            nested_dropout_mask = torch.nested.nested_tensor(nt_stack)
            # High Precision Math Reference
            out_ref = torch.ops.aten._scaled_dot_product_attention_math(
                query_ref, key_ref, value_ref, dropout_p=dropout_p,
                is_causal=is_causal, scale=scale, dropout_mask=nested_dropout_mask)[0]
            # Low Precision Math Reference
            out_lp_ref = torch.ops.aten._scaled_dot_product_attention_math(
                query_ref_lp, key_ref_lp, value_ref_lp, dropout_p=dropout_p, is_causal=is_causal, scale=scale,
                dropout_mask=nested_dropout_mask)[0]

        upstream_grad = out.detach().clone().contiguous()

        out.backward(upstream_grad)
        out_ref.backward(upstream_grad.to(out_ref.dtype))
        out_lp_ref.backward(upstream_grad.to(out_lp_ref.dtype))

        dropout_fudge_factor = 1.0 if dropout_p == 0.0 else 2.0
        check_out_and_grad(
            (out_ref, out_lp_ref, out),
            (query_ref, query_ref_lp, query),
            (key_ref, key_ref_lp, key),
            (value_ref, value_ref_lp, value),
            fudge_factors={
                'out': 1.5 * dropout_fudge_factor,
                'grad_query': 12.0 * dropout_fudge_factor,
                'grad_key': 1.5 * dropout_fudge_factor,
                'grad_value': 2.0 * dropout_fudge_factor,
            }
        )


class TestAttnBias(NNTestCase):

    def run_test(
        self,
        device,
        make_q,
        make_kv,
        attn_bias=None,
        forw_tolerances: Optional[Tolerances] = None,
        grad_tolerances: Optional[Tolerances] = None,
        backend=None,
        causal_variant=None,
    ):
        if backend is not None:
            torch._dynamo.reset()

        query, key, value = make_q(), make_kv(), make_kv()
        query_prototype, key_prototype, value_prototype = query_key_value_clones(query, key, value)

        realized = attn_bias._materialize(device) if attn_bias is not None else None
        pytorch_output = scaled_dot_product_attention(
            query, key, value, attn_mask=realized, dropout_p=0.0, is_causal=False
        )

        sdpa_op = (
            torch.compile(scaled_dot_product_attention, backend=backend)
            if backend is not None
            else scaled_dot_product_attention
        )
        sdpa_output = sdpa_op(
            query_prototype,
            key_prototype,
            value_prototype,
            attn_mask=attn_bias,
            dropout_p=0.0,
            is_causal=False,
            scale=None,
        )

        dOut = torch.randn_like(pytorch_output)
        pytorch_output.backward(dOut)
        sdpa_output.backward(dOut)

        # Use default assert_close tolerances for dtypes
        if forw_tolerances is None:
            forw_tolerances = Tolerances(atol=None, rtol=None)
        if grad_tolerances is None:
            grad_tolerances = Tolerances(atol=None, rtol=None)

        torch.testing.assert_close(pytorch_output, sdpa_output, rtol=forw_tolerances.rtol, atol=forw_tolerances.atol)
        torch.testing.assert_close(query.grad, query_prototype.grad, rtol=grad_tolerances.rtol, atol=grad_tolerances.atol)
        torch.testing.assert_close(key.grad, key_prototype.grad, rtol=grad_tolerances.rtol, atol=grad_tolerances.atol)
        torch.testing.assert_close(value.grad, value_prototype.grad, rtol=grad_tolerances.rtol, atol=grad_tolerances.atol)

    @skipIfRocm  # No support for the second variant for now
    @parametrize("causal_variant", [CausalVariant.UPPER_LEFT, CausalVariant.LOWER_RIGHT])
    @parametrize(
        "shape",
        [(16, 16, 128, 128, 16), (16, 16, 128, 256, 32), (16, 16, 256, 128, 32), (1, 1, 23, 56, 15)],
    )
    def test_causal_variants(self, device, causal_variant: CausalVariant, shape: List[Tuple[int]]):
        make_tensor = partial(
            torch.rand, device=device, dtype=torch.float16, requires_grad=True
        )

        bsz, num_heads, seq_len_q, seq_len_kv, head_dim = shape
        make_q_tensor = partial(make_tensor, SdpaShape(bsz, num_heads, seq_len_q, head_dim))
        make_kv_tensor = partial(make_tensor, SdpaShape(bsz, num_heads, seq_len_kv, head_dim))
        if causal_variant == CausalVariant.LOWER_RIGHT and seq_len_q > seq_len_kv:
            self.skipTest(
                "Lower right causal mask will produce NaNs in the output when seq_len_q > seq_len_kv!"
            )

        forw_tol = Tolerances(1e-3, 1e-3)
        grad_tol = Tolerances(5e-3, 5e-3)

        if causal_variant == CausalVariant.UPPER_LEFT:
            attn_bias = causal_upper_left(seq_len_q, seq_len_kv)
        else:
            attn_bias = causal_lower_right(seq_len_q, seq_len_kv)

        with sdpa_kernel(backends=[SDPBackend.EFFICIENT_ATTENTION,
                                   SDPBackend.FLASH_ATTENTION,
                                   SDPBackend.MATH,
                                   SDPBackend.CUDNN_ATTENTION]):
            self.run_test(device, make_q_tensor, make_kv_tensor, attn_bias, forw_tol, grad_tol, backend=None)

    @skipIfRocm  # CausalVariant
    @parametrize("causal_variant", [CausalVariant.UPPER_LEFT, CausalVariant.LOWER_RIGHT])
    @parametrize(
        "shape",
        [(16, 16, 128, 128, 16), (16, 16, 128, 256, 32), (16, 16, 256, 128, 32), (1, 1, 23, 56, 15)],
    )
    @unittest.skipIf(IS_WINDOWS, "torch.compile is not supported on windows")
    @skipIfTorchDynamo("This function already calls torch.compile.")
    def test_causal_variants_compile(self, device, causal_variant: CausalVariant, shape: List[Tuple[int]]):
        cnts = CompileCounterWithBackend("aot_eager")
        make_tensor = partial(
            torch.rand, device=device, dtype=torch.float16, requires_grad=True
        )

        bsz, num_heads, seq_len_q, seq_len_kv, head_dim = shape
        make_q_tensor = partial(make_tensor, SdpaShape(bsz, num_heads, seq_len_q, head_dim))
        make_kv_tensor = partial(make_tensor, SdpaShape(bsz, num_heads, seq_len_kv, head_dim))
        if causal_variant == CausalVariant.LOWER_RIGHT and seq_len_q > seq_len_kv:
            self.skipTest(
                "Lower right causal mask will produce NaNs in the output when seq_len_q > seq_len_kv!"
            )
        forw_tol = Tolerances(1e-3, 1e-3)
        grad_tol = Tolerances(5e-3, 5e-3)

        if causal_variant == CausalVariant.UPPER_LEFT:
            attn_bias = causal_upper_left(seq_len_q, seq_len_kv)
        else:
            attn_bias = causal_lower_right(seq_len_q, seq_len_kv)

        with sdpa_kernel(backends=[SDPBackend.EFFICIENT_ATTENTION,
                                   SDPBackend.FLASH_ATTENTION,
                                   SDPBackend.MATH,
                                   SDPBackend.CUDNN_ATTENTION]):
            self.run_test(device, make_q_tensor, make_kv_tensor, attn_bias, forw_tol, grad_tol, backend=cnts)
        self.assertEqual(cnts.frame_count, 1, "Compiled graph should have 1 frame!")

    @parametrize("shape", [(16, 16, 128, 128, 16), (16, 16, 128, 256, 32), (16, 16, 256, 128, 32), (1, 1, 23, 56, 15)])
    def test_is_causal_equals_upper_left(self, device, shape: List[Tuple[int]]):
        make_tensor = partial(
            torch.rand, device=device, dtype=torch.float16, requires_grad=True
        )

        bsz, num_heads, seq_len_q, seq_len_kv, head_dim = shape
        make_q_tensor = partial(make_tensor, SdpaShape(bsz, num_heads, seq_len_q, head_dim))
        make_kv_tensor = partial(make_tensor, SdpaShape(bsz, num_heads, seq_len_kv, head_dim))

        forw_tol = Tolerances(1e-3, 1e-3)
        grad_tol = Tolerances(5e-3, 5e-3)

        query = make_q_tensor()
        key = make_kv_tensor()
        value = make_kv_tensor()
        attn_bias = causal_upper_left(seq_len_q, seq_len_kv)

        out_attn_bias = scaled_dot_product_attention(query, key, value, attn_mask=attn_bias, dropout_p=0.0)
        out_is_causal = scaled_dot_product_attention(query, key, value, is_causal=True, dropout_p=0.0)
        torch.testing.assert_close(out_attn_bias, out_is_causal, rtol=forw_tol.rtol, atol=forw_tol.atol)

    def test_is_causal_and_mask_fails(self, device):
        make_tensor = partial(
            torch.rand, device=device, dtype=torch.float16, requires_grad=True
        )
        make_q_tensor = partial(make_tensor, SdpaShape(16, 16, 128, 16))
        make_kv_tensor = partial(make_tensor, SdpaShape(16, 16, 128, 16))

        query = make_q_tensor()
        key = make_kv_tensor()
        value = make_kv_tensor()
        attn_bias = causal_upper_left(128, 128)

        with self.assertRaisesRegex(ValueError, "CausalBias should not be used with causal=True"):
            scaled_dot_product_attention(query, key, value, attn_mask=attn_bias, is_causal=True, dropout_p=0.0)

@unittest.skipIf(TEST_XPU, "XPU does not support cppextension currently")
@unittest.skipIf(IS_FBCODE, "Ninja is required to load C++ extensions and it's not compatible with Buck ")
class TestSDPAPrivateUse1Only(NNTestCase):
    @classmethod
    def setUpClass(cls):
        remove_build_path()
        cls.module = torch.utils.cpp_extension.load(
            name="custom_device_extension",
            sources=[
                f"{'test/' if not os.getcwd().endswith('test') else ''}cpp_extensions/open_registration_extension.cpp",
            ],
            extra_include_paths=["cpp_extensions"],
            extra_cflags=["-g"],
            verbose=True,
        )
        # register torch.foo module and foo device to torch
        torch.utils.rename_privateuse1_backend("foo")
        torch.utils.generate_methods_for_privateuse1_backend(for_storage=True)
        torch._register_device_module("foo", generate_faked_module())

    @skipIfTorchDynamo()
    def test_fused_sdp_choice_privateuseone(self):
        batch_size, seq_len, num_heads, head_dim = 4, 256, 2, 128
        make_tensor = partial(torch.rand, device="cpu", dtype=torch.float16)
        shape = SdpaShape(batch_size, num_heads, seq_len, head_dim)
        q_cpu, k_cpu, v_cpu = make_tensor(shape), make_tensor(shape), make_tensor(shape)
        q_privateuse1 = q_cpu.to("foo")
        k_privateuse1 = k_cpu.to("foo")
        v_privateuse1 = v_cpu.to("foo")
        assert torch._fused_sdp_choice(q_privateuse1, k_privateuse1, v_privateuse1) == SDPBackend.OVERRIDEABLE.value

    def test_scaled_dot_product_fused_attention_overrideable(self):
        batch_size, seq_len, num_heads, head_dim = 4, 256, 2, 128
        make_tensor = partial(torch.rand, device="cpu", dtype=torch.float16)
        shape = SdpaShape(batch_size, num_heads, seq_len, head_dim)
        q_cpu, k_cpu, v_cpu = make_tensor(shape), make_tensor(shape), make_tensor(shape)
        q_privateuse1 = q_cpu.to("foo")
        k_privateuse1 = k_cpu.to("foo")
        v_privateuse1 = v_cpu.to("foo")
        actual = torch.nn.functional.scaled_dot_product_attention(
            q_privateuse1, k_privateuse1, v_privateuse1, attn_mask=None, dropout_p=0.0)

    def test_scaled_dot_product_fused_attention_overrideable_backward(self):
        batch_size, seq_len, num_heads, head_dim = 4, 256, 2, 128
        make_tensor = partial(torch.rand, device="cpu", dtype=torch.float16, requires_grad=True)
        shape = (batch_size, num_heads, seq_len, head_dim)
        q_cpu, k_cpu, v_cpu = make_tensor(shape), make_tensor(shape), make_tensor(shape)
        attn_mask = make_tensor((batch_size, num_heads, seq_len, seq_len))
        q_privateuse1 = q_cpu.to("foo")
        k_privateuse1 = k_cpu.to("foo")
        v_privateuse1 = v_cpu.to("foo")
        attn_mask_privateuse1 = attn_mask.to("foo")
        output, logsumexp, cum_seq_q, cum_seq_k, max_q, max_k, philox_seed, philox_offset, debug_attn_mask = \
            torch.ops.aten._scaled_dot_product_fused_attention_overrideable(
                q_privateuse1, k_privateuse1, v_privateuse1, attn_bias=attn_mask_privateuse1)

        rand_upward = torch.rand(shape, device="cpu", dtype=torch.float16, requires_grad=False)
        rand_upward_privateuse1 = rand_upward.to("foo")
        grad_input_mask = [True, True, True, True]
        grad_q, grad_k, grad_v, grad_attn_mask = torch.ops.aten._scaled_dot_product_fused_attention_overrideable_backward(
            rand_upward_privateuse1, q_privateuse1, k_privateuse1, v_privateuse1, attn_mask_privateuse1,
            grad_input_mask, output, logsumexp, cum_seq_q, cum_seq_k, max_q, max_k, dropout_p=0.0,
            is_causal=False, philox_seed=philox_seed, philox_offset=philox_offset)

if NOTEST_CPU:
    device_types = ("cuda", )
else:
    device_types = ("cpu", "cuda")

instantiate_device_type_tests(TestTransformers, globals(), only_for=device_types)
instantiate_device_type_tests(TestSDPAFailureModes, globals(), only_for=device_types)
instantiate_device_type_tests(TestSDPA, globals(), only_for=device_types)
instantiate_device_type_tests(TestSDPACudaOnly, globals(), only_for=("cuda"))
instantiate_device_type_tests(TestSDPACpuOnly, globals(), only_for=("cpu"))
instantiate_device_type_tests(TestAttnBias, globals(), only_for=device_types)

if __name__ == '__main__':
    run_tests()<|MERGE_RESOLUTION|>--- conflicted
+++ resolved
@@ -2089,7 +2089,6 @@
             actual = torch.nn.functional.scaled_dot_product_attention(q, k, v, attn_mask=mask)
         self.assertEqual(math_ref, actual)
 
-<<<<<<< HEAD
     @unittest.skipIf(not PLATFORM_SUPPORTS_FUSED_ATTENTION, "Fused SDPA was not built for this system")
     @parametrize("backend", [SDPBackend.EFFICIENT_ATTENTION, SDPBackend.FLASH_ATTENTION])
     @parametrize("seq_len", [32, 64, 128])
@@ -2188,8 +2187,6 @@
         with sdpa_kernel(backends=[kernel]):
             sdp_math = torch.nn.functional.scaled_dot_product_attention(x, x, x, scale=-1.0 / 0.0001)
         self.assertEqual(ref_result, sdp_math)
-=======
->>>>>>> 83cc7ed5
 
 class TestSDPACudaOnly(NNTestCase):
     """ Used to test CUDA only functionality of scaled_dot_product_attention
