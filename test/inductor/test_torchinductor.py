# Owner(s): ["module: inductor"]
import contextlib
import copy
import dataclasses
import functools
import gc
import importlib
import itertools
import math
import operator
import os
import random
import re
import subprocess
import sys
import threading
import time
import typing
import unittest
import unittest.mock
import weakref
from pathlib import Path
from typing import Tuple
from unittest.mock import patch

import numpy as np

import torch
import torch._dynamo.config as dynamo_config
import torch._inductor.aoti_eager
import torch.nn as nn
from torch._dispatch.python import enable_python_dispatcher
from torch._dynamo.debug_utils import aot_graph_input_parser
from torch._dynamo.testing import (
    CompileCounterWithBackend,
    expectedFailureCodegenDynamic,
    rand_strided,
    same,
    skipIfPy312,
)
from torch._dynamo.utils import ifdynstaticdefault
from torch._inductor.aoti_eager import (
    aoti_compile_with_persistent_cache,
    aoti_eager_cache_dir,
    load_aoti_eager_cache,
)
from torch._inductor.codegen.common import DataTypePropagation, OptimizationContext
from torch._inductor.fx_passes import pad_mm
from torch._inductor.test_case import TestCase as InductorTestCase
from torch._inductor.utils import (
    add_scheduler_init_hook,
    run_and_get_code,
    run_and_get_cpp_code,
    run_and_get_triton_code,
    run_fw_bw_and_get_code,
)
from torch._inductor.virtualized import V
from torch._prims_common import is_integer_dtype
from torch.fx.experimental.proxy_tensor import make_fx
from torch.library import _scoped_library
from torch.nn import functional as F
from torch.testing import FileCheck, make_tensor
from torch.testing._internal.common_cuda import (
    PLATFORM_SUPPORTS_FLASH_ATTENTION,
    PLATFORM_SUPPORTS_MEM_EFF_ATTENTION,
    SM80OrLater,
    TEST_CUDNN,
    with_tf32_off,
)
from torch.testing._internal.common_device_type import (
    _has_sufficient_memory,
    expectedFailureXPU,
)
from torch.testing._internal.common_dtype import all_types, get_all_dtypes
from torch.testing._internal.common_utils import (
    DeterministicGuard,
    instantiate_parametrized_tests,
    IS_FBCODE,
    IS_MACOS,
    IS_X86,
    parametrize,
    serialTest,
    skipIfNNModuleInlined,
    skipIfRocm,
    skipIfWindows,
    skipIfXpu,
    subtest,
    TEST_WITH_ASAN,
    TEST_WITH_ROCM,
)
from torch.utils import _pytree as pytree
from torch.utils._python_dispatch import TorchDispatchMode
from torch.utils._pytree import tree_flatten, tree_unflatten
from torch.utils.weak import WeakTensorKeyDictionary


DO_PERF_TEST = os.environ.get("DO_PERF_TEST") == "1"

importlib.import_module("functorch")
importlib.import_module("filelock")

from torch._inductor import config, test_operators
from torch._inductor.compile_fx import (
    compile_fx,
    compile_fx_inner,
    complex_memory_overlap,
)
from torch._inductor.utils import has_torchvision_roi_align
from torch.testing._internal.common_utils import slowTest
from torch.testing._internal.inductor_utils import (
    GPU_TYPE,
    HAS_CPU,
    HAS_GPU,
    HAS_MULTIGPU,
    requires_gpu,
    skipCPUIf,
    skipCUDAIf,
)


HAS_AVX2 = "fbgemm" in torch.backends.quantized.supported_engines

aten = torch.ops.aten

requires_multigpu = functools.partial(
    unittest.skipIf, not HAS_MULTIGPU, f"requires multiple {GPU_TYPE} devices"
)
skip_if_x86_mac = functools.partial(
    unittest.skipIf, IS_MACOS and IS_X86, "Does not work on x86 Mac"
)
vec_dtypes = [torch.float, torch.bfloat16, torch.float16]

libtest = torch.library.Library("test", "FRAGMENT")  # noqa: TOR901
ids = set()

f32 = torch.float32
i64 = torch.int64
i32 = torch.int32


def _large_cumprod_input(shape, dim, dtype, device):
    # Construct a cumprod input which guaruntees not to overflow or underflow
    if is_integer_dtype(dtype):
        # Large products don't fit in integers, the best we can do
        # is random +/-1 values to test the sign of the result
        x = torch.randint(0, 1, shape, dtype=dtype, device=device)
        return x * 2 - 1

    comp_dtype = torch._prims_common.get_computation_dtype(dtype)
    batch_size = 256
    if comp_dtype != dtype:
        batch_size = math.floor(math.log2(torch.finfo(dtype).max) / 3)

    # Create random values with a uniform magnitude and uniform exponent
    num_batches = (shape[dim] + 2 * batch_size - 1) // (2 * batch_size)
    batch_shape = (
        shape[:dim]
        + (
            num_batches,
            batch_size,
        )
        + shape[dim + 1 :]
    )
    magnitude = 1 + torch.rand(batch_shape, dtype=comp_dtype, device=device)
    exponent = torch.randint(-1, 1, batch_shape, device=device).to(comp_dtype)
    batch = magnitude * exponent.exp2()

    # Alternate each batch of values with their reciprocals so the product
    # never gets too far away from 1
    t = torch.cat((batch, batch.reciprocal()), dim=dim + 1)
    t = t.flatten(dim, dim + 1)
    t = aten.slice(t, dim=dim, start=0, end=shape[dim])

    # Randomize sign
    sign = torch.randint(0, 1, shape, device=device) * 2 - 1
    return (t * sign).to(dtype)


def define_custom_op_for_test(id_, fn_cpu, fn_cuda, fn_xpu, fn_meta, tags=()):
    global libtest
    global ids
    if id_ not in ids:
        libtest.define(f"{id_}(Tensor self) -> Tensor", tags=tags)
        libtest.impl(id_, fn_cpu, "CPU")
        libtest.impl(id_, fn_cuda, "CUDA")
        libtest.impl(id_, fn_xpu, "XPU")
        libtest.impl(id_, fn_meta, "Meta")
        ids.add(id_)


def define_custom_op_2_for_test(id_, fn_cpu, fn_cuda, fn_xpu, fn_meta, tags=()):
    global libtest
    global ids
    if id_ not in ids:
        libtest.define(
            f"{id_}(Tensor self, float scale) -> (Tensor, Tensor)", tags=tags
        )
        libtest.impl(id_, fn_cpu, "CPU")
        libtest.impl(id_, fn_cuda, "CUDA")
        libtest.impl(id_, fn_xpu, "XPU")
        libtest.impl(id_, fn_meta, "Meta")
        ids.add(id_)


def define_custom_op_3_for_test(id_, fn_cpu, fn_cuda, fn_xpu, fn_meta, tags=()):
    global libtest
    global ids
    if id_ not in ids:
        libtest.define(f"{id_}(Tensor[] x) -> Tensor", tags=tags)
        libtest.impl(id_, fn_cpu, "CPU")
        libtest.impl(id_, fn_cuda, "CUDA")
        libtest.impl(id_, fn_xpu, "XPU")
        libtest.impl(id_, fn_meta, "Meta")
        ids.add(id_)


f32 = torch.float32


def register_ops_with_aoti_compile(ns, op_set, dispatch_key, torch_compile_op_lib_impl):
    for _op_name in op_set:
        qualified_op_name = f"{ns}::{_op_name}"
        _, overload_names = torch._C._jit_get_operation(qualified_op_name)
        for overload_name in overload_names:
            try:
                reg_op_name = qualified_op_name
                schema = torch._C._get_schema(qualified_op_name, overload_name)
                if schema.overload_name:
                    reg_op_name = f"{qualified_op_name}.{schema.overload_name}"
                torch_compile_op_lib_impl._impl_with_aoti_compile(  # noqa: F821
                    reg_op_name, dispatch_key
                )
            except Exception as e:
                continue


class TestCase(InductorTestCase):
    @classmethod
    def setUpClass(cls):
        super().setUpClass()
        cls._stack = contextlib.ExitStack()
        cls._stack.enter_context(
            config.patch(
                {
                    "debug": True,
                    "debug_index_asserts": True,
                    "cpp.min_chunk_size": 1,
                    "triton.autotune_pointwise": False,  # too slow
                    "implicit_fallbacks": False,
                    "generate_intermediate_hooks": True,
                }
            )
        )

    @classmethod
    def tearDownClass(cls):
        cls._stack.close()
        super().tearDownClass()

    def setUp(self):
        torch._dynamo.reset()
        torch._inductor.metrics.reset()
        super().setUp()
        self._start = time.perf_counter()

    def tearDown(self):
        super().tearDown()
        torch._dynamo.reset()
        if os.environ.get("ERROR_ON_SLOW") == "1":
            elapsed = time.perf_counter() - self._start
            assert elapsed < 120


class ToTuple(torch.nn.Module):
    def forward(self, x):
        return (x,)


@dataclasses.dataclass
class InputGen:
    n: int
    device: str

    def dense(self):
        return torch.randn((self.n, self.n), device=self.device)

    def transposed(self):
        return self.dense().transpose(0, 1)

    def strided(self):
        return torch.randn((self.n * 2, self.n * 3), device=self.device)[
            self.n :, self.n :: 2
        ]

    def broadcast1(self):
        return torch.randn((self.n,), device=self.device)

    def broadcast2(self):
        return torch.randn((1, self.n, 1), device=self.device)

    def broadcast3(self):
        return torch.randn((1,), device=self.device)

    def double(self):
        return torch.randn((self.n, self.n), device=self.device, dtype=torch.double)

    def int(self):
        return torch.arange(self.n, device=self.device, dtype=torch.int32)


def compute_grads(args, kwrags, results, grads):
    def gather_leaf_tensors(args, kwargs):
        args = pytree.arg_tree_leaves(*args, **kwargs)
        leaf_tensors = [
            arg for arg in args if isinstance(arg, torch.Tensor) and arg.requires_grad
        ]
        return leaf_tensors

    flat_results = pytree.tree_leaves(results)
    flat_diff_results = [
        r for r in flat_results if isinstance(r, torch.Tensor) and r.requires_grad
    ]
    assert len(flat_diff_results) > 0

    leaf_tensors = gather_leaf_tensors(args, kwrags)
    assert len(leaf_tensors) > 0
    return torch.autograd.grad(
        flat_diff_results,
        leaf_tensors,
        grads,
        allow_unused=True,
        retain_graph=True,
    )


def clone_preserve_strides(x, device=None):
    if not isinstance(x, torch.Tensor):
        return x
    buffer = torch.as_strided(
        x, (x.untyped_storage().size() // x.element_size(),), (1,), 0
    )
    if not device:
        buffer = buffer.clone()
    else:
        buffer = buffer.to(device, copy=True)
    out = torch.as_strided(buffer, x.size(), x.stride(), x.storage_offset())
    return out


def check_model(
    self: TestCase,
    model,
    example_inputs,
    kwargs=None,
    *,
    atol=None,
    rtol=None,
    grad_atol=None,
    grad_rtol=None,
    check_lowp=True,
    exact_dtype=True,
    nopython=True,
    copy_to_gpu=True,
    reference_in_float=True,
    assert_equal=True,
    check_gradient=False,
    check_has_compiled=True,
    output_process_fn_grad=lambda x: x,
):
    kwargs = kwargs or {}
    torch._dynamo.reset()

    ref_inputs = [clone_preserve_strides(x) for x in example_inputs]
    ref_kwargs = kwargs
    has_lowp_args = False

    if reference_in_float and exact_dtype:
        # Store expected dtypes so we can check actual result gives the correct types
        torch.manual_seed(0)
        try:
            eager_result = model(*ref_inputs, **ref_kwargs)
        except RuntimeError:
            # Eager model may fail if the dtype is not supported
            eager_result = None

        ref_inputs = [clone_preserve_strides(x) for x in example_inputs]
        expect_dtypes = [
            x.dtype if isinstance(x, torch.Tensor) else None
            for x in pytree.tree_leaves(eager_result)
        ]
        del eager_result

    ref_model = model
    if reference_in_float:
        # check_lowp is ignored here, it's kept just to be able to call `common` with extra arg
        def upcast_fn(x):
            nonlocal has_lowp_args
            if isinstance(x, torch.Tensor) and (
                x.dtype == torch.float16 or x.dtype == torch.bfloat16
            ):
                has_lowp_args = True
                return x.float()
            else:
                return x

        ref_inputs = list(map(upcast_fn, example_inputs))
        ref_kwargs = {k: upcast_fn(v) for k, v in kwargs.items()}
        if has_lowp_args and hasattr(model, "to"):
            ref_model = copy.deepcopy(model).to(torch.float)

    torch.manual_seed(0)

    correct = ref_model(*ref_inputs, **ref_kwargs)

    torch._inductor.metrics.reset()

    called = False

    def compile_fx_wrapper(model_, example_inputs_):
        nonlocal called
        called = True
        return compile_fx(model_, example_inputs_)

    def run(*ex, **kwargs):
        return model(*ex, **kwargs)

    run = torch._dynamo.optimize(compile_fx_wrapper, nopython=nopython)(run)

    torch.manual_seed(0)
    actual = run(*example_inputs, **kwargs)
    # if not called:
    #     exp = torch._dynamo.explain(run)(*example_inputs)
    #     print("Explain:", exp[0])
    #     for graph in exp[2]:
    #         print("Graph", graph)
    if check_has_compiled:
        assert called, "Ran graph without calling compile_fx"
    assert type(actual) == type(correct)
    if isinstance(actual, (tuple, list)):
        assert len(actual) == len(correct)
        assert all(
            type(actual_item) == type(correct_item)
            for actual_item, correct_item in zip(actual, correct)
        )

    correct_flat, correct_spec = tree_flatten(correct)
    actual_flat = pytree.tree_leaves(actual)

    def reference_to_expect(actual_flat, correct_flat):
        return tuple(
            (
                y.to(x.dtype)
                if isinstance(y, torch.Tensor) and y.dtype.is_floating_point
                else y
            )
            for x, y in zip(actual_flat, correct_flat)
        )

    if reference_in_float and exact_dtype:
        for expect_dtype, actual_result in zip(expect_dtypes, actual_flat):
            if expect_dtype is not None:
                assert (
                    actual_result.dtype == expect_dtype
                ), f"dtype mismatch, expected {expect_dtype} but got {actual_result.dtype}"

    if reference_in_float:
        correct_flat = reference_to_expect(actual_flat, correct_flat)
        correct = tree_unflatten(correct_flat, correct_spec)

    if assert_equal:
        self.assertEqual(
            actual,
            correct,
            atol=atol,
            rtol=rtol,
            equal_nan=True,
            exact_dtype=exact_dtype,
        )
        # In case of input mutations, check that inputs are the same
        self.assertEqual(
            ref_inputs,
            example_inputs,
            atol=atol,
            rtol=rtol,
            equal_nan=True,
            # our testing sometimes uses higher precision inputs for the reference
            exact_dtype=False,
        )
    else:
        for correct_val, actual_val in zip(correct_flat, actual_flat):
            if isinstance(correct_val, torch.Tensor):
                assert correct_val.device == actual_val.device
                assert correct_val.size() == actual_val.size()
                strides_equal, _ = torch._prims_common.check_significant_strides(
                    correct_val, actual_val
                )
                assert strides_equal
                assert correct_val.layout == actual_val.layout
                if exact_dtype:
                    assert correct_val.dtype == actual_val.dtype

    if check_gradient:
        actual = output_process_fn_grad(actual)
        correct = output_process_fn_grad(correct)
        actual_flat = pytree.tree_leaves(actual)
        correct_flat = pytree.tree_leaves(correct)

        # generate random unit norm gradients
        grads = [
            torch.rand(r.shape, device=r.device, dtype=r.dtype)
            for r in correct_flat
            if isinstance(r, torch.Tensor) and r.requires_grad
        ]
        for g in grads:
            g /= g.norm()

        correct_grad = compute_grads(ref_inputs, ref_kwargs, correct, grads)
        all_none_grads = all(x is None for x in correct_grad)
        if all_none_grads:
            # See Note [Detaching inputs that never need gradients]
            # There are a handful of ops that can return None gradients, into of zero gradients.
            # If all inputs to an AOTAutograd graph are supposed to get None gradients,
            # AOTAutograd will end up forcing all of the outputs of the forward to not require grad.
            # There's no easy fix to this (see the note above), although one option is to
            # force any derivative formulas in core to return tensors of zeros instead of None.
            flat_results = pytree.tree_leaves(actual)
            results_that_require_grad = [
                x
                for x in flat_results
                if isinstance(x, torch.Tensor) and x.requires_grad
            ]
            self.assertEqual(len(results_that_require_grad), 0)
        else:
            actual_grad = compute_grads(example_inputs, kwargs, actual, grads)

            if reference_in_float:
                expect_grad = reference_to_expect(actual_grad, correct_grad)
            else:
                expect_grad = correct_grad

            self.assertEqual(
                actual_grad,
                expect_grad,
                atol=grad_atol or atol,
                rtol=grad_rtol or rtol,
                equal_nan=True,
                exact_dtype=exact_dtype,
            )

    torch._dynamo.reset()


@torch._inductor.config.patch("triton.cudagraphs", False)
def check_model_gpu(
    self: TestCase,
    model,
    example_inputs,
    kwargs=None,
    *,
    atol=None,
    rtol=None,
    grad_atol=None,
    grad_rtol=None,
    check_lowp=True,
    exact_dtype=True,
    nopython=True,
    copy_to_gpu=True,
    reference_in_float=True,
    assert_equal=True,
    check_gradient=False,
    check_has_compiled=True,
    output_process_fn_grad=lambda x: x,
):
    kwargs = kwargs or {}
    if hasattr(model, "to"):
        model = model.to(device=GPU_TYPE)

    if copy_to_gpu:
        example_inputs = tuple(
            clone_preserve_strides(x, device=GPU_TYPE) for x in example_inputs
        )

    check_model(
        self,
        model,
        example_inputs,
        kwargs,
        atol=atol,
        rtol=rtol,
        grad_atol=grad_atol,
        grad_rtol=grad_rtol,
        exact_dtype=exact_dtype,
        nopython=nopython,
        reference_in_float=reference_in_float,
        assert_equal=assert_equal,
        check_gradient=check_gradient,
        check_has_compiled=check_has_compiled,
        output_process_fn_grad=output_process_fn_grad,
    )

    if check_lowp:

        def downcast_fn(x):
            if not isinstance(x, torch.Tensor) or not x.dtype == torch.float:
                return x
            return torch.empty_strided(
                x.size(), x.stride(), device=GPU_TYPE, dtype=torch.half
            ).copy_(x)

        example_inputs = list(map(downcast_fn, example_inputs))
        if hasattr(model, "to"):
            model = model.to(torch.half)
        if rtol is not None:
            rtol = max(2e-3, rtol)
        check_model(
            self,
            model,
            example_inputs,
            kwargs,
            atol=atol,
            rtol=rtol,
            grad_atol=grad_atol,
            grad_rtol=grad_rtol,
            exact_dtype=exact_dtype,
            nopython=nopython,
            reference_in_float=reference_in_float,
            assert_equal=assert_equal,
            check_gradient=check_gradient,
            check_has_compiled=check_has_compiled,
            output_process_fn_grad=output_process_fn_grad,
        )


check_model_cuda = check_model_gpu


def _run_and_assert_no_indirect_indexing(
    test_case, func, *args, has_wrapping=None, has_assert=False, **kwargs
):
    result, source_codes = run_and_get_code(func, *args, **kwargs)

    for code in source_codes:
        for line in code.split("\n"):
            stmt = None
            # Find indexing expressions
            if ".load(" in line:
                stmt = line.split(".load")[-1]
            elif "tl.store" in line:
                stmt = line.split(".store")[-1]
                stmt = ",".join(stmt.split(",")[:-2])  # Remove store value and mask
            elif ".store" in line:
                stmt = line.split(".store")[-1]
            elif "[" in line:
                stmt = line.split("[")[-1].split("]")[0]
            if "tl.make_block_ptr(" in line:
                continue

            if stmt is None:
                continue

            # indirect indexing involves a `tmp` variable
            test_case.assertTrue(
                "tmp" not in stmt,
                msg=f"Found indirect indexing in statement '{stmt}' from code:\n{code}",
            )
        if has_wrapping is not None:
            test_case.assertTrue(
                ("where" in code or "?" in code) is has_wrapping,
                msg=f"Wanted {has_wrapping=} but got\n{code}",
            )
    test_case.assertTrue(
        any(
            ("device_assert" in code or "TORCH_CHECK" in code) is has_assert
            for code in source_codes
        )
    )
    return result


def assertGeneratedKernelCountEqual(self: TestCase, expected: int):
    if config.triton.multi_kernel:
        # when multi_kernel is enabled, we generated both persistent reduction
        # and non-persistent reduction kernels for the same node schedule.
        # That will mess up with the kernel count. Just don't check it.
        return
    if config.cpp_wrapper:
        expected *= 2
    self.assertEqual(torch._inductor.metrics.generated_kernel_count, expected)


class SweepInputs2:
    input_gen_types1 = [
        "dense",
        "transposed",
        "strided",
        "broadcast1",
        "broadcast2",
        "broadcast3",
        "double",
        "int",
    ]
    input_gen_types2 = input_gen_types1
    gen = None

    @staticmethod
    def kernel(a, b):
        return (a + b,)

    @classmethod
    def gen_template(cls, name1, name2):
        def test(self):
            check_model(
                self,
                cls.kernel,
                (
                    getattr(cls.gen, name1)(),
                    getattr(cls.gen, name2)(),
                ),
            )

        test.__name__ = f"test_{cls.gen.device}_{name1}_{name2}"
        setattr(cls, test.__name__, test)

    @classmethod
    def populate(cls):
        for name1 in cls.input_gen_types1:
            for name2 in cls.input_gen_types2:
                cls.gen_template(name1, name2)


def is_cpp_backend(device):
    return getattr(device, "type", device) == "cpu" and config.cpu_backend == "cpp"


def is_halide_backend(device):
    if getattr(device, "type", device) == "cpu":
        return config.cpu_backend == "halide"
    return config.cuda_backend == "halide"


def skip_if_halide(fn):
    @functools.wraps(fn)
    def wrapper(self):
        if is_halide_backend(self.device):
            raise unittest.SkipTest("halide not supported")
        return fn(self)

    return wrapper


def skip_if_gpu_halide(fn):
    @functools.wraps(fn)
    def wrapper(self):
        if (
            is_halide_backend(self.device)
            and getattr(self.device, "type", self.device) == "cuda"
        ):
            raise unittest.SkipTest("halide not supported")
        return fn(self)

    return wrapper


@instantiate_parametrized_tests
class CommonTemplate:
    def test_bool(self):
        def fn(a, b):
            return (
                a + b,
                a * b,
                a & b,
                a | b,
                a ^ b,
                torch.logical_and(a, b),
                torch.logical_or(a, b),
                torch.logical_not(a),
                torch.sign(b),
            )

        self.common(
            fn,
            (
                torch.tensor([True, False, True, False]),
                torch.tensor([False, False, True, True]),
            ),
        )

    @skipCUDAIf(not SM80OrLater, "Requires sm80")
    @skip_if_halide  # aoti
<<<<<<< HEAD
=======
    @skipIfWindows
>>>>>>> e9d1c262
    def test_aoti_eager_dtype_device_layout(self):
        ns = "aten"
        op_name = "tril_indices"
        dispatch_key = "CPU"
        device = "cpu"
        if self.device.lower() == "cuda":
            dispatch_key = "CUDA"
            device = "cuda"

        with _scoped_library("aten", "IMPL") as torch_compile_op_lib_impl:
            row = 128
            col = 256
            offset = 1
            dtype = torch.int32
            layout = torch.strided
            pin_memory = False
            ref = torch.tril_indices(
                row=row,
                col=col,
                offset=offset,
                dtype=dtype,
                layout=layout,
                pin_memory=pin_memory,
                device=device,
            )
            register_ops_with_aoti_compile(
                ns, [op_name], dispatch_key, torch_compile_op_lib_impl
            )
            res = torch.tril_indices(
                row=row,
                col=col,
                offset=offset,
                dtype=dtype,
                layout=layout,
                pin_memory=pin_memory,
                device=device,
            )
            self.assertEqual(ref, res)

    @skipCUDAIf(not SM80OrLater, "Requires sm80")
    @skip_if_halide  # aoti
<<<<<<< HEAD
=======
    @skipIfWindows
>>>>>>> e9d1c262
    def test_aoti_eager_support_out(self):
        ns = "aten"
        op_name = "clamp"
        dispatch_key = "CPU"
        device = "cpu"
        if self.device.lower() == "cuda":
            dispatch_key = "CUDA"
            device = "cuda"

        inp_tensor = torch.randn(128, dtype=torch.float, device=device).fill_(1.0)
        min_tensor = inp_tensor - 0.05
        max_tensor = inp_tensor + 0.05
        with _scoped_library("aten", "IMPL") as torch_compile_op_lib_impl:
            ref_out_tensor = torch.randn(128, dtype=torch.float, device=device).fill_(
                -1
            )
            ref_tensor = torch.clamp(
                max=max_tensor, min=min_tensor, input=inp_tensor, out=ref_out_tensor
            )

            ref_out_tensor1 = torch.randn(128, dtype=torch.float, device=device).fill_(
                -1
            )
            ref_tensor1 = torch.clamp(
                max=max_tensor, out=ref_out_tensor1, min=min_tensor, input=inp_tensor
            )

            register_ops_with_aoti_compile(
                ns, [op_name], dispatch_key, torch_compile_op_lib_impl
            )

            res_out_tensor = torch.randn(128, dtype=torch.float, device=device).fill_(
                -1
            )
            res_tensor = torch.clamp(
                max=max_tensor, min=min_tensor, input=inp_tensor, out=res_out_tensor
            )

            self.assertEqual(ref_tensor, res_tensor)
            self.assertEqual(ref_out_tensor, res_out_tensor)

            res_out_tensor1 = torch.randn(128, dtype=torch.float, device=device).fill_(
                -1
            )
            res_tensor1 = torch.clamp(
                max=max_tensor, out=res_out_tensor1, min=min_tensor, input=inp_tensor
            )

            self.assertEqual(ref_tensor1, res_tensor1)
            self.assertEqual(ref_out_tensor1, res_out_tensor1)

    @skipCUDAIf(not SM80OrLater, "Requires sm80")
    @skip_if_halide  # aoti
<<<<<<< HEAD
=======
    @skipIfWindows
>>>>>>> e9d1c262
    def test_aoti_eager_support_str(self):
        ns = "aten"
        op_name = "div"
        dispatch_key = "CPU"
        device = "cpu"
        if self.device.lower() == "cuda":
            dispatch_key = "CUDA"
            device = "cuda"

        a = torch.randn(128, dtype=torch.float, device=device)
        b = torch.randn(128, dtype=torch.float, device=device)
        rounding_mode_list = ["trunc", "floor"]
        with _scoped_library("aten", "IMPL") as torch_compile_op_lib_impl:
            # Get ref result from eager
            ref_value_list = []
            for rounding_mode in rounding_mode_list:
                ref_value = getattr(torch.ops.aten, op_name)(
                    a, b, rounding_mode=rounding_mode
                )
                ref_value_list.append(ref_value)

            register_ops_with_aoti_compile(
                ns, [op_name], dispatch_key, torch_compile_op_lib_impl
            )

            # Invoke the pre-compiled kernel and get result.
            res_value_list = []
            for rounding_mode in rounding_mode_list:
                res_value = getattr(torch.ops.aten, op_name)(
                    a, b, rounding_mode=rounding_mode
                )
                res_value_list.append(res_value)

            for ref_value, res_value in zip(ref_value_list, res_value_list):
                self.assertEqual(ref_value, res_value)

    @skipCUDAIf(not SM80OrLater, "Requires sm80")
    @skip_if_halide  # aoti
<<<<<<< HEAD
=======
    @skipIfWindows
>>>>>>> e9d1c262
    def test_aoti_eager_cache_hit(self):
        ns = "aten"
        op_name = "abs"
        dispatch_key = "CPU"
        device = "cpu"
        if self.device.lower() == "cuda":
            dispatch_key = "CUDA"
            device = "cuda"

        input_tensor = torch.randn(128, dtype=torch.float, device=device)
        kernel_lib_path = aoti_compile_with_persistent_cache(
            ns,
            op_name,
            device,
            False,
            getattr(torch.ops.aten, op_name),
            (input_tensor,),
            {},
        )
        self.assertTrue(Path(kernel_lib_path).exists())

        from unittest import mock

        # Patch the aoti_compile_with_persistent_cache as None to ensure no new kernel is generated
        with mock.patch(
            "torch._inductor.aoti_eager.aoti_compile_with_persistent_cache", None
        ):
            with _scoped_library("aten", "IMPL") as torch_compile_op_lib_impl:
                # Get ref result from eager
                ref_value = getattr(torch.ops.aten, op_name)(input_tensor)

                register_ops_with_aoti_compile(
                    ns, [op_name], dispatch_key, torch_compile_op_lib_impl
                )

                # Invoke the pre-compiled kernel and get result.
                res_value = getattr(torch.ops.aten, op_name)(input_tensor)

                self.assertEqual(ref_value, res_value)

    @skipCUDAIf(not SM80OrLater, "Requires sm80")
    @skip_if_halide  # aoti
<<<<<<< HEAD
=======
    @skipIfWindows
>>>>>>> e9d1c262
    def test_aoti_eager_with_persistent_cache(self):
        def fn(a):
            return torch.abs(a)

        ns = "aten"
        op_name = "abs"

        device = "cpu"
        if self.device.lower() == "cuda":
            device = "cuda"

        input_tensor = torch.randn(128, dtype=torch.float, device=device)
        kernel_lib_path = aoti_compile_with_persistent_cache(
            ns,
            op_name,
            input_tensor.device.type,
            False,
            fn,
            args=(input_tensor,),
            kwargs={},
        )
        self.assertTrue(len(kernel_lib_path) > 0)

        device_kernel_cache = aoti_eager_cache_dir(ns, device)
        kernel_conf = device_kernel_cache / f"{op_name}.json"
        self.assertTrue(kernel_conf.exists())

        json_data = load_aoti_eager_cache("aten", "abs", input_tensor.device.type)
        self.assertTrue(json_data is not None)
        self.assertTrue(isinstance(json_data, list))
        self.assertTrue(len(json_data) > 0)

        op_info = json_data[0]
        self.assertTrue(isinstance(op_info, dict))
        self.assertTrue("meta_info" in op_info)
        self.assertTrue("kernel_path" in op_info)
        kernel_libs_abs_path = []
        for item in json_data:
            kernel_path = device_kernel_cache / item["kernel_path"]
            kernel_libs_abs_path.append(kernel_path.as_posix())

        self.assertTrue(kernel_lib_path in kernel_libs_abs_path)

    @skipCUDAIf(not SM80OrLater, "Requires sm80")
    @skip_if_halide  # aoti
<<<<<<< HEAD
=======
    @skipIfWindows
>>>>>>> e9d1c262
    def test_aoti_eager_with_scalar(self):
        namespace_name = "aten"
        op_name = "add"
        op_overload_name = "Tensor"
        op_name_with_overload = f"{op_name}.{op_overload_name}"

        dispatch_key = "CPU"
        device = torch.device("cpu")
        if self.device.lower() == "cuda":
            dispatch_key = "CUDA"
            device = torch.device("cuda")

        # Test the difference between scalar tensor and scalar
        a = torch.scalar_tensor(1.0, device=device)
        b = torch.scalar_tensor(2.0, device=device)

        kernel_lib_path = aoti_compile_with_persistent_cache(
            namespace_name,
            op_name_with_overload,
            a.device.type,
            False,
            torch.ops.aten.add,
            args=(a, b),
            kwargs={"alpha": 3.0},
        )
        self.assertTrue(Path(kernel_lib_path).exists())
        device_kernel_cache = aoti_eager_cache_dir(namespace_name, device.type)
        kernel_conf = device_kernel_cache / f"{op_name_with_overload}.json"
        self.assertTrue(kernel_conf.exists())
        json_data = load_aoti_eager_cache(
            namespace_name, op_name_with_overload, a.device.type
        )
        op_info = json_data[0]
        self.assertTrue(isinstance(op_info, dict))
        self.assertTrue("meta_info" in op_info)
        self.assertTrue(len(op_info["meta_info"]) == 3)
        # Scalar Tensor
        self.assertTrue("scalar_value" not in op_info["meta_info"][0])
        self.assertTrue(op_info["meta_info"][0]["sizes"] == [])
        self.assertTrue(op_info["meta_info"][0]["strides"] == [])
        # Scalar Tensor
        self.assertTrue("scalar_value" not in op_info["meta_info"][1])
        self.assertTrue(op_info["meta_info"][1]["sizes"] == [])
        self.assertTrue(op_info["meta_info"][1]["strides"] == [])
        # Scalar
        self.assertTrue("scalar_value" in op_info["meta_info"][2])
        self.assertTrue("sizes" not in op_info["meta_info"][2])
        self.assertTrue("strides" not in op_info["meta_info"][2])

        with _scoped_library("aten", "IMPL") as torch_compile_op_lib_impl:
            a = torch.randn(128, device=device)
            b = torch.randn(128, device=device)

            scalar_values = [1.0, 2.0, 3.0]
            ref_values = []
            for scalar_value in scalar_values:
                ref_values.append(torch.add(a, b, alpha=scalar_value))

            register_ops_with_aoti_compile(
                namespace_name, [op_name], dispatch_key, torch_compile_op_lib_impl
            )

            res_values = []
            for scalar_value in scalar_values:
                res_values.append(torch.add(a, b, alpha=scalar_value))

            self.assertEqual(len(ref_values), len(res_values))
            self.assertEqual(ref_values, res_values)

    @skipCUDAIf(not SM80OrLater, "Requires sm80")
    @skip_if_halide  # aoti
<<<<<<< HEAD
=======
    @skipIfWindows
>>>>>>> e9d1c262
    def test_aoti_eager_override_registration(self):
        namespace_name = "aten"
        dispatch_key = "CPU"
        device = torch.device("cpu")
        if self.device.lower() == "cuda":
            dispatch_key = "CUDA"
            device = torch.device("cuda")

        unary_op_set = ["abs", "acos"]

        def fn(x, op_name=""):
            return getattr(torch, op_name)(x)

        # Invoke torch.compile directly to get referent results
        x = torch.randn(3, 4, device=device)

        ref_array = []
        for unary_op_name in unary_op_set:
            opt_fn = torch.compile(functools.partial(fn, op_name=unary_op_name))
            ref = opt_fn(x)
            ref_array.append(ref)

        with _scoped_library("aten", "IMPL") as torch_compile_op_lib_impl:
            register_ops_with_aoti_compile(
                namespace_name, unary_op_set, dispatch_key, torch_compile_op_lib_impl
            )

            res_array = []
            for unary_op_name in unary_op_set:
                res_array.append(getattr(torch, unary_op_name)(x))

            for ref, res in zip(ref_array, res_array):
                self.assertEqual(ref, res)

        a = torch.randn(128, device=device)
        min_tensor = torch.randn(128, device=device)
        max_tensor = min_tensor + 0.5

        ref_with_min = torch.ops.aten.clamp(a, min_tensor)
        ref_with_min_max = torch.ops.aten.clamp(a, min_tensor, max_tensor)

        with _scoped_library("aten", "IMPL") as torch_compile_op_lib_impl:
            register_ops_with_aoti_compile(
                namespace_name, ["clamp"], dispatch_key, torch_compile_op_lib_impl
            )
            res_with_min = torch.ops.aten.clamp(a, min_tensor)
            res_with_min_max = torch.ops.aten.clamp(a, min_tensor, max_tensor)
            self.assertEqual(ref_with_min, res_with_min)
            self.assertEqual(ref_with_min_max, res_with_min_max)

    def test_add_const_int(self):
        def fn(a):
            return (a + 1, torch.add(a, 1, alpha=2))

        for dtype in [torch.float32, torch.int32, torch.int64]:
            self.common(fn, (torch.arange(32, dtype=dtype),))

    def test_add_const_float(self):
        def fn(a):
            return (a + 1.5,)

        self.common(fn, (torch.randn(32),))

    def test_add_inplace_permuted(self):
        def fn(x, y):
            return x.add_(y)

        x = torch.ones([2, 12, 13, 17]).transpose(1, 2)
        y = torch.randn([2, 13, 1, 17])

        self.common(fn, (x, y))

    def test_add_complex(self):
        def fn(a, b, alpha):
            return torch.add(a, b, alpha=alpha)

        x = torch.tensor([1 + 1j, -1 + 1j, -2 + 2j, 3 - 3j, 0, 1j, 1, -1])
        y = torch.tensor([1 + 1j, -1 + 1j, -2 + 2j, 3 - 3j, 0, 1j, 1, -1])

        self.common(fn, (x, y, 2))

    def test_add_complex3(self):
        # fix https://github.com/pytorch/pytorch/issues/115071
        @torch.compile
        def fn(*args):
            a = torch.neg(args[0])
            b = torch.add(args[0], args[0])
            return (a, b)

        x = torch.randn(41, dtype=torch.complex64)
        y = x.clone()
        # should not inplace write to the input
        fn(x)
        self.assertEqual(x, y)

    def test_add_complex4(self):
        @torch.compile
        def fn(a, b):
            c = a + b
            d = a + b
            return c + d

        for dtype in [torch.complex32, torch.complex64, torch.complex128]:
            x = torch.tensor(
                [1 + 1j, -1 + 1j, -2 + 2j, 3 - 3j, 0, 1j, 1, -1],
                dtype=dtype,
                device=self.device,
            )
            y = torch.tensor(
                [1 + 1j, -1 + 1j, -2 + 2j, 3 - 3j, 0, 1j, 1, -1],
                dtype=dtype,
                device=self.device,
            )
            _, code = run_and_get_code(fn, x, y)
            self.assertEqual(
                " ".join(code).count(
                    "view_dtype" if config.cpp_wrapper else "aten.view"
                ),
                3,
            )

    def test_add_complex5(self):
        def fn(a, b, alpha):
            return torch.add(a, b, alpha=alpha)

        x = torch.tensor([[1 + 1j, -1 + 1j], [-2 + 2j, 3 - 3j]])
        y = torch.tensor([[1 + 1j, -1 + 1j], [-2 + 2j, 3 - 3j]])

        self.common(fn, (x, y, 2))

    def test_add_complex6(self):
        # Fix https://github.com/pytorch/pytorch/issues/125745.
        # Add complex tensors with broadcasting.
        def fn(a, b, alpha):
            return torch.add(a, b, alpha=alpha)

        x = torch.tensor([[1 + 1j, -1 + 1j, -2 + 2j, 3 - 3j]])
        y = torch.tensor([[1 + 1j]])

        self.common(fn, (x, y, 2))

    def test_concat_add_inplace(self):
        def fn(x, y, z):
            return torch.cat([x, y], dim=1).add_(z)

        x = torch.randn([2, 12, 14, 14])
        y = torch.randn([2, 12, 14, 14])
        z = torch.randn([2, 24, 14, 14])

        self.common(fn, (x, y, z))

    def test_abs(self):
        def fn(a):
            return (a / (torch.abs(a) + 1),)

        self.common(fn, (torch.randn(17),))

    def test_angle(self):
        def fn(a, b, c):
            return torch.angle(a), torch.angle(b), torch.angle(c)

        complex_input = torch.tensor(
            [1 + 1j, -1 + 1j, -2 + 2j, 3 - 3j, 0, 1j, 1, -1, float("nan")]
        )
        real_input = torch.tensor([-1.0, 0.0, 1.0, float("nan")])
        interger_real_input = torch.tensor([-1, 0, 1])
        self.common(fn, (complex_input, real_input, interger_real_input))

    def test_sgn(self):
        def fn(a):
            return torch.sgn(a), torch.sgn(a + 1) - 1

        self.common(fn, [torch.linspace(-10, 10, 41)])

    @skipCUDAIf(not SM80OrLater, "uses bfloat16 which requires SM >= 80")
    def test_scatter_bf16(self):
        def fn(inp, src, index):
            return inp.scatter_add(0, index, src)

        for dtype in [torch.int64, torch.bool, torch.bfloat16]:
            self.common(
                fn,
                [
                    torch.zeros(3, 5, dtype=dtype),
                    torch.ones((2, 5), dtype=dtype),
                    torch.tensor([[0, 1, 2, 0, 0]]),
                ],
            )

    def test_randn_generator(self):
        def fn(a, generator):
            return torch.randn([20, 20], generator=generator, device=a.device)

        self.common(fn, (torch.linspace(-10, 10, 41), None), assert_equal=False)

        # generator not yet supported in dynamo
        with self.assertRaisesRegex(torch._dynamo.exc.Unsupported, "Generator"):
            self.common(fn, (torch.linspace(-10, 10, 41), torch.Generator(self.device)))

    def test_sgn_extremal(self):
        def fn(a):
            return (torch.sgn(a),)

        self.common(fn, [torch.tensor([np.nan, np.inf, -np.inf, 0])])

    def test_max_min(self):
        def fn(a, b):
            return (torch.maximum(a, b), torch.minimum(a, b))

        self.common(fn, (torch.randn(8), torch.randn(8)))
        t1 = torch.randn(8)
        t1[0] = float("nan")
        t2 = torch.randn(8)
        t2[1] = float("nan")
        self.common(fn, (t1, t2))

    def test_neg_max_uint8(self):
        # https://github.com/pytorch/pytorch/issues/93380
        def fn(a, b):
            c = torch.neg(a)
            return torch.maximum(b, c)

        a = torch.randint(256, (1,), dtype=torch.uint8)
        b = torch.randint(256, (8390,), dtype=torch.uint8)
        self.common(fn, (a, b))

    def test_compar(self):
        def fn(x):
            return x.gt(3.5), x.ge(3.5), x.eq(3.5), x.le(2.5), x.lt(3.5), x.ne(3.5)

        a = torch.tensor([3])
        self.common(fn, (a,))

    def test_horizonal_fusion1(self):
        def fn(a, b, c):
            return (a + b, a - c, b * c)

        self.common(
            fn, (torch.randn(8, 16, 16), torch.randn(8, 16, 16), torch.randn(1, 16, 1))
        )

    def test_horizonal_fusion2(self):
        def fn(a, b, c):
            return a + 1, b + 2, c + 3

        self.common(fn, (torch.randn(8, 16, 8), torch.randn(8, 16), torch.randn(16, 8)))

    def test_vertical_fusion1(self):
        def fn(sa, ct, p):
            # From torchbench.pyhpc_equation_of_state
            v17 = -3.087032500374211e-7
            v18 = -1.988366587925593e-8
            v19 = -1.061519070296458e-11
            v20 = 1.550932729220080e-10
            t15 = v19 * ct
            t19 = v17 + ct * (v18 + t15) + v20 * sa
            t20 = 1.0 / t19
            t128 = t19 * p
            return t20 + t128

        self.common(
            fn,
            (
                torch.randn(204, 204, 26),
                torch.randn(204, 204, 26),
                torch.randn(26),
            ),
        )
        assertGeneratedKernelCountEqual(self, 1)

    @config.patch({"fx_graph_cache": False})
    @skipIfWindows
    def test_forced_buffer_realize(self):
        # Test torch._test_inductor_realize forces a buffer to be realized
        def fn(a):
            b = test_operators.realize(a * 2)
            return (b * 2,)

        self.common(fn, (torch.randn(10),))
        self.assertEqual(torch._inductor.metrics.ir_nodes_pre_fusion, 2)

    @config.patch({"fx_graph_cache": False})
    @skipIfWindows
    def test_scheduler_vertical_fusion1(self):
        realize = test_operators.realize

        def fn(sa, ct, p):
            # From torchbench.pyhpc_equation_of_state
            v17 = -3.087032500374211e-7
            v18 = -1.988366587925593e-8
            v19 = -1.061519070296458e-11
            v20 = 1.550932729220080e-10
            t15 = realize(v19 * ct)
            t19 = realize(v17 + ct * (v18 + t15) + v20 * sa)
            t20 = realize(1.0 / t19)
            t128 = realize(t19 * p)
            return t20 + t128

        self.common(
            fn,
            (
                torch.randn(204, 204, 26),
                torch.randn(204, 204, 26),
                torch.randn(26),
            ),
        )
        self.assertEqual(torch._inductor.metrics.ir_nodes_pre_fusion, 5)
        assertGeneratedKernelCountEqual(
            self, 1 if not is_cpp_backend(self.device) else 2
        )

    @skipIfWindows
    def test_index_propagation(self):
        def copy(x):
            i = torch.arange(x.size(0), device=x.device)
            return x[i]

        x = torch.randn(8, device=self.device)
        copy_opt = torch._dynamo.optimize("inductor")(copy)

        expect = copy(x)
        actual = _run_and_assert_no_indirect_indexing(self, copy_opt, x)
        self.assertEqual(expect, actual)

    @dynamo_config.patch("capture_dynamic_output_shape_ops", True)
    # https://github.com/halide/Halide/issues/8308
    @config.patch("halide.scheduler_cpu", "Mullapudi2016")
    @config.patch("halide.scheduler_cuda", "Li2018")
    @config.patch(implicit_fallbacks=True)
    @skipIfWindows
    def test_index_propagation_nested_indirect_indexing(self):
        def nested(x, repeats):
            rank = torch.arange(repeats.numel(), device=x.device)
            index = rank.repeat_interleave(repeats, dim=0)
            return torch.index_select(x, index=index, dim=0)

        example_inputs = (
            torch.randn((32, 64), device=self.device),
            repeats := torch.tensor([5, 10, 15], device=self.device),
        )
        torch._dynamo.mark_dynamic(repeats, 0)  # create backed symint

        nested_opt = torch._dynamo.optimize("inductor")(nested)

        expect = nested(*example_inputs)
        actual = nested_opt(*example_inputs)
        self.assertEqual(expect, actual)

    @skipIfWindows
    def test_index_propagation_flip(self):
        def flip(x):
            i = torch.arange(x.size(0) - 1, -1, -1, device=x.device)
            return x[i]

        x = torch.randn(8, device=self.device)
        flip_opt = torch._dynamo.optimize("inductor")(flip)

        expect = flip(x)
        actual = _run_and_assert_no_indirect_indexing(self, flip_opt, x)
        self.assertEqual(expect, actual)

    @skipIfWindows
    def test_index_propagation_floordiv(self):
        def repeat_interleave(x, n):
            # e.g. x=[1, 2, 3], n=2 => returns [1, 1, 2, 2, 3, 3]
            i = torch.arange(x.shape[0] * n, device=x.device)
            return x[i // n]

        x = torch.randn(8, 16, device=self.device)
        repeat_interleave_opt = torch._dynamo.optimize("inductor")(repeat_interleave)
        # With static shapes we can prove the bound, our dynamic shapes reasoning is not good enough
        has_assert = ifdynstaticdefault(False, True)
        # this should be collapsed to direct indexing
        actual = _run_and_assert_no_indirect_indexing(
            self, repeat_interleave_opt, x, 3, has_assert=has_assert
        )
        expect = torch.repeat_interleave(x, 3, dim=0)
        self.assertEqual(expect, actual)
        self.assertEqual(actual, repeat_interleave(x, 3))

    @skipIfWindows
    def test_index_propagation_remainder(self):
        def repeat(x, n):
            # e.g. x=[1, 2, 3], n=2 => returns [1, 2, 3, 1, 2, 3]
            i = torch.arange(x.shape[0] * n, device=x.device)
            return x[i % x.shape[0]]

        x = torch.randn(8, 16, device=self.device)
        repeat_opt = torch._dynamo.optimize("inductor")(repeat)

        # With static shapes we can prove the bound, our dynamic shapes reasoning is not good enough
        has_assert = ifdynstaticdefault(False, True)
        # this should be collapsed to direct indexing
        actual = _run_and_assert_no_indirect_indexing(
            self, repeat_opt, x, 3, has_wrapping=False, has_assert=has_assert
        )
        expect = x.repeat(3, 1)
        self.assertEqual(expect, actual)
        self.assertEqual(actual, repeat(x, 3))

    @skipIfWindows
    def test_index_propagation_abs(self):
        def reflection_pad_left(x, n):
            # e.g. x=[1, 2, 3], n=2 => returns [3, 2, 1, 2, 3]
            i = torch.arange(x.shape[0] + n, device=x.device)
            return x[(i - n).abs()]

        x = torch.randn(8, device=self.device)
        opt_fn = torch._dynamo.optimize("inductor")(reflection_pad_left)

        # With static shapes we can prove the bound, our dynamic shapes reasoning is not good enough
        has_assert = ifdynstaticdefault(False, True)
        # this should be collapsed to direct indexing
        actual = _run_and_assert_no_indirect_indexing(
            self, opt_fn, x, 3, has_wrapping=False, has_assert=has_assert
        )
        expect = reflection_pad_left(x, 3)
        self.assertEqual(expect, actual)

    @skipIfWindows
    def test_index_propagation_device_assert_masked(self):
        def fn(a):
            idx = torch.arange(a.size(0), device=a.device)
            padded_idx = torch.constant_pad_nd(idx, (1050, 0))
            padded_idx = torch.where(padded_idx >= 0, padded_idx, padded_idx)
            return a[padded_idx]

        self.common(fn, (torch.randn(1024),))

    @config.patch(debug_index_asserts=False)
    @skipIfWindows
    def test_neg_index(self):
        def test(
            fn, inps, has_assert: bool, has_wrapping: bool, vectorize: bool = True
        ):
            fn_opt = torch.compile(fn)
            if is_halide_backend(self.device):
                pass  # no device asserts in halide
            elif self.device == "cpu":
                _, code = run_and_get_cpp_code(fn_opt, *inps)
                self.assertTrue(("?" in code or "blendv" in code) is has_wrapping)
                self.assertTrue(("TORCH_CHECK" in code) is has_assert)
                # Assert that we always vectorize the kernel regardless of wrapping / checks
                self.assertTrue(("loadu" in code) is vectorize)
            else:
                code = run_and_get_triton_code(fn_opt, *inps)
                self.assertTrue(("tl.where" in code) is has_wrapping)
                self.assertTrue(("device_assert" in code) is has_assert)

        def indirect(a, b):
            return a[b - 1]

        a = torch.rand(1024, device=self.device)
        b = torch.zeros(256, dtype=torch.long, device=self.device)
        test(indirect, (a, b), has_assert=True, has_wrapping=True)

        def direct(x):
            return x[:, -1]

        a = torch.rand(1, 64, 32, device=self.device)
        # Does not even generate a kernel as it's a view
        test(direct, (a,), has_assert=False, has_wrapping=False, vectorize=False)

        def flip(a, b):
            return a[b]

        a = torch.rand(1024, device=self.device)
        b = torch.arange(start=-1, end=-a.numel() - 1, step=-1, device=self.device)
        test(flip, (a, b), has_assert=True, has_wrapping=True)

        # Constant propagate a constant that's negative
        def flip_with_index_constant(a):
            b = torch.arange(start=-1, end=-a.numel() - 1, step=-1, device=a.device)
            return a[b]

        # Wrapping is constant-folded
        test(flip_with_index_constant, (a,), has_assert=False, has_wrapping=False)

        # Operation where we can't prove that the index is always positive or negative
        def pos_and_neg(a):
            b = torch.arange(start=1, end=-a.numel() - 1, step=-1, device=a.device)
            return a[b]

        # It has wrapping but no assert
        test(pos_and_neg, (a,), has_assert=False, has_wrapping=True)

        # We currently don't do constant propagation with float constants
        # We cannot prove this kind of asserts just with bounds. We would need
        # to lift IndexPropagation.shape_env to be accessible in all of Inductor
        def flip_with_index(a):
            b = 1.0 * torch.arange(
                start=-1, end=-a.numel() - 1, step=-1, device=a.device
            )
            b = b.int()
            return a[b]

        test(
            flip_with_index,
            (a,),
            has_assert=ifdynstaticdefault(False, True),
            has_wrapping=False,
            vectorize=False,  # Constant propagation off -> indirect indexing -> no vec
        )

        def unsafe_index(a, b):
            return aten._unsafe_index(a, (b,))

        test(unsafe_index, (a, b), has_assert=False, has_wrapping=True)

        def constant_propagation(a):
            b = torch.tensor([2], device=a.device)
            return a[b]

        test(
            constant_propagation,
            (a,),
            has_assert=ifdynstaticdefault(False, True),
            has_wrapping=False,
            vectorize=False,  # There's no loop to vectorize!
        )

        def constant_propagation_neg(a):
            b = torch.tensor([-2], device=a.device)
            return a[b]

        # In symbolic shapes, we know that we can access -2, so no assert is necessary!
        test(
            constant_propagation_neg,
            (a,),
            has_assert=False,
            has_wrapping=False,
            vectorize=False,  # There's no loop to vectorize!
        )

    @skipIfWindows
    def test_computed_buffer_inlining(self):
        def flip(x):
            idx = torch.arange(x.size(0) - 1, -1, -1, device=x.device)
            return x[idx], idx

        flip_opt = torch._dynamo.optimize("inductor")(flip)
        x = torch.randn(8, device=self.device)

        expect = flip(x)
        actual = _run_and_assert_no_indirect_indexing(self, flip_opt, x)
        self.assertEqual(expect, actual)

    def test__unsafe_masked_index(self):
        def fn(a, mask, idx):
            return aten._unsafe_masked_index(a, mask, idx, 1)

        self.common(
            fn,
            (
                torch.randn(8, device=self.device),
                torch.tensor([True, False, True], device=self.device),
                [torch.tensor([3, 9, -2], device=self.device)],
            ),
        )

    def test__unsafe_masked_index_put_accumulate(self):
        def fn(a, mask, idx, values):
            return aten._unsafe_masked_index_put_accumulate(a, mask, idx, values)

        self.common(
            fn,
            (
                torch.randn(8, device=self.device),
                torch.tensor([True, False, True], device=self.device),
                [torch.tensor([3, 9, -2], device=self.device)],
                torch.randn(3, device=self.device),
            ),
        )

    def test_sum1(self):
        def fn(a, b):
            return ((a + b).sum(-1),)

        self.common(fn, (torch.randn(8, 8), torch.randn(8, 8)))

    def test_sum2(self):
        def fn(a, b):
            return ((a + b).sum([1, 2]), (a + b).sum(-1))

        self.common(fn, (torch.randn(8, 9, 3, 21), torch.randn(8, 9, 3, 21)))

    def test_sum3(self):
        def fn(a, b):
            r1 = a + b
            r2 = r1.sum(-1)
            r3 = torch.squeeze(b) + 10
            return (r1, r2, r3)

        # Mismatched elements: 2 / 10 (20.0%)
        # Greatest absolute difference: 0.0029296875 at index (8,) (up to 1e-05 allowed)
        # Greatest relative difference: 0.0017482517482517483 at index (6,) (up to 0.001 allowed)
        self.common(fn, (torch.randn(10, 10), torch.randn(1, 10)), atol=1e-5, rtol=2e-3)

    def test_sum4(self):
        def fn(a):
            b = a + 1
            c = b.sum(-1)
            d = c + 3
            e = d.sum(-1)
            f = e + 5
            return (f, e, d, c, b)

        self.common(fn, (torch.randn(1, 16, 8, 8),))

    def test_sum5(self):
        def fn(a):
            b = a + 1
            c = b.sum(-1)
            d = c + 3
            e = d.sum(-1)
            f = e + 5
            return (f,)

        self.common(fn, (torch.randn(1, 17, 8, 9),))

    def test_reduction1(self):
        def fn(a):
            return (a.sum(), a.max(), a.min(), a.argmax(), a.argmin())

        self.common(fn, (torch.tensor([float("-inf"), 0.0, float("inf")]),))

    @skip_if_x86_mac()
    def test_reduction2(self):
        def fn(a):
            # FIXME: a.argmax
            return (a.sum(), a.max(), a.min(), a.argmin())

        self.common(fn, (torch.full((4,), float("inf")),))

    @skip_if_x86_mac()
    def test_reduction3(self):
        def fn(a):
            # FIXME: a.argmin
            return (a.sum(), a.max(), a.min(), a.argmax())

        self.common(fn, (torch.full((4,), float("-inf")),))

    def test_reduction4(self):
        if self.device == "cpu":
            raise unittest.SkipTest("Non-deterministic CPU results")

        def fn(a):
            return (a.argmax(-1), a.argmin(-1))

        inputs = (torch.ones(128), torch.ones(4, 4, 1))
        for i in inputs:
            self.common(fn, (i,), check_lowp=not is_halide_backend(self.device))

    @config.patch(unroll_reductions_threshold=1)
    def test_reduction5(self):
        if self.device == "cpu":
            raise unittest.SkipTest("Non-deterministic CPU results")

        def fn(a):
            return (a.sum(), a.max(), a.min(), a.argmax())

        self.common(fn, (torch.full((4,), float("-inf")),))

    def test_prod(self):
        def fn(a):
            return a.prod(0), a.prod(1), a.prod()

        self.common(fn, (torch.rand((10, 10)),))
        self.common(fn, (torch.rand((1, 2050)),))

    def test_unroll_small_reduction(self):
        def fn(x):
            val1, index1 = x.min(-1)
            val2, index2 = x.max(-1)
            return (
                val1,
                index1,
                val2,
                index2,
                x.sum(-1),
                (x > 1).any(-1),
                (x > 0).all(-1),
                x.argmin(-1),
                x.argmax(-1),
                x.amin(-1),
                x.amax(-1),
                x.aminmax(),
            )

        with config.patch(unroll_reductions_threshold=8):
            # small sized reductions will get unrolled
            self.common(fn, (torch.randn(8, 3),))
        torch._dynamo.reset()
        with config.patch(unroll_reductions_threshold=1):
            # make sure things also work if they aren't unrolled
            self.common(fn, (torch.randn(8, 3),))

    def test_multilayer_sum_low_prec(self):
        # fp16 nyi for cpu
        if self.device == "cpu":
            raise unittest.SkipTest(f"requires {GPU_TYPE}")

        def fn(a):
            return torch.mean(a)

        self.common(fn, ((torch.rand((10, 3, 352, 352), dtype=torch.float16),)))

    def test_multilayer_prime_size(self):
        def fn(a):
            return torch.max(a), torch.sum(a)

        # Requires masked loading for the intermediate reduction
        sample = torch.full((3999971,), 0, dtype=torch.int64)
        sample[-1] = 1
        self.common(fn, (sample,))

    @skip_if_gpu_halide
    @skipCPUIf(IS_MACOS, "fails on macos")
    def test_multilayer_var(self):
        def fn(a):
            return torch.var(a)

        self.common(
            fn,
            ((torch.rand((10, 3, 352, 352), dtype=torch.float32),)),
            atol=1e-3,
            rtol=1e-3,
        )
        self.common(
            fn,
            ((torch.rand((14923), dtype=torch.float32),)),
            atol=1e-3,
            rtol=1e-3,
        )

    @skipCPUIf(IS_MACOS, "fails on macos")
    @skip_if_halide  # accuracy 4.7% off
    @skipIfWindows
    def test_multilayer_var_lowp(self):
        def fn(a):
            return torch.var(a)

        self.common(fn, (torch.rand((16, 16, 352, 352), dtype=torch.float16),))
        self.common(fn, (torch.rand((14923), dtype=torch.float16),))

    def test_split_cumsum(self):
        def fn(a):
            return torch.cumsum(a, -1)

        for dtype in get_all_dtypes(
            include_bfloat16=False,
            include_bool=True,
            include_complex=False,
            include_half=False,
        ):
            # Use low=0 since when the mean value is 0, cumsum at all points
            # tends towards zero which makes the relative error term blow up
            inp = make_tensor(10, 3, 352, 352, low=0, dtype=dtype, device=self.device)
            self.common(fn, (inp.view(-1),), rtol=1e-4, atol=1e-5, check_lowp=False)
            self.common(fn, (inp.view(10, -1),), rtol=1e-4, atol=1e-5, check_lowp=False)

    @skipCUDAIf(not SM80OrLater, "Requires sm80")
    @skipCUDAIf(TEST_WITH_ROCM, "Computation not done in float on ROCm")
    @skip_if_gpu_halide  # accuracy issue
    def test_split_cumsum_low_prec(self):
        if is_cpp_backend(self.device):
            raise unittest.SkipTest("ir.Scan nyi on CPU")

        def fn(a):
            return torch.cumsum(a.view(-1), 0)

        self.common(
            fn,
            (torch.rand((10, 3, 352, 352), dtype=torch.float16),),
            reference_in_float=True,
            check_lowp=False,
        )

    def test_consecutive_split_cumsum(self):
        def fn(a, b):
            a = a.view(-1)
            b = b.view(-1)
            return torch.cumsum(a, 0) + torch.cumsum(b, 0)

        a = make_tensor(10, 3, 352, 352, low=0, dtype=torch.float32, device=self.device)
        b = make_tensor(10, 3, 352, 352, low=0, dtype=torch.float64, device=self.device)
        self.common(fn, (a, b), rtol=1e-4, atol=1e-5, check_lowp=False)

    def test_split_cumprod(self):
        def fn(a):
            return torch.cumprod(a, -1)

        for dtype in [torch.float32, torch.float64, torch.int32, torch.int64]:
            inp = _large_cumprod_input(
                (10, 10000), dim=1, dtype=dtype, device=self.device
            )
            self.common(fn, (inp,), atol=1e-5, rtol=1e-4, check_lowp=False)

    @skipCUDAIf(not SM80OrLater, "Requires sm80")
    @skipCUDAIf(TEST_WITH_ROCM, "Computation not done in float on ROCm")
    @skip_if_gpu_halide  # accuracy issue
    def test_split_cumprod_low_prec(self):
        if is_cpp_backend(self.device):
            raise unittest.SkipTest("ir.Scan nyi on CPU")

        def fn(a):
            return torch.cumprod(a.view(-1), 0)

        for dtype in [torch.float16, torch.bfloat16]:
            inp = _large_cumprod_input(
                (10, 10000), dim=1, dtype=dtype, device=self.device
            )
            self.common(
                fn,
                (inp,),
                reference_in_float=True,
                check_lowp=False,
            )

    def test_consecutive_split_cumprod(self):
        def fn(a, b):
            return torch.cumprod(a, 0) + torch.cumprod(b, 0)

        a = _large_cumprod_input(
            (10000,), dim=0, dtype=torch.float32, device=self.device
        )
        b = _large_cumprod_input(
            (10000,), dim=0, dtype=torch.float64, device=self.device
        )
        self.common(fn, (a, b), atol=1e-5, rtol=1e-5, check_lowp=False)

    @skipCUDAIf(TEST_WITH_ROCM, "associative_scan is not supported on ROCm")
    @skip_if_halide  # scan ops
    def test_custom_scan_op(self):
        if self.device != "cuda":
            raise unittest.SkipTest("associative_scan only supported on GPU")

        def sum_combine(a, b):
            return a + b

        from torch._higher_order_ops.associative_scan import associative_scan

        a = torch.randn(100, 100, device=self.device)
        expect = torch.cumsum(a, 0)
        actual = associative_scan(sum_combine, a, 0)
        self.assertEqual(expect, actual)

        def logcumsum_combine(a, b):
            min_v = torch.minimum(a, b)
            max_v = torch.maximum(a, b)
            mask = (min_v != max_v) | ~min_v.isinf()
            return torch.where(mask, max_v + (min_v - max_v).exp().log1p(), a)

        expect = torch.logcumsumexp(a, 0)
        actual = associative_scan(logcumsum_combine, a, 0)
        self.assertEqual(expect, actual)

    @skip_if_halide  # scan ops
    def test_custom_scan_op_compiled(self):
        if self.device != "cuda":
            raise unittest.SkipTest("associative_scan only supported on GPU")

        from torch._higher_order_ops.associative_scan import associative_scan

        def sum_combine(a, b):
            return a + b

        def fn(a, b, dim):
            diff = (a - b).abs()
            sad = associative_scan(sum_combine, diff, dim)
            return sad.sum(dim)

        a = torch.randn(100, 100, device=self.device)
        b = torch.randn(100, 100, device=self.device)
        self.common(fn, (a, b, 0))
        cfn = torch.compile(fn)
        _, code = run_and_get_code(cfn, a, b, 0)

        # Check everything is fused into a single kernel
        FileCheck().check_not("run(").check_regex(
            r"triton_.*\.run\(arg[01]_1, arg[12]_1, buf1,"
        ).check_not("run(").run(code[0])

    @skipCUDAIf(TEST_WITH_ROCM, "associative_scan is not supported on ROCm")
    @skip_if_halide  # scan ops
    def test_custom_scan_op_multi_input(self):
        if self.device != "cuda":
            raise unittest.SkipTest("associative_scan only supported on GPU")

        def argmax_combine(a, b):
            a_value, a_index = a
            b_value, b_index = b
            mask = (a_value > b_value) | ((a_value == b_value) & (a_index > b_index))
            return (
                torch.where(mask, a_value, b_value),
                torch.where(mask, a_index, b_index),
            )

        from torch._higher_order_ops.associative_scan import associative_scan

        a = torch.randn(100, 100, device=self.device)
        expect = torch.cummax(a, 0)

        idx = torch.arange(100, device=self.device).view(100, 1).expand(100, 100)
        actual = associative_scan(argmax_combine, (a, idx), 0)
        self.assertEqual(expect, actual)

    @skipCUDAIf(TEST_WITH_ROCM, "associative_scan is not supported on ROCm")
    @skip_if_halide  # scan ops
    def test_custom_scan_would_split(self):
        if self.device != "cuda":
            raise unittest.SkipTest("associative_scan only supported on GPU")

        def combine_linear_recurrence(left, right):
            xl, fl = left
            xr, fr = right
            x = xl * fr + xr
            f = fl * fr
            return x, f

        def eager_scan(x, g):
            x, g = x.to(torch.float64), g.to(torch.float64)
            x_out = torch.empty_like(x)
            g_out = torch.empty_like(g)
            x_out[:, 0] = x[:, 0]
            g_out[:, 0] = g[:, 0]
            for i in range(1, x.shape[1]):
                x_out[:, i], g_out[:, i] = combine_linear_recurrence(
                    (x_out[:, i - 1], g_out[:, i - 1]),
                    (x[:, i], g[:, i]),
                )
            return x_out.float(), g_out.float()

        @torch.compile
        def compiled_scan(x, f):
            from torch._higher_order_ops.associative_scan import associative_scan

            x, f = associative_scan(combine_linear_recurrence, (x, f), dim=1)
            return x, f

        x = torch.randn(1, 129, 2, device=self.device)
        f = torch.randn(1, 129, 2, device=self.device)
        expect = eager_scan(x, f)
        actual = compiled_scan(x, f)
        self.assertEqual(expect, actual)

    def test_embedding_bag_byte_unpack(self):
        if self.device != "cpu":
            raise unittest.SkipTest(f"No {GPU_TYPE} implementation (it returns empty)")

        def fn(a):
            return torch.ops.quantized.embedding_bag_byte_unpack(a)

        M, N = 32, 64
        scales = torch.randn(M, 1).view(torch.uint8)
        offsets = torch.randn(M, 1).view(torch.uint8)
        data = torch.randint(0, 255, (M, N), dtype=torch.uint8)
        packed = torch.cat([data, scales, offsets], dim=-1)
        self.common(fn, [packed])

    def test_expanded_reduction(self):
        def fn(x, y):
            z = x * y
            return z.sum((0, 1))

        atol = None
        rtol = None

        # By default, inductor generate non-persistent reduction kernels in this
        # case. But when multi-kernel is enabled, inductor will pick the faster
        # of persistent reduction and non-persistent-reduction kernel.
        # In this case, inductor picked the persistent-reduction kernel.
        # The persistent reduction kernel happens to need looser tolerance.
        if config.triton.multi_kernel:
            atol = 1e-5
            rtol = 1e-5
        self.common(
            fn, (torch.randn(2, 197, 256), torch.randn(2, 1, 256)), atol=atol, rtol=rtol
        )

    @skip_if_gpu_halide
    def test_min_max_reduction(self):
        def fn(a, b):
            return (
                (a + b).max(),
                (a + b).min(),
                torch.amax(a + 1, keepdim=True),
                torch.amin(b + 1, keepdim=True),
            )

        dtypes = [torch.float, torch.float16]
        if not (self.device == "cuda" and not SM80OrLater):
            dtypes += [torch.bfloat16]
        for dtype in dtypes:
            self.common(fn, (torch.randn(8, 8).to(dtype), torch.randn(8, 8).to(dtype)))

    @skip_if_halide  # bug in nan handling
    def test_min_max_reduction_nan(self):
        def fn(a):
            return (torch.max(a), torch.min(a))

        t1 = torch.randn(32)
        t1[16] = float("nan")
        self.common(fn, (t1,))

    @skip_if_halide  # bug in nan handling
    def test_fmin_fmax(self):
        def fn(a, b):
            return (
                torch.fmin(a, b),
                torch.fmax(a, b),
                torch.fmax(a + 1, torch.tensor(0.0)),
            )

        self.common(
            fn,
            (
                torch.tensor(
                    [-10.0, 10.0, float("nan"), float("nan"), float("nan"), 3, 4]
                ),
                torch.tensor(
                    [float("nan"), float("nan"), -10.0, 10.0, float("nan"), 4, 3]
                ),
            ),
        )

    def test_sum_int(self):
        def fn(x):
            return 2 * x.sum(-1) + x.sum()

        dtypes = torch.bool, torch.uint8, torch.int
        inps = [torch.randint(2, (64,), dtype=dtype) for dtype in dtypes]
        for i in inps:
            self.common(fn, (i,), check_lowp=False)

    def test_sum_dtype(self):
        def fn(x):
            return x * x.sum(-1, dtype=torch.double) + x.sum(dtype=torch.double)

        self.common(fn, (torch.ones(32, 32) * 70,))

    def test_cumsum(self):
        def fn(x):
            return x.cumsum(0), x.cumsum(1)

        # Persistent reductions
        self.common(
            fn, (torch.rand(16, 32),), check_lowp=not is_halide_backend(self.device)
        )
        self.common(
            fn, (torch.rand(20, 30),), check_lowp=not is_halide_backend(self.device)
        )

        # Non-persistent reduction
        self.common(
            fn,
            (torch.rand(100, 4000),),
            check_lowp=not is_halide_backend(self.device),
            atol=1e-5,
            rtol=1e-5,
        )

    def test_cumsum_zero_dim(self):
        def fn(x):
            return x.cumsum(0), x.cumsum(-1)

        a = torch.rand(())
        self.common(fn, (a,))

    def test_cumsum_no_mask(self):
        def fn(x):
            return x.cumsum(-1)

        # Persistent reduction
        a = torch.rand((1, 1024))
        self.common(
            fn, (a,), check_lowp=not (TEST_WITH_ROCM or is_halide_backend(self.device))
        )

        # Non-persistent reduction
        b = torch.rand((1, 8192))
        self.common(
            fn,
            (b,),
            check_lowp=not (TEST_WITH_ROCM or is_halide_backend(self.device)),
            atol=1e-5,
            rtol=1e-5,
        )

    def test_cumprod_zero_dim(self):
        def fn(x):
            return x.cumprod(0), x.cumprod(-1)

        a = torch.rand(())
        self.common(fn, (a,))

    def test_logcumsumexp(self):
        def fn(x):
            return x.logcumsumexp(0), x.logcumsumexp(1)

        # Persistent reductions
        self.common(
            fn,
            (torch.rand(16, 32),),
            check_lowp=not (TEST_WITH_ROCM or is_halide_backend(self.device)),
        )
        self.common(
            fn,
            (torch.rand(20, 30),),
            check_lowp=not (TEST_WITH_ROCM or is_halide_backend(self.device)),
        )

        # Non-persistent reduction
        self.common(
            fn,
            (torch.rand(100, 4000),),
            check_lowp=not (TEST_WITH_ROCM or is_halide_backend(self.device)),
            atol=1e-5,
            rtol=1e-5,
        )

    def test_logcumsumexp_zero_dim(self):
        def fn(x):
            return x.logcumsumexp(0), x.logcumsumexp(-1)

        a = torch.rand(())
        self.common(fn, (a,))

    def test_clamp(self):
        def fn(a, b):
            return (a.clamp(-0.1, 0.1), b.clamp(0), torch.clamp(a + b, max=0))

        self.common(fn, (torch.randn(8, 8), torch.randn(8, 8)))

    def test_clamp_type_promotion(self):
        def fn(a):
            b = torch.tensor(1.0, dtype=torch.double, device=self.device)
            c = torch.full((4,), 2, device=self.device)
            return a.clamp(min=b, max=c)

        self.common(fn, (torch.randint(4, (4,)),))

    @skip_if_gpu_halide
    def test_dist(self):
        def fn(a, b):
            return (
                torch.dist(a, b),
                torch.dist(a, b, p=1.2),
            )

        self.common(fn, (torch.randn(4, 4), torch.randn(4, 4)))

    @skipCUDAIf(not SM80OrLater, "Requires sm80")
    @skip_if_gpu_halide  # https://github.com/halide/Halide/issues/8311
    def test_dist_bf16(self):
        def fn(a, b):
            return torch.dist(a.to(torch.bfloat16), b.to(torch.bfloat16))

        self.common(fn, (torch.randn(4, 4), torch.randn(4, 4)))

    def test_arange1(self):
        def fn(x):
            rng1 = torch.arange(8 * 8, dtype=torch.float32, device=x.device).view(8, 8)
            rng2 = torch.arange(10, 18, device=x.device)
            tmp = x * rng1
            return tmp, tmp + rng2

        self.common(fn, (torch.randn(8, 8),))

    def test_arange2(self):
        def fn(x):
            rng1 = torch.arange(8, device=x.device)
            return (x + rng1,)

        self.common(fn, (torch.randint(4, (8, 8)),), check_lowp=False)

    def test_arange3(self):
        def fn(x):
            return x + torch.ops.aten.arange.start_step(
                0, 53, 4, dtype=torch.int64, device=x.device
            )

        self.common(fn, (torch.randn(14),))

    def test_arange4(self):
        def fn(x):
            return x - torch.arange(512, -512, -1.0, device=x.device)

        self.common(fn, (torch.randn(1024),))

    @skipIfWindows  # TODO: debug it on Windows
    def test_arange5(self):
        def fn(step, device):
            return torch.arange(512, -512, step, device=device)

        compiled_fn = torch._dynamo.optimize()(fn)

        # NOTE: use assertEqual to check dtypes which self.common doesn't do
        for step in (-1, -1.0):
            expect = fn(step, self.device)
            actual = compiled_fn(step, self.device)
            self.assertEqual(expect, actual)
        self.assertEqual(expect, actual)

    def test_arange6(self):
        def fn(x):
            return torch.arange(0.1, 8.0001, 1, dtype=x.dtype, device=x.device)

        # Test that float arguments are truncated to int when dtype is set explicitly
        make_arg = functools.partial(
            make_tensor, device=self.device, requires_grad=False
        )
        self.common(fn, (make_arg(1, dtype=torch.float32),))
        self.common(fn, (make_arg(1, dtype=torch.int64),))

    def test_linspace1(self):
        def fn(x):
            return torch.linspace(0.125, 0.875, 7, device=x.device) + x

        self.common(fn, (torch.randn(1, 7),))

    def test_linspace2(self):
        def fn(x):
            return torch.linspace(0, 2, 1, device=x.device) + x

        self.common(fn, (torch.randn(1, 1),))

    def test_linspace3(self):
        def fn(x):
            return torch.linspace(0, 2, 0, device=x.device)

        self.common(fn, (torch.Tensor([]),))

    def test_tensor1(self):
        def fn(x):
            return torch.tensor([1], device=x.device) + x, torch.tensor(
                5, device=x.device
            )

        self.common(fn, (torch.randn(10),))

    def test_tensor2(self):
        def fn(x):
            return torch.tensor(list(range(2, 40, 2)), device=x.device) + x

        self.common(fn, (torch.randn(1),))

    def test_tensor3(self):
        def fn(x):
            return (
                torch.tensor([], device=x.device),
                torch.tensor([1, 2], device=x.device) + 1,
                torch.tensor([1, 2, 3], device=x.device) + 2,
                torch.tensor([1, 2, 3, 4], device=x.device) + x,
            )

        self.common(fn, [torch.randn(4)])

    def test_views1(self):
        def fn1(x, y):
            return (x.view(size2) + y,)

        def fn2(x, y):
            return ((x + 1).view(size2) + y,)

        views = [
            ([5 * 7], [5, 7]),
            ([2 * 3 * 4 * 5 * 6 * 7], [2, 3, 4, 5, 6, 7]),
            ([2 * 3, 4, 5, 6 * 7], [2, 3, 4, 5, 6, 7]),
            ([10 * 5, 20], [10, 5, 20]),
            ([1, 10, 1], [10]),
            ([10, 1, 10, 1, 10], [10, 100]),
            ([2, 2, 2, 2], [4, 4]),
        ]
        for size1, size2 in views:
            self.common(fn1, (torch.randn(size1), torch.randn(size2)))
            self.common(fn2, (torch.randn(size1), torch.randn(size2)))

        for size2, size1 in views:
            self.common(fn1, (torch.randn(size1), torch.randn(size2)))
            self.common(fn2, (torch.randn(size1), torch.randn(size2)))

    def test_views2(self):
        def fn1(x):
            return (x.view(size2) + 1,)

        def fn2(x):
            return ((x * 2).view(size2) + 1,)

        for size1, size2 in [
            ([2, 2, 2, 2], [4, -1]),
            ([10, 1, 10, 1, 10], [-1, 100]),
            ([10 * 5, 20], [10, -1, 20]),
        ]:
            self.common(fn1, (torch.randn(size1),))
            self.common(fn2, (torch.randn(size1),))

    def test_views3(self):
        # example taken from hf_BigBird
        def forward(arg1, arg2):
            index = torch.ops.aten.index(arg1, [arg2])
            view_1 = torch.ops.aten.view(index, [1, 2232, 64])
            view_2 = torch.ops.aten.view(view_1, [1, 12, 62, 192])
            return view_2

        self.common(
            forward,
            (
                rand_strided((64, 64), (64, 1), torch.float32),
                rand_strided((2232,), (1,), torch.int64),
            ),
        )

    def test_views4(self):
        # example taken from hf_BigBird
        def forward(arg1, arg2):
            arg1 = arg1.index_select(0, arg2)
            arg1 = torch.ops.aten.view(arg1, [2, 3, 4, 5, 5])
            arg1 = torch.ops.aten.view(arg1, [2, 3, 2, 10, -1])
            return arg1

        self.common(
            forward,
            (
                torch.randn(12, 5, 5),
                torch.randint(0, 11, (24,)),
            ),
        )

    def test_views5(self):
        # tensor with shape 0 in any dimension
        def forward(x):
            y = x[:, 4:]
            return y.view(len(y), -1, 4)

        self.common(
            forward,
            (torch.randn(4, 4, 4, 4),),
        )

    def test_views6(self):
        def forward(x):
            x = torch.ops.aten.relu(x)
            s = torch.ops.aten.slice(x, 0, 0, 9223372036854775807)
            s = torch.ops.aten.slice(s, 1, 0, 9223372036854775807)
            s = torch.ops.aten.slice(s, 3, 0, 0)
            y = torch.ops.aten.view(s, [4, 2, -1])
            return y

        self.common(
            forward,
            (torch.randn(4, 2, 4, 4),),
        )

    def test_views7(self):
        # x.view(dtype)
        def forward(x, y):
            x = (x + 1).to(torch.float32)
            y = (y + 1).to(torch.int32)
            return x.view(torch.int32), y.view(torch.float32)

        self.common(
            forward,
            (
                torch.rand(2, 3, dtype=torch.float32),
                torch.randint(10, (2, 3), dtype=torch.int32),
            ),
        )

    def test_relu(self):
        def fn(a, b):
            return (torch.relu(a), torch.relu(a + b) / 10)

        self.common(fn, (torch.randn(8, 8), torch.randn(8, 8)))

    def test_exp(self):
        def fn(a, b):
            return (torch.exp(a), torch.exp(a + b))

        self.common(fn, (torch.randn(8, 8), torch.randn(8, 8)))

    def test_exp2(self):
        def fn(a, b):
            return (torch.exp2(a), torch.exp2(a + b), torch.pow(2, -torch.abs(a - b)))

        self.common(fn, (torch.randn(8, 8), torch.randn(8, 8)))

    def test_sigmoid(self):
        def fn(a, b):
            return (torch.sigmoid(a), torch.sigmoid(a + b))

        self.common(fn, (torch.randn(8, 8), torch.randn(8, 8)))

    def test_round(self):
        def fn(a, b):
            return torch.round(a), torch.round(b + 1), torch.round(a, decimals=2)

        # without manual_seed, there is some chance this test fails due to:
        # https://github.com/openai/triton/issues/530
        torch.manual_seed(0)

        # with *100 we are always getting a number exactly at .5 which we don't do right in half
        self.common(fn, (torch.randn(8, 8) * 100, torch.randn(8, 8) * 10))

    def test_round_correctness(self):
        if self.device == "cuda":
            raise unittest.SkipTest("need to debug tl.libdevice on A100/V100")

        def fn(a):
            return torch.round(a)

        self.common(
            fn,
            [torch.arange(-10, 10, 0.1, dtype=torch.float64)],
            check_lowp=False,
        )

    def test_builtins_round(self):
        def fn(x, i):
            return x[: round(i / 2 + 1)] + round(i / 2)

        cfn = torch.compile(fullgraph=True, dynamic=True)(fn)

        x = torch.zeros(5, dtype=torch.int, device=self.device)
        with torch.no_grad():
            for i in range(1, 6):
                self.assertEqual(cfn(x, i), fn(x, i))

    def test_builtins_round_float_ndigits_pos(self):
        def fn(x, i):
            return x + round(i / 2 * 123.4567, 1)

        cfn = torch.compile(fullgraph=True, dynamic=True)(fn)

        x = torch.zeros(2, device=self.device)
        i = 2

        with torch.no_grad():
            self.assertEqual(cfn(x, i), fn(x, i))

    def test_builtins_round_float_ndigits_zero(self):
        def fn(x, i):
            return x + round(i / 2 * 123.4567, 0)

        cfn = torch.compile(fullgraph=True, dynamic=True)(fn)

        x = torch.zeros(2, device=self.device)
        i = 2

        with torch.no_grad():
            self.assertEqual(cfn(x, i), fn(x, i))

    def test_builtins_round_float_ndigits_neg(self):
        def fn(x, i):
            return x + round(i / 2 * 123.4567, -1)

        cfn = torch.compile(fullgraph=True, dynamic=True)(fn)

        x = torch.zeros(2, device=self.device)
        i = 2

        with torch.no_grad():
            self.assertEqual(cfn(x, i), fn(x, i))

    def test_builtins_round_int_ndigits_pos(self):
        def fn(x, i):
            return x + round(i, 1)

        cfn = torch.compile(fullgraph=True, dynamic=True)(fn)

        x = torch.zeros(2, device=self.device)
        i = 123

        with torch.no_grad():
            self.assertEqual(cfn(x, i), fn(x, i))

    def test_builtins_round_int_ndigits_zero(self):
        def fn(x, i):
            return x + round(i, 0)

        cfn = torch.compile(fullgraph=True, dynamic=True)(fn)

        x = torch.zeros(2, device=self.device)
        i = 123

        with torch.no_grad():
            self.assertEqual(cfn(x, i), fn(x, i))

    def test_silu(self):
        def fn(a):
            return (torch.nn.functional.silu(a),)

        self.common(fn, (torch.randn(8, 8),))

    @skip_if_halide  # halide has buggy nan handling
    def test_nan_to_num(self):
        def fn(a):
            return (
                torch.nan_to_num(a),
                torch.nan_to_num(a, nan=3.0),
                torch.nan_to_num(a, nan=None),
                torch.nan_to_num(a, posinf=4.0),
                torch.nan_to_num(a, neginf=5.0),
                torch.nan_to_num(a, nan=3.0, posinf=4.0, neginf=5.0),
            )

        self.common(
            fn,
            (torch.tensor((float("nan"), float("inf"), float("-inf"), 1.0)),),
            check_lowp=False,  # a much more elaborate test is required to match finfo max's for float and half
        )

    def test_one_hot(self):
        def fn(a):
            return torch.nn.functional.one_hot(a, 8) + 1

        self.common(
            fn,
            (torch.arange(100).view(4, 5, 5) % 8,),
            check_lowp=False,
        )

    def test_div1(self):
        def fn(a, b):
            return (
                aten.div(a, b, rounding_mode=None),
                aten.div(a, b, rounding_mode="floor"),
                aten.div(a, b, rounding_mode="trunc"),
                a / b,
                a // b,
            )

        self.common(fn, (torch.randn(8, 8) * 100, torch.randn(8, 8) * 100))

    def test_div2(self):
        def fn(a, b):
            return (
                aten.div(a, b, rounding_mode=None),
                aten.div(a, b, rounding_mode="floor"),
                aten.div(a, b, rounding_mode="trunc"),
                a / b,
                a // b,
            )

        self.common(fn, (torch.randint(-100, 100, [8, 8]), 100 * torch.randn(8, 8)))

    def test_div3(self):
        def fn(a, b):
            return (
                aten.div(a, b, rounding_mode=None),
                aten.div(a, b, rounding_mode="floor"),
                aten.div(a, b, rounding_mode="trunc"),
                a / b,
                a // b,
            )

        a = torch.randint(1, 100, [8, 8])
        self.common(fn, (a * 2, a))

    def test_div4(self):
        def fn(a, b):
            return (
                aten.div(a, b, rounding_mode=None),
                aten.div(a, b, rounding_mode="floor"),
                aten.div(a, b, rounding_mode="trunc"),
                a / b,
                a // b,
            )

        self.common(
            fn,
            (torch.randint(-100, 0, [8, 8]), torch.randint(1, 10, [8, 8])),
        )

    def test_div5(self):
        def fn(a, b):
            return (
                aten.div(a, b, rounding_mode=None),
                aten.div(a, b, rounding_mode="floor"),
                aten.div(a, b, rounding_mode="trunc"),
                a / b,
                a // b,
            )

        # divide a scalar
        self.common(fn, (torch.randint(-100, 0, [8, 8]), 16))

    def test_div6(self):
        def fn(a, b):
            return (
                aten.div(a, b, rounding_mode=None),
                aten.div(a, b, rounding_mode="floor"),
                aten.div(a, b, rounding_mode="trunc"),
                a / b,
                a // b,
            )

        # treat boolean as integer
        self.common(
            fn,
            (torch.ones([8, 8], dtype=torch.bool), torch.randint(-100, -1, [8, 8])),
        )

    def test_div7(self):
        def fn(a, b):
            return (
                aten.div(a, b, rounding_mode=None),
                aten.div(a, b, rounding_mode="floor"),
                aten.div(a, b, rounding_mode="trunc"),
                a / b,
                a // b,
            )

        self.common(
            fn,
            (
                torch.randint(2**32, 2**40, [100, 100]),
                torch.randint(-10, -1, [100, 100]),
            ),
        )

    def test_div8(self):
        def fn(a, b):
            return (
                aten.div(a, b, rounding_mode=None),
                aten.div(a * 0.5, b, rounding_mode=None),
                aten.div(a, b * 1.0, rounding_mode=None),
                aten.div(a, b, rounding_mode="floor"),
                aten.div(a, b, rounding_mode="trunc"),
                a / b,
                a // b,
            )

        self.common(fn, (1024, 100))

    def test_div9(self):
        def fn(x):
            return (torch.div(42, x), aten.true_divide(42, x), aten.div.Tensor(42, x))

        self.common(fn, (torch.randn(8),))

    def test_div_zero_dim(self):
        def fn(a, b):
            return (
                aten.div(a, b, rounding_mode=None),
                aten.div(a, b, rounding_mode="floor"),
                aten.div(a, b, rounding_mode="trunc"),
                a / b,
                a // b,
            )

        for dtype in (torch.float32, torch.int64):
            self.common(
                fn,
                (
                    make_tensor(10, device=self.device, dtype=dtype),
                    make_tensor((), device=self.device, dtype=dtype, exclude_zero=True),
                ),
            )
            self.common(
                fn,
                (
                    make_tensor((), device=self.device, dtype=dtype),
                    make_tensor(10, device=self.device, dtype=dtype, exclude_zero=True),
                ),
            )

    def test_div_prim(self):
        def fn(a, b):
            return (torch.ops.prims.div(a, b),)

        for dtype in (torch.float32, torch.int64):
            self.common(
                fn,
                (
                    make_tensor(100, device=self.device, dtype=dtype),
                    make_tensor(
                        100, device=self.device, dtype=dtype, exclude_zero=True
                    ),
                ),
            )

    def test_floordiv(self):
        def fn_floor_input(a, i):
            n = (i * 1.234) // 8.234
            return a + n

        self.common(
            fn_floor_input,
            (make_tensor(10, device=self.device, dtype=torch.float32), 33),
        )

        def fn_int_input(a, i):
            n = i // 8
            return a + n

        self.common(
            fn_int_input, (make_tensor(10, device=self.device, dtype=torch.float32), 33)
        )

    def test_div_precision(self):
        # Reproducer for https://github.com/pytorch/pytorch/issues/101039

        def forward(x, y):
            z = x.div(y)
            return F.softmax(z, dim=-1)

        query = torch.randn(1, 10, 40)
        key = torch.randn(1, 2, 40)
        x = torch.matmul(query, key.transpose(-2, -1))
        self.common(forward, (x, 1e-6))

        x = torch.tensor(
            [
                [
                    [
                        [-16.1649, 5.6846, -5.1022, -9.1134],
                        [-11.5552, -2.2615, -12.8913, 10.6538],
                        [-7.1666, -5.3333, 2.0776, -9.7984],
                        [7.4469, -2.3948, 2.7371, 0.9201],
                    ],
                    [
                        [-8.0361, -16.3771, 22.7741, 4.4685],
                        [20.8047, -0.7771, -2.4355, -2.2299],
                        [3.8343, -2.0914, -2.4077, 2.2740],
                        [-15.8663, -2.7015, -12.5241, -3.0040],
                    ],
                    [
                        [-2.5139, 14.4393, -3.7186, 1.2255],
                        [5.6742, 14.1842, -8.5976, 16.8366],
                        [-9.7358, -3.0279, 11.8164, -4.0787],
                        [-9.0621, 8.2580, 29.9486, -2.4107],
                    ],
                    [
                        [7.3622, 12.5640, -20.5592, 13.6237],
                        [-11.5640, 0.8832, 16.7275, -2.5009],
                        [-2.0953, -12.2276, -26.2633, 4.5268],
                        [15.3329, -11.7492, 6.5650, -9.2483],
                    ],
                ],
                [
                    [
                        [7.9980, -4.9369, 3.1508, 5.2994],
                        [3.8052, 3.9514, 8.4987, -10.5045],
                        [-2.6827, -4.0010, -4.0611, 6.4091],
                        [-19.0318, 6.4073, 2.8923, 8.0250],
                    ],
                    [
                        [7.1650, -3.4585, 5.7720, -5.0305],
                        [-0.9765, -3.0086, 11.7114, 8.0555],
                        [-3.1027, -3.5514, 9.6182, -8.8526],
                        [-9.2348, -6.0239, 6.2528, -6.7221],
                    ],
                    [
                        [11.5936, 22.4139, -0.4089, -4.9889],
                        [14.8217, -2.3426, -17.6189, 3.7427],
                        [1.9546, -13.0902, 8.6293, -7.2457],
                        [-7.6900, -4.5796, 9.6332, -10.2631],
                    ],
                    [
                        [0.8027, -1.0955, 14.8404, -0.2673],
                        [3.2143, -1.8640, -2.9678, 6.5165],
                        [-3.9865, 6.5230, 6.3019, -0.4247],
                        [8.3185, -13.5076, 27.0986, -1.6792],
                    ],
                ],
            ]
        )
        x = torch.matmul(x, x)
        y = torch.tensor([[[0.6331]], [[1.6358]], [[-0.3459]], [[1.0196]]])
        self.common(forward, (x, y))

    def test_div_by_zero(self):
        def fn(x, runtime_zero, runtime_neg_zero):
            zero = torch.zeros_like(x)
            return (
                x / 0.0,
                x / -0.0,
                zero / 0.0,
                x / zero,
                x / -zero,
                zero / zero,
                x / runtime_zero,
                # NOTE: -runtime_zero doesn't work as -(0.0) is broken in triton
                x / runtime_neg_zero,
                runtime_zero / runtime_neg_zero,
            )

        a = torch.randn(10)
        zero = torch.zeros(10)
        neg_zero = -zero
        self.common(fn, (a, zero, neg_zero))

    def test_both_scalars(self):
        def fn(a, b):
            return (
                aten.add(a, b),
                aten.add(b, a),
                aten.sub(a, b),
                aten.sub(b, a),
                aten.mul(a, b),
                aten.mul(b, a),
            )

        self.common(fn, (4, 3.3), reference_in_float=False)

    def test_sum_keepdims(self):
        def fn(a, b):
            return (torch.sum(a + b, -1, keepdim=True),)

        self.common(fn, (torch.randn(8, 8), torch.randn(8, 8)))

    @skip_if_halide  # only 32-bit indexing
    def test_large_tensor_reduction(self):
        if not _has_sufficient_memory(self.device, 4.5 * 1024**3):  # 4.5 GiB
            raise unittest.SkipTest("insufficient memory")

        if self.device == "cpu":
            raise unittest.SkipTest("Fails on CPU")

        # Test 64-bit indexing works correctly
        def fn(a):
            return torch.max(a)

        t = torch.ones(2**32, dtype=torch.int8, device=self.device)
        t[-1] = 2

        # self.common OOMs here because it copies inputs to check for mutations
        compiled_fn = torch._dynamo.optimize()(fn)
        actual = compiled_fn(t)
        expect = torch.tensor(2, dtype=torch.int8, device=self.device)
        self.assertEqual(actual, expect)

    @skip_if_gpu_halide  # only 32-bit indexing
    def test_large_broadcast_reduction(self):
        if self.device == "cpu":
            raise unittest.SkipTest("Fails on CPU")

        # Test 64-bit indexing works correctly when inputs are less than 32-bit
        # but intermediate tensors require 64-bit indexing
        def fn(a, b):
            return torch.max(a + b)

        t1 = torch.ones(1, 2**16, dtype=torch.int8, device=self.device)
        t2 = torch.ones(2**16, 1, dtype=torch.int8, device=self.device)

        t1[-1, -1] = 2
        t2[-1, -1] = 2

        # self.common OOMs here because it copies inputs to check for mutations
        compiled_fn = torch._dynamo.optimize()(fn)
        actual = compiled_fn(t1, t2)
        expect = torch.tensor(4, dtype=torch.int8, device=self.device)
        self.assertEqual(actual, expect)

    @skip_if_halide  # only 32-bit indexing
    def test_large_pointwise(self):
        if not _has_sufficient_memory(self.device, 2 * (2**31 + 1)):
            raise unittest.SkipTest("insufficient memory")

        def fn(a):
            return a + 1

        t = torch.ones(2**31 + 1, dtype=torch.int8, device=self.device)
        compiled_fn = torch._dynamo.optimize()(fn)
        actual = compiled_fn(t)

        # Can't use assertEqual as it expands broadcasted inputs
        del t
        if torch.device(self.device).type == GPU_TYPE:
            getattr(torch, GPU_TYPE).empty_cache()

        self.assertTrue((actual == 2).all())

    @skip_if_halide  # only 32-bit indexing
    def test_large_offset_pointwise(self):
        # Test 64-bit indexing is used when input views a tensor that can be
        # indexed with 32-bit strides but the storage offset pushes it over
        # INT_MAX
        if not _has_sufficient_memory(self.device, (2**31 + 1) + (2**30 + 1)):
            raise unittest.SkipTest("insufficient memory")

        def fn(a):
            return a + 4

        t = torch.ones(2**31 + 1, dtype=torch.int8, device=self.device)
        t[2**30 :] = 0
        compiled_fn = torch._dynamo.optimize()(fn)
        actual = compiled_fn(t[2**30 :])
        self.assertTrue((actual == 4).all())

    @skip_if_halide  # only 32-bit indexing
    def test_large_strided_reduction(self):
        # Test 64-bit indexing is used when input numel is less than INT_MAX
        # but stride calculations go above INT_MAX
        if not _has_sufficient_memory(self.device, 2**31 + 2):
            raise unittest.SkipTest("insufficient memory")

        def fn(a):
            return torch.max(a)

        storage = torch.ones(2**31 + 1, dtype=torch.int8, device=self.device)
        view = storage[::32]
        view[-1] = 2

        compiled_fn = torch._dynamo.optimize()(fn)
        actual = compiled_fn(view)
        expect = torch.tensor(2, dtype=torch.int8, device=self.device)
        self.assertEqual(actual, expect)

    def test_softmax(self):
        def fn(a, b):
            return (torch.softmax(a + b, -1), torch.softmax(a, 0), torch.softmax(b, 1))

        self.common(fn, (torch.randn(8, 8), torch.randn(8, 8)))

    def test_log_softmax(self):
        def fn(a, b):
            return (F.log_softmax(a + b, -1), F.log_softmax(a, 0), F.log_softmax(b, 1))

        self.common(fn, (torch.randn(8, 8), torch.randn(8, 8)))

    def test_transpose(self):
        def fn(a, b):
            return (
                torch.t(a) + b,
                torch.transpose(b * 2, 0, 1) + 10,
            )

        self.common(fn, (torch.randn(8, 8), torch.randn(8, 8)))

    def test_permute1(self):
        def fn(a):
            return (
                torch.permute(a + 1, [2, 1, 4, 0, 3]) + 2,
                torch.permute(a, [2, 1, 4, 0, 3]) + 2,
            )

        self.common(fn, (torch.randn(2, 2, 2, 2, 2),))

    def test_permute2(self):
        def fn(a):
            a = a.unfold(0, 2, 1)
            a = torch.unsqueeze(a, 1)
            a = torch.permute(a, [0, 2, 3, -3])
            return (a,)

        self.common(fn, (torch.randn(4, 4),))

    def test_expand(self):
        def fn(a):
            return (
                (a + 1).expand(3, 4, 2, 3, 2) + 2,
                a.expand(2, 1, 2, 3, 2) + 2,
            ), a.expand(2, -1, 5, -1)

        self.common(fn, (torch.randn(2, 1, 2),))

    def test_squeeze1(self):
        def fn(a):
            return ((a + 1).squeeze() + 2, a.squeeze() + 2)

        self.common(fn, (torch.randn(1, 2, 1, 2, 2, 1, 1),))

    def test_squeeze2(self):
        def fn(a):
            return ((a + 1).squeeze(-1).squeeze(2) + 2, a.squeeze(0) + 2)

        self.common(fn, (torch.randn(1, 2, 1, 2, 2, 2, 1),))

    def test_squeeze_varargs(self):
        def fn(x):
            return x.squeeze(1, 2).clone()

        a = torch.randn(1024, 1, 1)
        self.common(fn, (a,))

    def test_simplify_loops(self):
        def fn(a, b):
            return a + b

        self.common(
            fn,
            (
                torch.randn(2, 3, 4, 5, 6),
                torch.randn(4, 2, 3, 5, 6).permute(1, 2, 0, 3, 4),
            ),
        )

    def test_unsqueeze(self):
        def fn(a):
            return (
                torch.unsqueeze(a + 1, -1) + 2,
                torch.unsqueeze(a, 2) + 2,
                torch.unsqueeze(a + 1, 0) + 2,
                torch.unsqueeze(a, -2) + 2,
            )

        self.common(
            fn,
            (
                torch.randn(
                    2,
                    2,
                    2,
                    2,
                ),
            ),
        )

    def test_unsqueeze_inplace(self):
        def fn(a):
            tmp1 = a + 1
            aten.unsqueeze_(tmp1, 2)
            tmp2 = aten.unsqueeze_(a + 1, 0) + 2
            return (tmp1, tmp2)

        self.common(
            fn,
            (
                torch.randn(
                    2,
                    2,
                    2,
                    2,
                ),
            ),
        )

    def test_addmm(self):
        def fn(a, b, c):
            return (torch.addmm(a + 1, b + 2, c + 3) + 4,)

        self.common(
            fn,
            (
                torch.randn(8, 8),
                torch.randn(8, 8),
                torch.randn(8, 8),
            ),
        )

    # https://github.com/pytorch/pytorch/issues/98979
    @skipCUDAIf(True, "cuda failed for float64 linear")
    @skipIfXpu(msg="Double and complex datatype matmul is not supported in oneDNN")
    def test_linear_float64(self):
        mod = torch.nn.Sequential(torch.nn.Linear(8, 16).to(torch.float64)).eval()
        with torch.no_grad():
            self.common(mod, (torch.randn(2, 8).to(torch.float64),))

    def test_linear1(self):
        mod = torch.nn.Sequential(
            torch.nn.Linear(8, 16),
            torch.nn.Sigmoid(),
            ToTuple(),
        )
        self.common(mod, (torch.randn(2, 8),))

    def test_linear2(self):
        mod = torch.nn.Sequential(
            torch.nn.Linear(8, 8),
            torch.nn.ReLU(),
            torch.nn.Linear(8, 8),
            torch.nn.ReLU(),
            torch.nn.Linear(8, 8),
            torch.nn.ReLU(),
            torch.nn.Linear(8, 8),
            torch.nn.ReLU(),
        )
        self.common(
            mod,
            (torch.randn(2, 8),),
            atol=1e-3,
            rtol=0.01,
        )

    def test_bmm1(self):
        def fn(a, b):
            return (
                torch.bmm(a, b),
                torch.bmm(a + 1, b + 2) + 3,
            )

        self.common(
            fn,
            (
                torch.randn(2, 8, 8),
                torch.randn(2, 8, 8),
            ),
            check_lowp=False,
        )
        self.common(
            fn,
            (
                torch.randn(1, 16, 8),
                torch.randn(1, 8, 10),
            ),
            check_lowp=False,
        )

    def test_bmm2(self):
        def fn(a, b):
            return torch.bmm(a.permute(0, 2, 1), b)

        self.common(
            fn,
            (
                torch.randn(1, 8, 8),
                torch.randn(1, 8, 8),
            ),
            check_lowp=False,
        )

    @skipIfPy312  # segfaults
    @config.patch(mixed_mm_choice="triton")
    def test_mixed_mm(self):
        def fn(a, b):
            return torch.mm(a, b.to(a.dtype))

        self.common(
            fn,
            (
                torch.randn(8, 8),
                torch.randint(-128, 127, (8, 8), dtype=torch.int8),
            ),
            check_lowp=True,
        )

    @skipIfPy312  # segfaults
    @config.patch(mixed_mm_choice="triton")
    def test_mixed_mm2(self):
        def fn(a, b, scale, bias):
            return torch.mm(a, b.to(a.dtype)) * scale + bias

        self.common(
            fn,
            (
                torch.randn(8, 8),
                torch.randint(-128, 127, (8, 8), dtype=torch.int8),
                torch.randn(8),
                torch.randn(8),
            ),
            check_lowp=True,
        )

    @skipIfPy312  # segfaults
    @config.patch(mixed_mm_choice="triton")
    def test_mixed_mm3(self):
        def fn(a, b):
            return torch.mm(a, b.to(a.dtype))

        # (256, 256) @ (256, 256) so different block sizes are tried out during autotuning
        self.common(
            fn,
            (
                torch.randn(256, 256),
                torch.randint(-128, 127, (256, 256), dtype=torch.int8),
            ),
            check_lowp=True,
            rtol=0.01,
            atol=0.1,
        )

    @with_tf32_off
    @config.patch(use_mixed_mm=True)
    def test_uint4x2_mixed_mm(self):
        def fn(a, b):
            return torch.mm(
                a,
                torch.cat((b & 0xF, b >> 4), 1)
                .reshape(-1, b.shape[1])
                .to(a.dtype)
                .sub(8),
            )

        self.common(
            fn,
            (
                torch.randn(8, 8),
                torch.randint(0, 255, (4, 8), dtype=torch.uint8),
            ),
            check_lowp=True,
        )

    @skipIfXpu
    def test_mm_mixed_dtype(self):
        def fn(a, b):
            return torch.mm(a, b)

        t1 = torch.arange(6, dtype=torch.float, device=self.device).view(2, 3)
        t2 = torch.arange(9, dtype=torch.int64, device=self.device).view(3, 3)

        msg = "expected .* and .* to have the same dtype, but got: .* != .*"
        with self.assertRaisesRegex(RuntimeError, msg):
            torch.compile(fn)(t1, t2)
        with self.assertRaisesRegex(RuntimeError, msg):
            fn(t1, t2)

    @skipIfXpu
    def test_linear_mixed_dtype(self):
        class Net(nn.Module):
            def __init__(self):
                super(Net, self).__init__()  # noqa: UP008
                self.fc1 = nn.Linear(3, 3)

            def forward(self, x):
                x = self.fc1(x.permute(1, 2, 0))
                return x

        fn = Net().to(self.device)
        t = torch.arange(27, device=self.device).view(3, 3, 3)

        msg = "expected .* and .* to have the same dtype, but got: .* != .*"
        with self.assertRaisesRegex(RuntimeError, msg):
            fn(t)
        with self.assertRaisesRegex(RuntimeError, msg):
            with torch.no_grad():
                torch.compile(fn)(t)
        # TODO: Autograd internal assertion
        msg = r".*isDifferentiableType\(variable.scalar_type\(\)\) INTERNAL ASSERT FAILED.*"
        with self.assertRaisesRegex(RuntimeError, msg):
            torch.compile(fn)(t)

    def test_scalar_input(self):
        def fn(x, y):
            a = torch.div(x, y, rounding_mode="floor")
            return a

        self.common(fn, [torch.randint(5, (1, 8)), 5400])

    @torch._dynamo.config.patch(dynamic_shapes=True)
    @torch._dynamo.config.patch(assume_static_by_default=False)
    def test_scalar_output(self):
        def fn(arg0_1, arg2_1):
            arg1_1 = arg2_1.size(1)
            view = torch.ops.aten.view.default(arg2_1, [-1, arg1_1])
            embedding = torch.ops.aten.embedding.default(arg0_1, view)
            full = torch.ops.aten.full.default([1, arg1_1], 1, dtype=torch.float32)
            return (full, arg1_1, embedding)

        arg0_1 = rand_strided((32128, 768), (768, 1), device="cpu", dtype=torch.float32)
        arg2_1 = rand_strided((1, 22), (22, 1), device="cpu", dtype=torch.int64)
        self.common(fn, [arg0_1, arg2_1])

    def test_shape_prop_torch_ones(self):
        class Model(torch.nn.Module):
            def forward(self, attention_scores):
                extended_attention_mask = torch.ones(
                    8, 1, 1, 512, device=attention_scores.device
                )
                attention_scores = attention_scores + extended_attention_mask

                return attention_scores

        mod = Model().eval()
        with torch.no_grad():
            self.common(
                mod,
                (torch.randn(8, 12, 512, 512),),
            )

    @slowTest
    @expectedFailureCodegenDynamic
    @config.patch({"freezing": True})
    def test_conv_bn_fuse(self):
        # For gpu path, there is an accuracy issue
        if self.device == GPU_TYPE:
            raise unittest.SkipTest("only support cpu conv bn test")

        # fails dynamic check which bn is fused, and there will not have loops vars.
        input_shapes = {1: (112,), 2: (112, 112), 3: (55, 55, 55)}
        conv_modules = {1: torch.nn.Conv1d, 2: torch.nn.Conv2d, 3: torch.nn.Conv3d}
        bn_modules = {
            1: torch.nn.BatchNorm1d,
            2: torch.nn.BatchNorm2d,
            3: torch.nn.BatchNorm3d,
        }
        options = itertools.product(
            [1, 2, 3],
            [True, False],
            [1, 3],
            [1, 2],
            [1, 4],
        )

        for (
            dim,
            bias,
            kernel_size,
            dilation,
            groups,
        ) in options:
            oC = 32 * groups
            iC = 3 * groups
            x_shape = (1, iC) + input_shapes[dim]
            mod = torch.nn.Sequential(
                conv_modules[dim](
                    iC,
                    oC,
                    kernel_size=kernel_size,
                    dilation=dilation,
                    groups=groups,
                    bias=bias,
                ),
                bn_modules[dim](oC),
            ).eval()
            test_memory_format = [torch.contiguous_format]
            # TODO: GPU path doesn't support channels_last now.
            if not HAS_GPU and dim > 1:
                channels_last = (
                    torch.channels_last if dim == 2 else torch.channels_last_3d
                )
                test_memory_format.append(channels_last)
            for memory_format in test_memory_format:
                v = torch.randn(x_shape, dtype=torch.float32).to(
                    memory_format=memory_format
                )
                with torch.no_grad():
                    self.common(
                        mod,
                        (v,),
                    )

    def test_conv_functional_bn_fuse(self):
        # For gpu path, there is an accuracy issue
        if self.device == GPU_TYPE:
            raise unittest.SkipTest("only support cpu conv bn test")

        # Define a BatchNorm using functional BN.
        class BatchNorm(torch.nn.BatchNorm2d):
            def __init__(
                self,
                num_features,
                eps=1e-5,
                momentum=0.1,
                affine=True,
                track_running_stats=True,
                device=None,
                dtype=None,
            ):
                factory_kwargs = {"device": device, "dtype": dtype}
                super().__init__(
                    num_features,
                    eps=eps,
                    momentum=momentum,
                    affine=affine,
                    track_running_stats=track_running_stats,
                    **factory_kwargs,
                )

            def forward(self, x):
                if self.momentum is None:
                    exponential_average_factor = 0.0
                else:
                    exponential_average_factor = self.momentum

                if self.training and self.track_running_stats:
                    # TODO: if statement only here to tell the jit to skip emitting this when it is None
                    if self.num_batches_tracked is not None:  # type: ignore[has-type]
                        self.num_batches_tracked = self.num_batches_tracked + 1  # type: ignore[has-type]
                        if self.momentum is None:  # use cumulative moving average
                            exponential_average_factor = 1.0 / float(
                                self.num_batches_tracked
                            )
                        else:  # use exponential moving average
                            exponential_average_factor = self.momentum
                if self.training:
                    bn_training = True
                else:
                    bn_training = (self.running_mean is None) and (
                        self.running_var is None
                    )
                x = F.batch_norm(
                    x,
                    # If buffers are not to be tracked, ensure that they won't be updated
                    (
                        self.running_mean
                        if not self.training or self.track_running_stats
                        else None
                    ),
                    (
                        self.running_var
                        if not self.training or self.track_running_stats
                        else None
                    ),
                    self.weight,
                    self.bias,
                    bn_training,
                    exponential_average_factor,
                    self.eps,
                )
                return x

        v = torch.randn(1, 3, 556, 56, dtype=torch.float32)
        mod = torch.nn.Sequential(
            torch.nn.Conv2d(
                3,
                64,
                kernel_size=3,
                dilation=1,
                groups=1,
                bias=True,
            ),
            BatchNorm(64),
        ).eval()
        with torch.no_grad():
            self.common(
                mod,
                (v,),
            )

    @skipIfRocm
    def test_conv_inference_heuristics(self):
        if self.device != GPU_TYPE:
            raise unittest.SkipTest(f"{GPU_TYPE} only test")

        in_channels = 6
        out_channels = 6
        kernel_size = 3
        groups = 3

        grouped_conv = nn.Conv2d(
            in_channels, out_channels, kernel_size, groups=groups
        ).to(self.device)

        input_tensor = torch.randn(1, in_channels, 10, 10).to(self.device)

        # Perform the forward pass
        @torch.compile()
        def foo(m, inp):
            return m(inp)

        with torch.no_grad():
            _, code = run_and_get_code(foo, grouped_conv, input_tensor)
            # no to channels last permuting before kernel
            FileCheck().check_not(".run(").check(".convolution(").run(code[0])

        # in out should do channels last in inference
        in_channels = 8
        out_channels = 4
        kernel_size = 3

        # Create the convolution layer
        conv_layer = nn.Conv2d(in_channels, out_channels, kernel_size).to(self.device)

        input_tensor = torch.randn(1, in_channels, 10, 10).to(self.device)

        with torch.no_grad():
            _, code = run_and_get_code(foo, conv_layer, input_tensor)
            # should be channels last permuting before kernel
            if is_halide_backend(self.device):
                FileCheck().check("halide_kernel_0(").check(".convolution(").run(
                    code[0]
                )
            else:
                FileCheck().check(".run(").check(".convolution(").run(code[0])

    def test_upsample_cat_conv(self):
        if self.device == GPU_TYPE:
            raise unittest.SkipTest("only support cpu upsample_cat_conv test")

        class M(torch.nn.Module):
            def __init__(
                self,
                **kwargs,
            ):
                super().__init__()
                self.upsample = torch.nn.UpsamplingNearest2d(scale_factor=2)
                self.conv = torch.nn.Conv2d(
                    8,
                    5,
                    kernel_size=1,
                    padding=0,
                    stride=1,
                    dilation=1,
                    **kwargs,
                )

            def forward(self, x, y):
                x = self.upsample(x)
                z = torch.cat([x, y], dim=1)
                z = self.conv(z)
                return z

        v1 = torch.randn([8, 2, 12, 26])
        v2 = torch.randn([8, 6, 24, 52])

        with torch.no_grad():
            self.common(
                M().eval(),
                (v1, v2),
            )

    def test_aliased_buffer_reuse(self):
        def fn(x, y):
            x = 2 * x
            y = 2 * y
            c = torch.cat([x, y], dim=-1)
            d = 1 + c
            m = torch.mm(d, d)
            return m[:, :2] + x

        self.common(fn, (torch.randn(4, 2), torch.randn(4, 2)), check_lowp=False)

    def test_slice_view_with_graph_break(self):
        def fn():
            a = torch.tensor([1], device=self.device)
            a = a[0:1]
            b = a.squeeze()
            a[0] = 0
            if a[0] < 1e5:
                pass
            a[0] = 2
            return b

        expect = fn()
        opt_fn = torch.compile(fn)
        actual = opt_fn()
        self.assertEqual(expect, actual)

    def test_view_detach(self):
        def fn(a):
            return a[0].detach()

        self.common(
            fn,
            (torch.randn([4, 4], requires_grad=True),),
        )

    def test_gather1(self):
        def fn(a, b):
            return (
                torch.gather(a.expand([4, 5, 10, 6]), 3, b + 1),
                torch.gather(a.expand([4, 5, 10, 6]), -1, b + 1),
            )

        self.common(
            fn,
            (
                torch.randn([1, 1, 10, 6]),
                torch.randint(5, [4, 5, 10, 1], dtype=torch.int64),
            ),
        )

    def test_gather2(self):
        # 0d tensor
        def fn(a, b):
            return torch.gather(a, 0, b) + torch.gather(a, -1, b)

        x = torch.tensor(123)
        y = torch.tensor(0)
        self.assertEqual(fn(x, y), x + x)

    def test_gather3(self):
        def fn(a, b):
            return torch.gather(a, 1, b, sparse_grad=True)

        self.common(
            fn,
            (
                torch.randn([4, 5, 10, 6], requires_grad=True),
                torch.randint(5, [4, 5, 10, 1], dtype=torch.int64),
            ),
        )

    def test_slice1(self):
        def fn(a):
            return (
                a[:, :10, 0] + a[:, 10:, 0],
                (a + 1)[:, :10, 0] + (a + 1)[:, 10:, 0],
                a[:, -30:, 0],  # negative index out of range
                a[:, :-30, 0],  # negative index out of range
            )

        self.common(
            fn,
            (torch.randn([2, 20, 2]),),
        )

    def test_slice2(self):
        def fn(a):
            return (
                a[:-1, ::2, -1] + a[-1:, 1::2, -2],
                (a + 1)[:-1, ::2, -1] + (a + 2)[-1:, 1::2, -2],
            )

        self.common(
            fn,
            (torch.randn([2, 20, 2]),),
        )

    # It's a view so it doens't generate a kernel
    @expectedFailureCodegenDynamic
    def test_slice3(self):
        def fn(a, b):
            return torch.ops.aten.slice.Tensor(a, 0, 0, -b)

        x = torch.rand(48, 3, 512, 512)
        self.common(fn, (x, 2))

    @expectedFailureCodegenDynamic
    def test_slice4(self):
        # empty slices that require clamping the start or end
        def fn(a):
            return (
                aten.slice.Tensor(a, 0, 2, 0, 1),
                aten.slice.Tensor(a, 0, a.shape[0], a.shape[0] + 10, 1),
                aten.slice.Tensor(a, 0, -20, 0, 1),
                aten.slice.Tensor(a, 0, -20, -16, 1),
            )

        x = torch.rand(10)
        self.common(fn, (x,))

    def test_split_with_list(self):
        def fn(a, sizes):
            return [t + 1.0 for t in torch.split(a * 2.0, sizes, -1)]

        self.common(fn, (torch.randn(2, 2, 10), [3, 3, 4]))
        self.common(fn, (torch.randn(2, 2, 10), [4, 3, 3]))
        self.common(fn, (torch.randn(2, 2, 10), [1, 2, 3, 4]))

    def test_split_with_integer(self):
        # argument `split_size_or_sections` is integer
        @torch.compile(dynamic=True)
        def f(x, sizes):
            return torch.split(x, sizes, -1)

        # split into equally sized chunks, 10 = 5 + 5
        r1, r2 = f(torch.randn(2, 10), 5)
        self.assertTrue(r1.size() == (2, 5))
        self.assertTrue(r2.size() == (2, 5))

        # split into equally sized chunks, 12 = 4 + 4 + 4
        r1, r2, r3 = f(torch.randn(2, 12), 4)
        self.assertTrue(r1.size() == (2, 4))
        self.assertTrue(r2.size() == (2, 4))
        self.assertTrue(r3.size() == (2, 4))

        # split unevenly, 10 = 3 + 3 + 3 + 1
        r1, r2, r3, r4 = f(torch.randn(2, 10), 3)
        self.assertTrue(r1.size() == (2, 3))
        self.assertTrue(r2.size() == (2, 3))
        self.assertTrue(r3.size() == (2, 3))
        self.assertTrue(r4.size() == (2, 1))

    def test_split_failed(self):
        @torch._dynamo.optimize("inductor")
        def fn(a):
            return torch.split(a, [2, 1, 1], dim=1)

        with self.assertRaisesRegex(RuntimeError, ""):
            fn(torch.randn(1, 5))

    @skipIfWindows
    def test_inductor_assert(self):
        @torch._dynamo.optimize("inductor", dynamic=True)
        def fn(a):
            assert a.shape[0] >= 2 and a.shape[1] >= 4
            return a.cos()

        inp = torch.randn(2, 4, 6)
        torch._dynamo.mark_dynamic(inp, 0)
        torch._dynamo.mark_dynamic(inp, 1)
        self.assertEqual(fn(inp), inp.cos())

    def test_split(self):
        def fn(a):
            t = torch.split(a, 3, -1)
            return (t[0], t[1], t[2], t[3])

        def fn2(a):
            return fn(a + 1)

        self.common(
            fn,
            (torch.randn([2, 2, 10]),),
        )

        self.common(
            fn2,
            (torch.randn([2, 2, 10]),),
        )

    def test_low_memory_max_pool(self):
        prims = torch.ops.prims

        def fn(x):
            kernel_size = [3, 3]
            stride = [2, 2]
            padding = [1, 1]
            dilation = [1, 1]
            ceil_mode = False

            vals, offsets = prims._low_memory_max_pool2d_with_offsets(
                x,
                kernel_size,
                stride,
                padding,
                dilation,
                ceil_mode,
            )
            indices = prims._low_memory_max_pool2d_offsets_to_indices(
                offsets,
                kernel_size[1],
                x.size(-1),
                stride,
                padding,
            )
            return vals, indices, offsets

        self.common(fn, (torch.randn(1, 3, 10, 10),))

    def test_to_dtype(self):
        def fn(a, b):
            return (
                aten._to_copy(a, dtype=6),
                aten._to_copy(b + 1, dtype=6),
                aten.to(b, torch.float64),
                aten.to(b, torch.bool),
            )

        self.common(
            fn,
            (
                torch.randn([2, 2, 10]),
                torch.randn([2, 2, 10], dtype=torch.float64),
            ),
        )

    @requires_gpu()
    def test_to_device(self):
        def fn(a):
            if a.device.type == "cpu":
                return aten._to_copy(
                    a, device=torch.device(GPU_TYPE), dtype=6, layout=0
                )
            else:
                return aten._to_copy(a, device=torch.device("cpu"), dtype=6, layout=0)

        self.common(
            fn,
            (torch.randn([2, 2, 10]),),
        )

    def test_to_memory_format(self):
        def fn(a, memory_format):
            return a.to(memory_format=memory_format)

        self.common(
            fn,
            (torch.randn([2, 2, 10, 10]), torch.channels_last),
        )
        self.common(
            fn,
            (
                torch.randn([2, 2, 10, 10]).to(memory_format=torch.channels_last),
                torch.contiguous_format,
            ),
        )

    @requires_gpu()
    def test_to_device_constant(self):
        def fn(a):
            d1 = a.device.type
            if d1 == "cpu":
                d2 = GPU_TYPE
            else:
                d2 = "cpu"

            const1 = torch.as_tensor(list(range(64)), device=d2)
            return (
                torch.arange(10, device=d2).to(d1) + a,
                const1.to(d1),
                (const1 + 1).to(d1),
            )

        self.common(
            fn,
            (torch.randn([10]),),
        )

    @requires_gpu()
    def test_multi_device(self):
        def fn(x):
            x = x + 1
            x = x + 2
            x = x.to(device=GPU_TYPE)
            x = x + 3
            x = x + 4
            x = x.cpu()
            x = x + 5
            x = x + 6
            x = x.to(device=GPU_TYPE)
            x = x + 7
            x = x + 8
            x = x.cpu()
            x = x + 9
            x = x + 10
            return x

        self.common(
            fn,
            (torch.randn([2, 2, 10]),),
            check_lowp=False,  # cpu doesn't understand fp16, and there are explicit .cpu() calls
        )

    @skipIfRocm
    @requires_multigpu()
    def test_multi_gpu_device(self):
        # TODO: https://github.com/pytorch/pytorch/issues/92627
        x = torch.rand([4], device=GPU_TYPE)

        def fn(x, y):
            r = torch.ops.aten.div(x, y)
            r = r.to(f"{GPU_TYPE}:1")
            return 2 * r

        self.common(fn, (torch.randn(4), torch.randn(4)), check_lowp=False)

    @requires_multigpu()
    def test_multi_gpu_recompile_on_index(self):
        torch.set_float32_matmul_precision("high")

        def gemm(x, y):
            return x @ y

        failed_guard = None

        def fail(guard):
            nonlocal failed_guard
            failed_guard = guard

        gemm_opt = torch._dynamo.optimize("inductor", guard_fail_fn=fail)(gemm)

        x0 = torch.randn(1024, 1024, device=f"{GPU_TYPE}:0")
        y0 = torch.randn(1024, 1024, device=f"{GPU_TYPE}:0")

        gemm_opt(x0, y0)

        x1 = torch.randn(1024, 1024, device=f"{GPU_TYPE}:1")
        y1 = torch.randn(1024, 1024, device=f"{GPU_TYPE}:1")

        gemm_opt(x1, y1)
        self.assertTrue(failed_guard is not None)
        self.assertTrue(
            "tensor 'L['x']' Tensor device index mismatch. Expected device index to be"
            in failed_guard.reason
        )

    def test_unbind(self):
        def fn(a):
            return torch.unbind(a), torch.unbind(a, -1)

        self.common(
            fn,
            (torch.randn([4, 4, 4]),),
        )

    def test_convolution1(self):
        m = torch.nn.Sequential(
            torch.nn.Conv2d(5, 6, [3, 3]),
            torch.nn.ReLU(),
            ToTuple(),
        )

        self.common(
            m,
            (torch.randn([2, 5, 16, 16]),),
            # Mismatched elements: 10 / 2352 (0.4%)
            # Greatest absolute difference: 5.7220458984375e-05 at index (0, 3, 12, 12) (up to 1e-05 allowed)
            # Greatest relative difference: 0.06512477175897748 at index (0, 4, 11, 9) (up to 0.001 allowed)
            atol=6e-5,
            rtol=0.001,
        )

    def test_convolution2(self):
        def fn(x, w, b):
            # transposed conv
            return (aten.convolution(x, w, b, [4], [0], [1], True, [0], 1),)

        self.common(
            fn,
            (
                torch.randn([2, 32, 90]),
                torch.randn([32, 16, 8]),
                torch.randn([16]),
            ),
            check_lowp=False,
        )

    def test_convolution3(self):
        # Test stride or padding or dilation is 1 element list.
        m = torch.nn.Sequential(
            torch.nn.Conv2d(5, 6, [3, 3], stride=[1], padding=[0], dilation=[1]),
            torch.nn.ReLU(),
            ToTuple(),
        )

        self.common(
            m,
            (torch.randn([2, 5, 16, 16]),),
            atol=6e-5,
            rtol=0.001,
        )

    @skip_if_gpu_halide
    def test_convolution4(self):
        def fn(x, w):
            x = F.conv2d(x, w, groups=w.shape[0])
            return x.sum()

        self.common(
            fn,
            (
                torch.randn([2, 3, 16, 20]),
                torch.randn([3, 1, 5, 5]),
            ),
        )

    def test_convolution5(self):
        def fn(x, w):
            x = F.conv2d(x, w, dilation=[x.size(0)])
            return x.sum()

        x = torch.randn([2, 1, 16, 20])
        w = torch.randn([1, 1, 5, 5])

        torch._dynamo.mark_dynamic(x, 0)

        atol = None
        rtol = None
        if self.device == "xpu":
            # set to float32 default tolerance,
            # check_model_gpu with update rotl to 2e-3 for fp16.
            # fix issue #129974
            atol = 1e-05
            rtol = 1.3e-06
        self.common(fn, (x, w), atol=atol, rtol=rtol)

    def test_conv3d(self):
        m = torch.nn.Sequential(
            torch.nn.Conv3d(3, 3, kernel_size=7),
            ToTuple(),
        )

        self.common(
            m,
            (torch.randn([1, 3, 8, 16, 32]),),
            atol=6e-5,
            rtol=0.001,
            # Make sure we compute also with fp16 in the reference. Otherwise,
            # the reference will compute with fp32 and cast back to fp16, which
            # causes numeric differences beyond tolerance.
            reference_in_float=False if torch.version.hip else True,
        )

    def test_conv2d_channels_last(self):
        if self.device == GPU_TYPE:
            raise unittest.SkipTest("only support cpu conv2d channels_last")

        m = torch.nn.Sequential(
            torch.nn.Conv2d(3, 3, 1, 1),
            ToTuple(),
        )
        # only weight is channels_last
        self.common(
            m.to(memory_format=torch.channels_last),
            (torch.randn([2, 3, 16, 16]),),
            check_lowp=False,
        )
        # only activation is channels_last
        self.common(
            m,
            (torch.randn([2, 3, 16, 16]).to(memory_format=torch.channels_last),),
            check_lowp=False,
        )
        # activation and weight are all channels_last
        self.common(
            m.to(memory_format=torch.channels_last),
            (torch.randn([2, 3, 16, 16]).to(memory_format=torch.channels_last),),
            check_lowp=False,
        )

    def test_conv2d_backward_channels_last(self):
        def fn(grad_output, inp, weight):
            convolution_backward_8 = torch.ops.aten.convolution_backward.default(
                grad_output,
                inp,
                weight,
                [320],
                [1, 1],
                [0, 0],
                [1, 1],
                False,
                [0, 0],
                1,
                [True, True, True],
            )
            return convolution_backward_8

        # only weight is channels_last
        self.common(
            fn,
            (
                torch.randn([2, 320, 8, 8]),
                torch.randn([2, 2048, 8, 8]),
                torch.randn([320, 2048, 1, 1]).to(memory_format=torch.channels_last),
            ),
            check_lowp=False,
        )

    def test_conv3d_channels_last(self):
        if self.device == GPU_TYPE:
            raise unittest.SkipTest("only support cpu conv3d channels_last")

        m = torch.nn.Sequential(
            torch.nn.Conv3d(3, 3, 1, 1),
            ToTuple(),
        )
        # only weight is channels_last
        self.common(
            m.to(memory_format=torch.channels_last_3d),
            (torch.randn([2, 3, 16, 16, 16]),),
        )
        # only activation is channels_last
        self.common(
            m,
            (torch.randn([2, 3, 16, 16, 16]).to(memory_format=torch.channels_last_3d),),
        )
        # activation and weight are all channels_last
        self.common(
            m.to(memory_format=torch.channels_last_3d),
            (torch.randn([2, 3, 16, 16, 16]).to(memory_format=torch.channels_last_3d),),
        )

    @skip_if_gpu_halide  # slow
    def test_adaptive_avg_pool2d1(self):
        def fn(x):
            return aten._adaptive_avg_pool2d(x, (6, 6)), aten._adaptive_avg_pool2d(
                x + 1, (2, 5)
            )

        self.common(
            fn,
            (torch.randn(2, 4, 16, 16),),
            check_lowp=False,
        )

        # lowering to avg_pool2d case
        self.common(
            fn,
            (torch.randn(2, 4, 3, 3),),
        )

        # no-op case
        self.common(
            fn,
            (torch.randn(2, 4, 6, 6),),
        )

    def test_adaptive_avg_pool2d2(self):
        # Big kernel size, use fallback
        def fn(x):
            return aten._adaptive_avg_pool2d(x, (4, 4))

        torch._inductor.metrics.generated_kernel_count = 0
        self.common(
            fn,
            (torch.randn(2, 4, 21, 21),),
            check_lowp=False,
        )
        assertGeneratedKernelCountEqual(self, 0)

    @skip_if_gpu_halide  # slow
    def test_adaptive_max_pool2d1(self):
        def fn(x):
            return aten.adaptive_max_pool2d(x, (6, 6))

        self.common(
            fn,
            (torch.randn(2, 4, 16, 16),),
            check_lowp=False,
        )

        # lowering to max_pool2d case
        self.common(
            fn,
            (torch.randn(2, 4, 3, 3),),
        )

        # no-op case
        self.common(
            fn,
            (torch.randn(2, 4, 6, 6),),
        )

    @skip_if_gpu_halide  # slow
    def test_adaptive_max_pool2d2(self):
        # Big kernel size, use fallback
        def fn(x):
            return aten.adaptive_max_pool2d(x, (4, 4))

        torch._inductor.metrics.generated_kernel_count = 0
        self.common(
            fn,
            (torch.randn(2, 4, 21, 21),),
            check_lowp=False,
        )
        assertGeneratedKernelCountEqual(self, 0)

    def test_fractional_max_pool2d1(self):
        def fn(x, samples):
            return aten.fractional_max_pool2d(x, (3, 3), (2, 2), samples)

        self.common(
            fn, (torch.randn(1, 4, 16, 16), torch.rand(1, 4, 2)), check_lowp=False
        )

    def test_fractional_max_pool2d2(self):
        # fallback for larger kernel size

        def fn(x, samples):
            return aten.fractional_max_pool2d(x, (6, 5), (3, 3), samples)

        torch._inductor.metrics.generated_kernel_count = 0
        self.common(
            fn,
            (torch.randn(2, 4, 36, 36), torch.rand(2, 4, 2)),
            check_lowp=False,
        )
        assertGeneratedKernelCountEqual(self, 0)

    def test_fractional_max_pool2d3(self):
        def fn(x, samples):
            return aten.fractional_max_pool2d(x, (1, 1), (16, 16), samples)

        self.common(
            fn, (torch.randn(2, 4, 16, 16), torch.rand(2, 4, 2)), check_lowp=False
        )

    @config.patch(fallback_random=True)
    @skip_if_halide  # Can only unroll for loops over a constant extent
    def test_fractional_max_pool2d4(self):
        random.seed(1234)
        torch.manual_seed(1234)

        # check rectangular kernel/output size

        def fn(x):
            return torch.nn.functional.fractional_max_pool2d_with_indices(
                x, (4, 3), (3, 2)
            )

        self.common(fn, (torch.randn(1, 4, 16, 16),), check_lowp=False)

    def test_multi_threading(self):
        model = torch.nn.Linear(2, 3).eval()
        inp = torch.randn(4, 2)

        num_run = 3

        def run_weights_sharing_model(m, inp):
            with torch.no_grad():
                for i in range(num_run):
                    y = m(inp)

        numb_instance = 2
        threads = []
        compiled_m = torch.compile(model)
        for i in range(1, numb_instance + 1):
            thread = threading.Thread(
                target=run_weights_sharing_model, args=(compiled_m, inp)
            )
            threads.append(thread)
            thread.start()
        for thread in threads:
            thread.join()

    @unittest.skipIf(config.is_fbcode(), "fbcode triton error, needs debugging")
    @skip_if_gpu_halide  # https://github.com/halide/Halide/issues/8311
    def test_adaptive_avg_pool2d_low_prec(self):
        class Model(torch.nn.Module):
            def __init__(self):
                super().__init__()
                self.avgpool = torch.nn.AdaptiveAvgPool2d((1, 1))

            def forward(self, x):
                x = self.avgpool(x)
                return x

        mod = Model().to(self.device)
        for dtype in [torch.half, torch.bfloat16]:
            x = torch.randn(4, 3, 7, 7, device=self.device).to(dtype=dtype)
            opt_mod = torch.compile(mod)
            res = opt_mod(x)
            expected = mod(x)
            self.assertTrue(torch.allclose(res, expected))

    def test_buffer_copied_in_graph(self):
        class MyModel(torch.nn.Module):
            def __init__(self):
                super().__init__()
                self.register_buffer("buf", torch.zeros(1))
                self.w1 = torch.nn.Parameter(torch.zeros(1))
                self.w2 = torch.nn.Parameter(torch.zeros(1))

            def forward(self, x):
                self.buf.add_(1)
                return (self.w1 * x * self.w2).sum() + self.buf.sum()

        model_for_eager = MyModel().to(self.device)
        model_for_compile = copy.deepcopy(model_for_eager)

        eager_version_counters = [
            buffer._version for _, buffer in model_for_eager.named_buffers()
        ]
        compile_version_counters = [
            buffer._version for _, buffer in model_for_compile.named_buffers()
        ]

        compiled_f = torch.compile(model_for_compile, backend="inductor")

        inp_ref = torch.ones(1, requires_grad=True, device=self.device)
        inp_test = torch.ones(1, requires_grad=True, device=self.device)

        out_ref = model_for_eager(inp_ref.clone())
        out_test = compiled_f(inp_test.clone())

        eager_version_counters_after = [
            buffer._version for _, buffer in model_for_eager.named_buffers()
        ]
        compile_version_counters_after = [
            buffer._version for _, buffer in model_for_compile.named_buffers()
        ]

        eager_delta = list(
            map(operator.sub, eager_version_counters_after, eager_version_counters)
        )
        compile_delta = list(
            map(operator.sub, compile_version_counters_after, compile_version_counters)
        )

        self.assertEqual(eager_delta, compile_delta)

    @skip_if_gpu_halide
    def test_buffer_copied_in_graph_with_different_shapes(self):
        class MyModel(torch.nn.Module):
            def __init__(self):
                super().__init__()
                self.register_buffer("buf", torch.ones(4, 4))
                self.w = torch.nn.Parameter(
                    torch.Tensor([[4, 5], [1, 2], [6, 7], [8, 9]])
                )

            def forward(self, x):
                self.buf.add_(1)
                return (self.w @ x).sum() + self.buf.sum()

        model_for_eager = MyModel().to(self.device)
        model_for_compile = copy.deepcopy(model_for_eager)

        eager_version_counters = [
            buffer._version for _, buffer in model_for_eager.named_buffers()
        ]
        compile_version_counters = [
            buffer._version for _, buffer in model_for_compile.named_buffers()
        ]

        compiled_f = torch.compile(model_for_compile, backend="inductor")

        inp_ref = torch.ones(2, 4, requires_grad=True, device=self.device)
        inp_test = torch.ones(2, 4, requires_grad=True, device=self.device)

        out_ref = model_for_eager(inp_ref.clone())
        out_test = compiled_f(inp_test.clone())

        eager_version_counters_after = [
            buffer._version for _, buffer in model_for_eager.named_buffers()
        ]
        compile_version_counters_after = [
            buffer._version for _, buffer in model_for_compile.named_buffers()
        ]

        eager_delta = list(
            map(operator.sub, eager_version_counters_after, eager_version_counters)
        )
        compile_delta = list(
            map(operator.sub, compile_version_counters_after, compile_version_counters)
        )

        self.assertEqual(eager_delta, compile_delta)

    @skipIfNNModuleInlined("https://github.com/pytorch/pytorch/issues/128198")
    def test_buffer_batch_norm(self):
        class MyModel(torch.nn.Module):
            def __init__(self):
                super().__init__()
                self.m = torch.nn.BatchNorm1d(100)

            def forward(self, x):
                return self.m(x)

        model_for_eager = MyModel().to(self.device)
        model_for_compile = copy.deepcopy(model_for_eager)

        eager_version_counters = [
            buffer._version for _, buffer in model_for_eager.named_buffers()
        ]
        compile_version_counters = [
            buffer._version for _, buffer in model_for_compile.named_buffers()
        ]

        compiled_f = torch.compile(model_for_compile, backend="inductor")

        inp_ref = torch.ones(20, 100, requires_grad=True, device=self.device)
        inp_test = torch.ones(20, 100, requires_grad=True, device=self.device)

        out_ref = model_for_eager(inp_ref.clone())
        out_test = compiled_f(inp_test.clone())

        eager_version_counters_after = [
            # TODO: remove the + 1 after https://github.com/pytorch/pytorch/issues/120622 is fixed
            buffer._version + 1
            if k in ["m.running_mean", "m.running_var"]
            else buffer._version
            for k, buffer in model_for_eager.named_buffers()
        ]

        compile_version_counters_after = [
            buffer._version for _, buffer in model_for_compile.named_buffers()
        ]

        eager_delta = list(
            map(operator.sub, eager_version_counters_after, eager_version_counters)
        )
        compile_delta = list(
            map(operator.sub, compile_version_counters_after, compile_version_counters)
        )

        self.assertEqual(eager_delta, compile_delta)

    def test_adaptive_avg_pool_with_output_size_0(self):
        m1 = nn.AdaptiveAvgPool1d(0)
        self.common(m1, (torch.randn(1, 2),))
        m2 = nn.AdaptiveAvgPool2d(0)
        self.common(m2, (torch.randn(1, 2, 3),))

    def test_max_pool2d1(self):
        def fn(x):
            return aten.max_pool2d_with_indices(x, [3, 3], [2, 2])

        self.common(
            fn,
            (torch.randn(2, 4, 16, 16),),
        )

    @skip_if_gpu_halide  # slow
    def test_max_pool2d2(self):
        def fn(x):
            return aten.max_pool2d_with_indices(x, [3, 3], [2, 2])

        self.common(
            fn,
            (torch.randn([16, 64, 55, 55]),),
        )

    @skip_if_gpu_halide  # slow
    def test_max_pool2d3(self):
        def fn(x):
            # with padding
            return (
                aten.max_pool2d_with_indices(x, [3, 3], [2, 2], [1, 1]),
                aten.max_pool2d_with_indices(
                    x,
                    [
                        3,
                    ],
                    [
                        2,
                    ],
                    [
                        1,
                    ],
                ),
            )

        self.common(
            fn,
            (-torch.arange(1 * 8 * 8, dtype=torch.float32).view(1, 1, 8, 8),),
        )

    @skip_if_halide  # Can only unroll for loops over a constant extent
    def test_max_pool2d4(self):
        def fn(x):
            # with padding
            return aten.max_pool2d_with_indices(x, [3, 3], [2, 2], [0, 0], [1, 1], True)

        self.common(
            fn,
            (torch.randn([2, 8, 111, 111]),),
        )

    @skip_if_gpu_halide  # slow
    def test_max_pool2d5(self):
        def fn(x):
            return aten.max_pool2d_with_indices(x, [3, 3], [])

        self.common(
            fn,
            (torch.randn([16, 64, 55, 55]),),
        )

    @skip_if_gpu_halide  # slow
    def test_max_pool2d6(self):
        # Too big kernel size, use fallback
        def fn(x):
            return aten.max_pool2d_with_indices(x, [13, 13], [])

        torch._inductor.metrics.generated_kernel_count = 0
        self.common(
            fn,
            (torch.randn([16, 64, 55, 55]),),
        )
        assertGeneratedKernelCountEqual(self, 0)

    # From https://github.com/pytorch/pytorch/issues/94775
    def test_max_pool2d7(self):
        # ceil mode turns on
        def fn(x):
            return torch.nn.functional.max_pool2d(
                x, 1, stride=(2, 2), padding=0, ceil_mode=True
            )

        self.common(
            fn,
            (torch.randn([1, 1, 6, 7]),),
        )

    # From https://github.com/pytorch/pytorch/issues/93384
    def test_max_pool2d8(self):
        # dialtion is not 1, use fallback
        def fn(x):
            return aten.max_pool2d_with_indices(x, [3, 2], [2, 1], [1, 1], [1, 2])

        torch._inductor.metrics.generated_kernel_count = 0
        self.common(
            fn,
            (torch.randn([2, 2, 3, 6]),),
        )
        assertGeneratedKernelCountEqual(self, 0)

    def test_avg_pool2d1(self):
        def fn(x):
            return aten.avg_pool2d(x, [3, 3], [2, 2])

        self.common(
            fn,
            (torch.randn(2, 4, 16, 16),),
        )

    def test_avg_pool2d2(self):
        def fn(x):
            return aten.avg_pool2d(x, [3, 3], [2, 2])

        self.common(
            fn,
            (torch.randn([16, 64, 55, 55]),),
        )

    def test_avg_pool2d3(self):
        def fn(x):
            return (
                aten.avg_pool2d(x, [3, 3], [2, 2], [1, 1]),
                aten.avg_pool2d(
                    x,
                    [
                        3,
                    ],
                    [
                        2,
                    ],
                    [
                        1,
                    ],
                ),
            )

        self.common(
            fn,
            (-torch.arange(1 * 8 * 8, dtype=torch.float32).view(1, 1, 8, 8),),
            check_lowp=not is_halide_backend(self.device),  # misaligned addr fp16
        )

    def test_avg_pool2d4(self):
        def fn(x):
            return aten.avg_pool2d(x, [3, 3], [2, 2], [0, 0], True)

        self.common(
            fn,
            (torch.randn([2, 8, 111, 111]),),
        )

    def test_avg_pool2d5(self):
        def fn(x):
            return aten.avg_pool2d(x, [3, 3], [2, 2], [1, 1], count_include_pad=False)

        self.common(
            fn,
            (-torch.arange(1 * 8 * 8, dtype=torch.float32).view(1, 1, 8, 8),),
            check_lowp=not is_halide_backend(self.device),  # misaligned addr fp16
        )

    def test_avg_pool2d6(self):
        def fn(x):
            return aten.avg_pool2d(x, [3, 3], [2, 2], [1, 1], divisor_override=3)

        self.common(
            fn,
            (-torch.arange(1 * 8 * 8, dtype=torch.float32).view(1, 1, 8, 8),),
            check_lowp=not is_halide_backend(self.device),  # misaligned addr fp16
        )

    def test_avg_pool2d7(self):
        # Large kernel size, use fallback
        def fn(x):
            return aten.avg_pool2d(x, [13, 13], [1, 1], [0, 0])

        torch._inductor.metrics.generated_kernel_count = 0
        self.common(
            fn,
            (-torch.arange(1 * 24 * 24, dtype=torch.float32).view(1, 1, 24, 24),),
        )
        assertGeneratedKernelCountEqual(self, 0)

    def test_avg_pool2d8(self):
        # https://github.com/pytorch/pytorch/issues/100987
        def fn(x):
            return aten.avg_pool2d(
                x, kernel_size=3, stride=2, padding=1, ceil_mode=True
            )

        self.common(
            fn,
            (torch.randn(1, 3, 6, 6),),
            check_lowp=not is_halide_backend(self.device),  # misaligned addr fp16
        )

    @skip_if_gpu_halide  # slow
    def test_alexnet_prefix(self):
        def forward(arg6, arg7, arg16):
            convolution = torch.ops.aten.convolution(
                arg16, arg7, arg6, [4, 4], [2, 2], [1, 1], False, [0, 0], 1
            )
            relu = torch.ops.aten.relu(convolution)
            max_pool2d_with_indices = torch.ops.aten.max_pool2d_with_indices(
                relu, [3, 3], [2, 2]
            )
            getitem = max_pool2d_with_indices[0]
            return (getitem,)

        self.common(
            forward,
            (
                rand_strided((64,), (1,), torch.float32, "cpu"),
                rand_strided((64, 3, 11, 11), (363, 121, 11, 1), torch.float32, "cpu"),
                rand_strided(
                    (16, 3, 224, 224), (150528, 50176, 224, 1), torch.float32, "cpu"
                ),
            ),
            # Mismatched elements: 127 / 746496 (0.0%)
            # Greatest absolute difference: 0.0009765625 at index (1, 62, 7, 16) (up to 1e-05 allowed)
            # Greatest relative difference: 0.05187467899332306 at index (14, 18, 11, 0) (up to 0.001 allowed)
            atol=3e-3,
            rtol=2,
        )

    def test_elu(self):
        def fn(x):
            return aten.elu(x, 1.6732632423543772, 1.0507009873554805) + 2, aten.elu(
                x + 1, 2, 3, 4
            )

        self.common(
            fn,
            (torch.randn([16, 16]),),
            rtol=1e-4,
            atol=1e-4,
        )

    def test_tan(self):
        def fn(x):
            return aten.tan(x) + 2, aten.tan(x + 1)

        self.common(
            fn,
            (torch.randn([16, 16]),),
        )

    def test_tanh(self):
        def fn(x):
            return aten.tanh(x) + 2, aten.tanh(x + 1)

        self.common(
            fn,
            (torch.randn([16, 16]),),
        )

    @skip_if_halide  # lgamma not implemented
    def test_lgamma(self):
        def fn(x):
            return aten.lgamma(x) + 2, aten.cos(x + 1)

        self.common(
            fn,
            (torch.randn([16, 16]),),
        )

    def test_cos(self):
        def fn(x):
            return aten.cos(x) + 2, aten.cos(x + 1)

        self.common(
            fn,
            (torch.randn([16, 16]),),
        )

    def test_sin(self):
        def fn(x):
            return aten.sin(x) + 2, aten.sin(x + 1)

        self.common(
            fn,
            (torch.randn([16, 16]),),
        )

    def test_repeat(self):
        def fn(x):
            return (
                x.repeat(0, 1, 1, 1),
                x.repeat(2, 2, 3, 1),
                x.repeat(8, 1, 1, 1),
                x.repeat(2, 1, 1, 1, 1, 1),
            )

        self.common(
            fn,
            (torch.randn([1, 2, 4, 8]),),
        )

    def test_repeat_as_strided(self):
        # Reproducer for #127474

        def fn(x):
            view_size = (3, 2)
            full = x.repeat((3, 2))
            view = torch.as_strided(full, view_size, full.stride())
            result = view + view

            return result

        self.common(fn, (torch.randn(1, 1),))

    def test_repeat_interleave(self):
        def fn(x):
            return (
                x.repeat_interleave(2),
                x.repeat_interleave(3, dim=0),
                x.repeat_interleave(x.size(1), dim=1),
            )

        self.common(
            fn,
            (torch.randn([1, 2, 4, 8]),),
        )

    @config.patch(implicit_fallbacks=True)
    def test_repeat_interleave_2(self):
        def fn(x):
            return torch.ops.aten.repeat_interleave.Tensor(x, output_size=12)

        self.common(
            fn,
            (torch.tensor([2, 4, 6]),),
        )

    @config.patch(fallback_random=True)
    def test_randn_with_dtype_and_device(self):
        if self.device == GPU_TYPE:
            raise unittest.SkipTest("only support cpu randn_with_dtype_and_device test")

        def fn(vectors):
            rotations_shape = (12, vectors.shape[-1], 1, 64)
            random_rotations = torch.randn(
                rotations_shape, device=vectors.device, dtype=vectors.dtype
            )
            random_rotations += 1
            return random_rotations

        self.common(
            fn,
            (torch.randn([4, 12, 2, 64]),),
        )

    def test_embedding(self):
        m = torch.nn.Sequential(
            torch.nn.Embedding(10, 4, padding_idx=0),
            torch.nn.ReLU(),
            ToTuple(),
        )

        self.common(
            m,
            (torch.randint(10, [2, 8]),),
        )

    def test_mean(self):
        def fn(x):
            return (
                x.mean(),
                x.mean(-1),
                torch.mean(x, -2, keepdim=True),
                x.mean([0, 1]),
            )

        self.common(
            fn,
            (torch.randn([1, 2, 4, 8]),),
        )

    def test_var_mean(self):
        def fn(x):
            return (
                *torch.var_mean(x, -1),
                *torch.var_mean(x, [1, 3]),
            )

        self.common(
            fn,
            (torch.randn([1, 2, 4, 8]),),
        )

    def test_var_correction(self):
        def fn(x):
            dim = -1
            return (
                torch.var(x, dim=dim, correction=1.3),
                torch.var(x, dim=dim, correction=3),
                torch.var(x, dim=dim, correction=10),
            )

        self.common(fn, (torch.randn([2, 8]),))
        # Unrolled reduction
        self.common(fn, (torch.randn([2, 4]),))

    @config.patch(pick_loop_orders=True)
    @skipIfWindows
    def test_transposed_propagates(self):
        @torch._dynamo.optimize("inductor", nopython=True)
        def fn(x, y):
            return x + y

        a = torch.randn(1, 4, 4, 4, device=self.device).permute(0, 2, 3, 1)
        b = torch.randn(4, 4, 4, device=self.device).permute(1, 2, 0)
        c = fn(a, b)
        self.assertEqual(a.stride(), c.stride())
        self.assertEqual(c.stride()[2], 1)

    @skip_if_gpu_halide
    def test_std(self):
        def fn(x):
            return (
                torch.var(x, True),
                torch.var(x, False),
                torch.var(x, -1, True),
                torch.var(x, -1, False),
                torch.std(x, False),
                torch.std(x, [0, 1], True),
                torch.std(x, [0, 1], False),
                torch.std(x, -2, True, keepdim=True),
            )

        self.common(
            fn,
            (torch.randn([2, 4, 4, 8]),),
        )

    def test_embedding_bag(self):
        def fn(w, i, o):
            return aten._embedding_bag(w, i, o, False, 0, False, None)

        self.common(
            fn,
            (torch.randn([10, 4]), torch.randint(10, [8]), torch.tensor([0, 2, 6])),
        )

    def test_batch_norm_2d(self):
        m = torch.nn.Sequential(
            torch.nn.BatchNorm2d(10),
            torch.nn.ReLU(),
        )
        m.eval()
        self.common(m, (torch.randn([2, 10, 8, 8]),), check_lowp=False)
        self.common(
            m,
            (torch.randn([3, 10, 16, 16]),),
            check_lowp=False,  # too painful to match types of bn model
        )

    # From yolov3
    @with_tf32_off
    def test_batch_norm_2d_2(self):
        if self.device == "cpu":
            raise unittest.SkipTest(f"requires {GPU_TYPE}")

        class Repro(torch.nn.Module):
            def __init__(self):
                super().__init__()
                self.self_0 = torch.nn.Conv2d(
                    64,
                    128,
                    kernel_size=(3, 3),
                    stride=(2, 2),
                    padding=(1, 1),
                    bias=False,
                )
                self.self_1 = torch.nn.BatchNorm2d(
                    128,
                    eps=0.0001,
                    momentum=0.03,
                    affine=True,
                    track_running_stats=True,
                )
                self.self_2 = torch.nn.LeakyReLU(negative_slope=0.1, inplace=True)

            def forward(self, l_input_: torch.Tensor):
                self_0 = self.self_0(l_input_)
                self_1 = self.self_1(self_0)
                self_2 = self.self_2(self_1)
                return (self_2,)

        inp = torch.randn((4, 64, 192, 256), dtype=torch.float32, device=GPU_TYPE)
        mod = Repro().to(device=GPU_TYPE)
        o1 = mod(inp)
        o2 = torch.compile(mod)(inp)
        self.assertEqual(o1, o2, rtol=1e-3, atol=1e-3)

    @patch.object(config.trace, "enabled", True)
    def test_layer_norm(self):
        m = torch.nn.Sequential(
            torch.nn.LayerNorm(32),
            torch.nn.ReLU(),
        )
        m.eval()
        with torch.no_grad():
            self.common(m, (torch.randn([16, 32]),), check_lowp=False)
        if self.device != "cpu":
            assertGeneratedKernelCountEqual(self, 1)

    def test_transpose_add(self):
        def fn(a, b):
            return a.t() + b

        self.common(
            fn, (torch.randn([16, 32]), torch.randn([32, 16])), check_lowp=False
        )
        if self.device != "cpu":
            assertGeneratedKernelCountEqual(self, 1)

    @patch.object(config.triton, "persistent_reductions", True)
    def test_softmax_one_kernel_persist(self):
        def fn(x):
            dim = 1
            x_max = torch.amax(x, dim, keepdim=True)
            unnormalized = torch.exp(x - x_max)
            result = unnormalized / torch.sum(unnormalized, dim, keepdim=True)
            return result

        self.common(fn, (torch.randn([16, 32]),), check_lowp=False)
        if self.device != "cpu":
            assertGeneratedKernelCountEqual(self, 1)

    @patch.object(config.triton, "persistent_reductions", False)
    def test_softmax_one_kernel_loop(self):
        def fn(x):
            x_max = torch.amax(x, 1, keepdim=True)
            unnormalized = torch.exp(x - x_max)
            result = unnormalized / torch.sum(unnormalized, 1, keepdim=True)
            return result

        self.common(fn, (torch.randn([16, 32]),), check_lowp=False)
        if self.device != "cpu":
            assertGeneratedKernelCountEqual(self, 1)

    def test_complex_fallback(self):
        def fn(x):
            return x * x + 10

        self.common(
            fn,
            (torch.randn([1, 2, 4, 8]).to(dtype=torch.complex64),),
        )
        assertGeneratedKernelCountEqual(self, 0)

        class ToComplex(nn.Module):
            def forward(self, x):
                return (x + x + 12).to(torch.complex64)

        self.common(ToComplex(), (torch.rand([1, 2, 4, 8]),), check_lowp=False)

        if self.device != "cpu":
            assertGeneratedKernelCountEqual(self, 1)

    def test_view_as_complex(self):
        class Repro(torch.nn.Module):
            def __init__(self):
                super().__init__()

            def forward(self, view_2):
                clone = torch.ops.aten.clone.default(
                    view_2, memory_format=torch.contiguous_format
                )
                view_2 = None
                view_as_complex = torch.ops.aten.view_as_complex.default(clone)
                clone = None
                return (view_as_complex,)

        inp = torch.empty_strided((128, 64, 12, 32, 2), (1, 98304, 8192, 256, 128)).to(
            self.device
        )
        mod = Repro()

        o1 = mod(inp)
        o2 = torch.compile(mod)(inp)

        self.assertEqual(o1, o2)

    def test_view_as_real(self):
        def fn(x):
            y = torch.view_as_real(x)
            return y + 1

        x = torch.randn(4, dtype=torch.complex64)

        self.common(fn, (x,))

    def test_polar(self):
        def fn(dist, angle):
            return torch.polar(dist, angle)

        inp = (
            torch.tensor([1, 2], dtype=torch.float64),
            torch.tensor([np.pi / 2, 5 * np.pi / 4], dtype=torch.float64),
        )
        self.common(fn, (*inp,))

    @skip_if_gpu_halide  # incorrect result on CUDA
    def test_cauchy(self):
        def fn(x, y):
            return torch.sum(1 / (torch.unsqueeze(x, -1) - y))

        self.common(
            fn,
            (
                torch.randn(32),
                torch.randn(32),
            ),
            # Absolute difference: 0.0003662109375 (up to 0.0001 allowed)
            # Relative difference: 1.8804297408767818e-05 (up to 1e-05 allowed)
            atol=5 * 1e-4,
            rtol=5 * 1e-5,
            check_lowp=False,
        )
        if self.device != "cpu":
            assertGeneratedKernelCountEqual(self, 1)

    @skip_if_gpu_halide  # misaligned address error
    def test_fusing_write_into_disjoint_read(self):
        def test_flip(a):
            return a.copy_(torch.flip(a, (0,)))

        self.common(test_flip, (torch.rand([20]),))

        assertGeneratedKernelCountEqual(self, 2)

        # issue only manifests on cuda with large tensors
        if self.device != "cpu":

            def f(a):
                a[:, 20:40] = a[:, 20:40] + 1
                a[:, 2:900025] = a[:, 1:900024] + 2

            a = torch.rand((1, 1000000), device=self.device)
            self.common(f, (a,))

    def test_gather_scatter(self):
        def fn(node_feat, edge_index):
            src_node_feat = node_feat[edge_index[0]]
            dst_node_feat = node_feat[edge_index[1]]
            edge_feat = src_node_feat - dst_node_feat + 1
            new_node_feat = torch.zeros_like(node_feat)
            new_node_feat.scatter_add_(
                0, edge_index[1].unsqueeze(-1).expand_as(edge_feat), edge_feat
            )
            return new_node_feat

        num_nodes = 16
        num_features = 32
        node_feat = torch.randn(num_nodes, num_features)
        edge_index = torch.randint(0, num_nodes, size=(2, num_nodes * 5))
        self.common(
            fn,
            (
                node_feat,
                edge_index,
            ),
            check_lowp=False,
        )
        if self.device != "cpu":
            assertGeneratedKernelCountEqual(self, 2)

    @config.patch(max_fusion_size=1)
    def test_no_mega_fusion_during_lowering(self):
        n = 50

        def fn(*args):
            x = args[0]
            for i in range(n):
                x = torch.add(x, args[i])
            return x

        self.common(
            fn,
            [torch.randn(64) for _ in range(n)],
            check_lowp=False,
        )
        print("-->", torch._inductor.metrics.generated_kernel_count)
        if self.device != "cpu":
            self.assertTrue(torch._inductor.metrics.generated_kernel_count > 1)

    def test_move_arange(self):
        def fn(x):
            return torch.arange(len(x), device="cpu").to(x.device) + x

        self.common(fn, (torch.randn([32]),), check_lowp=False)
        # if we have a copy there will be more than 1 kernel
        assertGeneratedKernelCountEqual(self, 1)

    def test_leaky_relu(self):
        def fn(x):
            return aten.leaky_relu(x, 0.2) + 2, aten.leaky_relu(x + 1)

        self.common(
            fn,
            (torch.randn([16, 16]),),
        )

    def test_gelu(self):
        def fn(x):
            return aten.gelu(x) + 2, aten.gelu(x + 1)

        self.common(
            fn,
            (torch.randn([16, 16]),),
        )

    def test_clone(self):
        def fn(x):
            return aten.clone(x) + 2, aten.clone(x + 1)

        self.common(
            fn,
            (torch.randn([16, 16]),),
        )

    def test_masked_fill(self):
        def fn(mask, value):
            return aten.masked_fill(value, mask, -10000.0) + 2, aten.masked_fill(
                value / 2.0, torch.logical_not(mask), 667
            )

        self.common(
            fn,
            (
                torch.randint(0, 1, [1, 16], dtype=torch.bool),
                torch.randn([16, 16]),
            ),
        )

    @skipIfWindows
    def test_masked_fill_promotion(self):
        def fn(mask, value):
            return aten.masked_fill(value, mask, torch.tensor(3.5))

        opt_fn = torch._dynamo.optimize("inductor")(fn)
        for inp in (
            torch.randn(
                [16, 16],
                dtype=torch.float16 if self.device == GPU_TYPE else torch.float32,
                device=self.device,
            ),
            torch.randint(16, (16, 16), device=self.device),
        ):
            inputs = (
                torch.randint(0, 1, [1, 16], dtype=torch.bool, device=self.device),
                inp,
            )
            self.assertEqual(fn(*inputs), opt_fn(*inputs))

    def test_masked_scatter(self):
        def fn(value, mask, source):
            return torch.masked_scatter(value, mask, source)

        value = make_tensor(10, 10, dtype=torch.float32, device=self.device)
        mask = make_tensor(10, 10, dtype=torch.bool, device=self.device)
        source = make_tensor(
            mask.count_nonzero(), dtype=torch.float32, device=self.device
        )

        self.common(fn, (value, mask, source))

    def test_fill1(self):
        def fn(x):
            tmp = torch.ones_like(x)
            return tmp, aten.fill.Scalar(tmp, 2)

        self.common(
            fn,
            (torch.randn([16, 16]),),
        )

    def test_fill2(self):
        def fn(x):
            tmp = torch.ones_like(x)
            return tmp, aten.fill.Tensor(tmp, torch.tensor(3.0))

        self.common(
            fn,
            (torch.randn([16, 16]),),
        )

    def test_pow1(self):
        def fn(x):
            return [aten.pow(x, e) for e in range(-8, 9)]

        self.common(
            fn,
            (torch.randn([16, 16]),),
        )

    def test_pow2(self):
        def fn(x):
            return aten.pow(1000, x), aten.pow(x, 1000)

        self.common(
            fn,
            (
                torch.randn(
                    [16, 16],
                    dtype=torch.float32,
                ),
            ),
            # Mismatched elements: 9 / 256 (3.5%)
            # Greatest absolute difference: 2.491354329061828e+28 at index (6, 6) (up to 1e-05 allowed)
            # Greatest relative difference: 2.9793410720160818e-05 at index (4, 5) (up to 1.3e-06 allowed)
            atol=1e-5,
            rtol=3e-05,
        )

    @skip_if_gpu_halide  # https://github.com/halide/Halide/issues/8318
    @config.patch("halide.scheduler_cuda", "Li2018")
    @skipIfWindows
    def test_pow3(self):
        # power of 0.5 is special-cased, arbitrary power would still produce triton codegen error
        def fn(x):
            z = torch.tensor(0.123, device=self.device)
            w = z + x
            return torch.pow(w, 0.5)

        opt = torch._dynamo.optimize("inductor")(fn)
        input = torch.rand((), device=self.device)
        self.assertTrue(same(opt(input), fn(input)))

    def test_pow_int(self):
        def fn(x, y):
            return torch.pow(x, 0x57), torch.pow(x, y)

        for dtype in (torch.uint8, torch.int8, torch.int16, torch.int32, torch.int64):
            intmax = torch.iinfo(dtype).max
            make_arg = functools.partial(
                make_tensor, dtype=dtype, device=self.device, requires_grad=False
            )
            self.common(
                fn,
                (
                    make_arg(16, 16),
                    make_arg(16, 16, high=intmax),
                ),
            )

    def test_glu(self):
        def fn(x):
            return aten.glu(x, -1), aten.glu(x, 1), aten.glu(x, 2)

        self.common(
            fn,
            (torch.randn([8, 16, 8, 8]),),
        )

    @torch._dynamo.config.patch(capture_dynamic_output_shape_ops=True)
    def test_nonzero_unbacked_refinement(self):
        def fn(x):
            z = x.nonzero()
            torch._check(z.size(0) == 4)
            return z + 3

        self.common(
            fn,
            (torch.tensor([0, 1, 3, 4, 2, 0, 0]),),
        )

        with self.assertRaises(RuntimeError):
            torch.compile(fn)(torch.tensor([0, 0, 0, 0]))

    @torch._dynamo.config.patch(capture_scalar_outputs=True)
    def test_unbacked_floordiv_simplify(self):
        def fn(x, y):
            z = y.item()
            torch._check(z // 2 == 3)
            return x + x.new_ones(z)

        self.common(
            fn,
            (
                torch.randn(6),
                torch.tensor([6]),
            ),
        )

        self.common(
            fn,
            (
                torch.randn(7),
                torch.tensor([7]),
            ),
        )

    @torch._dynamo.config.patch(capture_scalar_outputs=True)
    def test_unbacked_floordiv_simplify_errors(self):
        def fn(x, y):
            z = y.item()
            torch._check(z // 2 == 3)
            return x + x.new_zeros(z)

        # This is a little suboptimal: we actually fail /in the compiler/ but
        # not in a way that causes Dynamo to graph break
        with self.assertRaises(RuntimeError):
            torch.compile(fn)(torch.randn(8), torch.tensor(8))

    def test_cat(self):
        def fn(a):
            tmp = a * 2
            return (
                torch.cat((a, a[:, :4] + 1, a + 2), -1),
                torch.cat((tmp, tmp), 0),
                torch.cat((tmp, tmp.double()), 0),
            )

        self.common(
            fn,
            (torch.randn([8, 16]),),
        )
        self.common(
            fn,
            (torch.randn([1, 3, 3, 16]).to(memory_format=torch.channels_last),),
        )

    def test_cat_uint8(self):
        def fn(x):
            batch_shape = x.shape[:1]
            out = torch.cat([x.new_zeros(1).expand(batch_shape + (1,)), x], dim=-1)
            return out

        self.common(
            fn,
            (torch.randint(0, 256, size=(3, 255), dtype=torch.uint8),),
        )

    def test_cat_empty(self):
        def fn_2(*tensors):
            return torch.cat(tensors)

        self.common(
            fn_2,
            (
                torch.randn([1, 3, 3, 16]),
                torch.ones([0]),
            ),
        )
        self.common(
            fn_2,
            (
                torch.randn([1, 3, 3, 16]),
                torch.ones([0]),
                torch.randn([1, 3, 3, 16]),
            ),
        )
        self.common(
            fn_2,
            (
                torch.ones([0]),
                torch.randn([1, 3, 3, 16]),
            ),
        )

    def test_cat_empty_index(self):
        def fn(out, x):
            return torch.cat([out[0], x], dim=0)

        self.common(fn, (torch.randn(1, 0, 64), torch.randn(128, 64)))

    @torch._dynamo.config.patch(capture_scalar_outputs=True)
    def test_cat_unbacked_legacy_empty(self):
        def fn(x, y):
            z = y.item()
            return torch.cat([x, x.new_ones(z)])

        self.common(
            fn,
            (
                torch.randn([2, 3]),
                torch.tensor([0]),
            ),
        )

    @torch._dynamo.config.patch(capture_scalar_outputs=True)
    def test_cat_unbacked_empty_1d(self):
        def fn(x, y):
            z = y.item()
            return torch.cat([x, x.new_ones(z)])

        self.common(
            fn,
            (
                torch.randn([2]),
                torch.tensor([0]),
            ),
        )

        self.common(
            fn,
            (
                torch.randn([2]),
                torch.tensor([3]),
            ),
        )

    @torch._dynamo.config.patch(capture_scalar_outputs=True)
    def test_cat_unbacked_2d(self):
        def fn(x, y):
            z = y.item()
            return torch.cat([x, x.new_ones(z, x.shape[1])])

        self.common(
            fn,
            (
                torch.randn([2, 3]),
                torch.tensor([0]),
            ),
        )

        self.common(
            fn,
            (
                torch.randn([2, 3]),
                torch.tensor([4]),
            ),
        )

    def test_cat_negative_dim(self):
        def fn(*tensors):
            return torch.cat(tensors, dim=-1)

        self.common(
            fn,
            (
                torch.randn([2, 3]),
                torch.randn([2, 4]),
            ),
        )

        self.common(
            fn,
            (
                torch.randn([2, 3]),
                torch.randn([0]),
                torch.randn([2, 4]),
            ),
        )

        self.common(
            fn,
            (
                torch.randn([0]),
                torch.randn([2, 3]),
                torch.randn([2, 4]),
            ),
        )

    @expectedFailureCodegenDynamic
    def test_cat_single_empty(self):
        # fails dynamic check for 'has a dynamic dimension'
        def fn_2(*tensors):
            return torch.cat(tensors)

        self.common(
            fn_2,
            (torch.ones([0]),),
        )

    def test_cat_upcasting(self):
        def fn(arg4_1, slice_7):
            cat_1 = aten.cat.default([arg4_1, slice_7], 1)
            return (cat_1,)

        self.common(
            fn,
            (
                torch.randn([8, 16], dtype=torch.float32),
                torch.randn([8, 20], dtype=torch.float16),
            ),
        )

    def test_cat_extern_kernel(self):
        def fn(x1, x2, x3, x4):
            x = torch.mm(x2, x3)
            s = torch.narrow(x, 1, 0, 100)
            x = torch.mm(s, x4)
            c = torch.cat((x, x1), 1)
            return (c,)

        if self.device == "xpu":
            atol = 3e-4
            rtol = 1e-4
        else:
            # use default
            atol = None
            rtol = None
        self.common(
            fn,
            (
                torch.randn(256, 256),
                torch.randn(256, 1024),
                torch.randn(1024, 1600),
                torch.randn(100, 256),
            ),
            atol=atol,
            rtol=rtol,
            check_lowp=False,  # accuracy issues with relatively large matmuls
        )

    @skip_if_gpu_halide
    @skipCUDAIf(not SM80OrLater, "uses bfloat16 which requires SM >= 80")
    # Constant folding was explicitly turned off due to issue #108388
    # Turn it back on for test
    @torch._inductor.config.patch(joint_graph_constant_folding=True)
    def test_remove_no_ops(self):
        def matmul_with_op(x, y, fn):
            return fn(x @ y)

        foo_opt = torch.compile(matmul_with_op)

        # test no-op
        fns = (
            lambda x: x
            + torch.zeros(
                [256, 256], dtype=torch.float32, device=x.device
            ),  # noqa: E731
            lambda x: x
            - torch.zeros(
                [256, 256], dtype=torch.float32, device=x.device
            ),  # noqa: E731
            lambda x: x
            * torch.ones(
                [256, 256], dtype=torch.float32, device=x.device
            ),  # noqa: E731
            lambda x: x
            / torch.ones(
                [256, 256], dtype=torch.float32, device=x.device
            ),  # noqa: E731
        )

        inps = [torch.rand([256, 256], device=self.device) for _ in range(2)]

        for fn in fns:
            out, source_codes = run_and_get_code(foo_opt, inps[0], inps[1], fn)
            self.assertEqual(out, matmul_with_op(inps[0], inps[1], fn))

            if self.device == "cpu":
                FileCheck().check_not("cpp_fused").run(source_codes[0])
            else:
                FileCheck().check_not("triton.jit").run(source_codes[0])

        # test dtype conversion
        inps = [
            torch.rand([256, 256], device=self.device, dtype=torch.bfloat16)
            for _ in range(2)
        ]
        for fn in fns:
            out, source_codes = run_and_get_code(foo_opt, inps[0], inps[1], fn)
            self.assertEqual(out, matmul_with_op(inps[0], inps[1], fn))

        # test broadcasted shape bail
        fn = lambda x: x + torch.zeros(  # noqa: E731
            [256, 256, 256], dtype=torch.bfloat16, device=self.device
        )
        out, source_codes = run_and_get_code(foo_opt, inps[0], inps[1], fn)
        self.assertEqual(out, matmul_with_op(inps[0], inps[1], fn))

    def test_remove_noop_copy(self):
        def fn(x, y):
            x = x.cos()
            a = x.copy_(y)
            return a.sin()

        self.common(fn, (torch.randn(8, 8), torch.randn(8)))

        def fn2(a, b):
            abs_max = torch.abs(a).max()
            b[0] = abs_max.to(a.dtype)
            return b

        self.common(
            fn2,
            (
                torch.randn(8, 8, dtype=torch.float16),
                torch.randn(8, dtype=torch.float32),
            ),
        )

    def test_remove_noop_clone(self):
        def fn(x):
            y = x.clone().reshape(-1, 4)
            y[:, [2, 0]] = y[:, [0, 2]]
            return y + x

        self.common(fn, (torch.randn(2, 4),))

    @skipIfWindows
    def test_cat_of_loops_and_extern_kernel(self):
        class M(torch.nn.Module):
            def __init__(
                self,
                **kwargs,
            ):
                super().__init__()
                self.conv = torch.nn.Conv2d(
                    64,
                    5,
                    1,
                    **kwargs,
                )
                self.max_pool2d = torch.nn.MaxPool2d(2)

            def forward(self, x, y):
                x1 = self.conv(x)
                y1 = self.max_pool2d(y)
                return torch.cat([x1, y1], 1)

        mod = M()
        opt_mod = torch._dynamo.optimize("inductor")(mod)
        memory_format = torch.channels_last
        inputs = (
            torch.randn([1, 64, 16, 16]).to(memory_format=memory_format),
            torch.randn([1, 64, 32, 32]).to(memory_format=memory_format),
        )
        y = mod(*inputs)
        opt_y = opt_mod(*inputs)
        self.assertEqual(y, opt_y)
        self.assertEqual(y.stride(), opt_y.stride())

    def test_cat_inplace(self):
        def fn(x):
            rt = torch.cat([x])
            v = x.sin_()
            return rt

        # can't use self.common because input is modified inplace
        inp = torch.ones(2)
        opt_fn = torch.compile(fn)
        res = opt_fn(inp.clone())
        expected = fn(inp.clone())
        self.assertEqual(res, expected)

    def test_stack(self):
        def fn(a, b):
            return torch.stack(
                [
                    a.expand(12, 16),
                    b.expand(12, 16),
                ],
                2,
            )

        self.common(fn, (torch.randn([1, 16]), torch.randn([12, 1])))

    def test_hardtanh(self):
        def fn(x):
            return F.hardtanh(x), F.hardtanh(x + 1), F.hardtanh(x - 1)

        self.common(
            fn,
            (torch.randn([64]),),
        )

    def test_hardsigmoid(self):
        def fn(x):
            return F.hardsigmoid(x), F.hardsigmoid(x + 3), F.hardsigmoid(x - 3)

        self.common(
            fn,
            (torch.randn([64]),),
        )

    def test_hardswish(self):
        def fn(x):
            return F.hardswish(x), F.hardswish(x + 3), F.hardswish(x - 3)

        self.common(
            fn,
            (torch.randn([64]),),
        )

    def test_rsqrt(self):
        def fn(x):
            return torch.rsqrt(x), torch.rsqrt(x + 1) - 2

        self.common(
            fn,
            (torch.randn([64]),),
        )

    def test_expm1(self):
        def fn(x):
            return torch.expm1(x), torch.expm1(x) * 2

        for dtype in (torch.float16, torch.float, torch.double, torch.int, torch.int64):
            self.common(
                fn,
                (torch.randn([64]).to(dtype=dtype),),
            )
            self.common(
                fn,
                (torch.arange(-1e-5, 1e-5, 1e-7).to(dtype=dtype),),
            )

    def test_log1p(self):
        def fn(x):
            return torch.log1p(x), torch.log1p(x) * 2

        for dtype in (torch.float16, torch.float, torch.double, torch.int, torch.int64):
            self.common(
                fn,
                (torch.randn([64]).to(dtype=dtype),),
            )
            self.common(
                fn,
                (torch.arange(-1e-5, 1e-5, 1e-7).to(dtype=dtype),),
            )

    def test_flip(self):
        def fn(x):
            return torch.flip(x, (-1,)), torch.flip(x, (0, 2)) - 2

        self.common(
            fn,
            (torch.randn([1, 2, 6, 6]),),
        )

    def test_signbit(self):
        def fn(x):
            return torch.signbit(x), ~torch.signbit(-x) & 1

        self.common(
            fn,
            (torch.randn([1, 2, 6, 6]),),
        )

    def test_sign_dtype(self):
        def fn(x):
            y = torch.sign(x)
            return torch.tanh(y)

        self.common(fn, (torch.randn([1, 2, 6, 6]),))

    def test_fmod(self):
        def fn(a, b):
            return torch.fmod(a, b), torch.fmod(3.0 * a, b) - 2.0

        shape = [1, 2, 6, 6]
        self.common(fn, (torch.randn(shape), torch.randn(shape)))

    def test_fmod_zero_dim(self):
        def fn(a, b):
            return (torch.fmod(a, b),)

        self.common(
            fn,
            (
                make_tensor(10, device=self.device, dtype=torch.float32),
                make_tensor((), device=self.device, dtype=torch.float32),
            ),
        )
        self.common(
            fn,
            (
                make_tensor((), device=self.device, dtype=torch.float32),
                make_tensor(10, device=self.device, dtype=torch.float32),
            ),
        )

    def test_log2(self):
        def fn(x):
            return torch.log2(x), torch.log2(x + 1) - 2

        self.common(
            fn,
            (torch.randn([64]) + 10,),
        )

    def test_logsumexp(self):
        def fn(x):
            return torch.logsumexp(x, -1), torch.logsumexp(x, 0) - 2

        self.common(
            fn,
            (torch.randn([8, 8]) + 10,),
        )

    def test_log_fp64(self):
        def fn(x):
            return torch.log(x), torch.log2(x)

        self.common(
            fn,
            (torch.randn([1024], dtype=torch.float64) + 10,),
        )

    def test_bitwise(self):
        def fn(x, y):
            return (
                torch.bitwise_not(x),
                torch.bitwise_or(x, y),
                torch.bitwise_xor(x, y),
                torch.bitwise_and(x, y),
            )

        self.common(
            fn,
            (
                torch.randint(0, 2**30, [64], dtype=torch.int32),
                torch.randint(0, 2**30, [64], dtype=torch.int32),
            ),
        )

    def test_bitwise2(self):
        # again with bool types
        def fn(x, y):
            return (
                torch.bitwise_not(x),
                torch.bitwise_or(x, y),
                torch.bitwise_xor(x, y),
                torch.bitwise_and(x, y),
            )

        self.common(
            fn,
            (
                torch.randint(0, 2, (2, 20), dtype=torch.bool),
                torch.randint(0, 2, (2, 20), dtype=torch.bool),
            ),
        )

    def test_bitwise3(self):
        # Repro for https://github.com/pytorch/pytorch/issues/97968
        def fn(x, y):
            return (
                torch.max(torch.bitwise_and(x, y), y),
                torch.clamp_max(torch.bitwise_or(x, y), y),
                torch.clamp_min(torch.bitwise_xor(x, y), y),
            )

        self.common(
            fn,
            (
                torch.rand([5, 10, 1]).to(torch.int8),
                torch.rand([10, 1]).to(torch.int8),
            ),
        )

    def test_inf(self):
        def fn(a):
            return a + float("inf"), a + float("-inf"), a * -float("inf")

        self.common(fn, (torch.randn(8),))

    def test_remainder(self):
        def fn(a, b):
            return (
                torch.remainder(a, b),
                torch.remainder(a + 1, b - 1),
                torch.remainder(a - 1, b + 1),
            )

        self.common(fn, (torch.randn(64), torch.randn(64)))

    def test_zeros(self):
        def fn(a):
            return (
                a + 1,
                torch.zeros(
                    (1, 8, 64, 64),
                    dtype=torch.float32,
                    device=a.device,
                ),
                torch.zeros(
                    1,
                    8,
                    64,
                    64,
                    dtype=torch.float32,
                    device=a.device,
                ),
                torch.zeros(2, 3),
                a + torch.ones(8, device=a.device),
                torch.full((2, 3), 3.1416, device=a.device),
            )

        self.common(fn, (torch.randn(8),))

    def test_new_ones(self):
        def fn(a):
            return (
                aten.new_ones(
                    a, [], device=a.device, dtype=6, layout=0, pin_memory=False
                ),
                aten.new_zeros(
                    a, [], device=a.device, dtype=6, layout=0, pin_memory=False
                ),
            )

        self.common(fn, (torch.randn(8),))

    def test_full_like(self):
        def fn(a):
            return torch.full_like(a, 7.777) - 1

        self.common(fn, (torch.randn(8),))

    def test_full_truncation(self):
        def fn(a):
            return a + torch.full_like(a, 7.777)

        for dtype in all_types():
            self.common(fn, (make_tensor(8, dtype=dtype, device=self.device),))

    def test_full_boolean(self):
        def fn(n):
            x = torch.full((1,), n >= 1024, device=self.device)
            return x, x + 1

        self.common(fn, (1024,))
        self.common(fn, (1023,))

    def test_index1(self):
        def fn(a, b, c):
            return aten.index(a, [b, c])

        self.common(
            fn,
            (
                torch.randn(8, 8, 12),
                torch.tensor([0, 0, 2, 2], dtype=torch.int64),
                torch.tensor([3, 4, 4, 3], dtype=torch.int64),
            ),
        )
        self.common(
            fn,
            (
                torch.randn(8, 8, 12),
                torch.tensor([[0, 0, 2, 2]], dtype=torch.int64),
                torch.tensor([[3], [4], [4], [3]], dtype=torch.int64),
            ),
        )

    def test_index2(self):
        def fn(a, b):
            return (
                aten.index(a, [b]),
                aten.index(a, [None, b]),
            )

        self.common(
            fn,
            (
                torch.randn(8, 8, 8),
                torch.tensor([[0, 0, 2, 2]], dtype=torch.int64),
            ),
        )

    def test_index3(self):
        def fn(x, ia, ib):
            return (x[:, ia, None, ib, 0],)

        self.common(
            fn,
            (
                torch.randn(3, 4, 4, 4, 3),
                torch.tensor([0, 2, 1], dtype=torch.int64),
                torch.tensor([0, 2, 1], dtype=torch.int64),
            ),
        )

    @skipIfWindows
    def test_output_strides(self):
        def fn(x):
            y = x.permute(0, 2, 3, 1).contiguous()
            torch._dynamo.graph_break()
            return y.view(-1, 4)

        inp = torch.rand([4, 4, 4, 4], device=self.device)
        fn_opt = torch._dynamo.optimize("inductor")(fn)

        self.assertEqual(fn(inp), fn_opt(inp))
        self.assertEqual(fn(inp).stride(), fn_opt(inp).stride())

        # no redundant copy
        def foo(x):
            return x[0:2:2].T[3:].squeeze(0)

        foo_opt = torch._dynamo.optimize("inductor")(foo)
        out = foo_opt(inp)
        self.assertEqual(inp.storage(), out.storage())

    def test_index_select(self):
        def fn(a, b):
            return (
                torch.index_select(a, 0, b),
                torch.index_select(a, 1, b),
                torch.index_select(torch.index_select(a, 2, b), 1, b),
            )

        for ind_dtype in (torch.int32, torch.int64):
            self.common(
                fn,
                (
                    torch.randn(8, 8, 8),
                    torch.tensor([0, 0, 2, 1], dtype=ind_dtype),
                ),
            )

    @skipCUDAIf(not TEST_CUDNN, "CUDNN not available")
    @skipIfXpu
    @skipIfRocm
    def test_cudnn_rnn(self):
        if self.device == "cpu":
            raise unittest.SkipTest(f"requires {GPU_TYPE}")

        def fn(
            a0,
            b0,
            b1,
            b2,
            b3,
            b4,
            b5,
            b6,
            b7,
            b8,
            b9,
            b10,
            b11,
            b12,
            b13,
            b14,
            b15,
            a3,
            a4,
            a5,
        ):
            a1 = [
                b0,
                b1,
                b2,
                b3,
                b4,
                b5,
                b6,
                b7,
                b8,
                b9,
                b10,
                b11,
                b12,
                b13,
                b14,
                b15,
            ]
            return aten._cudnn_rnn(
                a0,
                a1,
                4,
                a3,
                a4,
                a5,
                2,
                2048,
                0,
                2,
                False,
                0.0,
                False,
                True,
                [],
                None,
            )

        self.common(
            fn,
            (
                torch.randn([92, 8, 2048]),
                torch.randn([8192, 2048]),
                torch.randn([8192, 2048]),
                torch.randn([8192]),
                torch.randn([8192]),
                torch.randn([8192, 2048]),
                torch.randn([8192, 2048]),
                torch.randn([8192]),
                torch.randn([8192]),
                torch.randn([8192, 4096]),
                torch.randn([8192, 2048]),
                torch.randn([8192]),
                torch.randn([8192]),
                torch.randn([8192, 4096]),
                torch.randn([8192, 2048]),
                torch.randn([8192]),
                torch.randn([8192]),
                torch.randn([167837696]),
                torch.randn([4, 8, 2048]),
                torch.randn([4, 8, 2048]),
            ),
            check_lowp=False,  # difference in rnn is too large between half and float inputs
        )

    def test_upsample_nearest1d(self):
        def fn(a):
            return (
                aten.upsample_nearest1d(a, [74], None),
                aten.upsample_nearest1d(a, [70], None),
                aten.upsample_nearest1d(a, [45], None),
                aten.upsample_nearest1d(a, [36], None),
                aten.upsample_nearest1d(a, None, [2.0]),
            )

        self.common(fn, (torch.randn([2, 4, 37]),))

    def test_upsample_nearest2d(self):
        def fn(a):
            return (
                aten.upsample_nearest2d(a, [74, 76]),
                aten.upsample_nearest2d(a, [70, 75]),
                aten.upsample_nearest2d(a, [45, 74]),
                aten.upsample_nearest2d(a, [36, 39]),
                aten.upsample_nearest2d(a, None, [2.0, 2.0]),
            )

        self.common(fn, (torch.randn([2, 4, 37, 38]),))

    def test_upsample_nearest3d(self):
        def fn(a):
            return (
                aten.upsample_nearest3d(a, [74, 76, 78], None),
                aten.upsample_nearest3d(a, [70, 75, 80], None),
                aten.upsample_nearest3d(a, [45, 74, 103], None),
                aten.upsample_nearest3d(a, [36, 39, 40], None),
                aten.upsample_nearest3d(a, None, [2.0, 2.0, 2.0]),
            )

        self.common(fn, (torch.randn([2, 4, 37, 38, 39]),))

    def test_upsample_nearest2d_backward(self):
        func = torch.ops.aten.upsample_nearest2d_backward

        def fn(a):
            return (
                func(a, output_size=[6, 12], input_size=[3, 3, 3, 6]),
                func(a, output_size=[6, 12], input_size=[3, 3, 4, 5]),
                func(a, output_size=[6, 12], input_size=[3, 3, 2, 8]),
                func(a, output_size=[6, 12], input_size=[3, 3, 2, 8]),
                func(a, output_size=[6, 12], input_size=[3, 3, 4, 7]),
            )

        self.common(fn, (torch.randn([3, 3, 6, 12]),))

    @skip_if_x86_mac()
    def test_upsample_bilinear2d_a(self):
        def fn(a):
            return (
                aten.upsample_bilinear2d(a, [45, 45], False, None),
                aten.upsample_bilinear2d(a, None, True, [2.0, 2.0]),
            )

        self.common(fn, (torch.randn([2, 4, 37, 38]),), atol=2.5e-5, rtol=1.3e-6)

    def test_upsample_bilinear2d_b(self):
        def fn(a):
            return aten.upsample_bilinear2d(a, None, True, [2.0, 2.0])

        self.common(
            fn,
            [
                torch.randn([1, 2, 40, 59]),
            ],
            atol=2.5e-5,
            rtol=1.3e-6,
        )

    @skip_if_gpu_halide  # accuracy issue
    def test_reflection_pad2d(self):
        def fn(a, pad):
            return (
                aten.reflection_pad2d(a, [1, 1, 1, 1]),
                aten.reflection_pad2d(a, pad),
            )

        self.common(
            fn,
            (
                torch.randint(0, 999, size=[1, 1, 8, 8], dtype=torch.float32),
                [5, 2, 3, 4],
            ),
        )

    def test_reflection_pad2d_backward(self):
        def template(size, padding):
            def fn(grad_output, x):
                return aten.reflection_pad2d_backward(grad_output, x, padding)

            x = torch.randint(0, 999, size=size, dtype=torch.float32)
            result = aten.reflection_pad2d(x, padding)
            grad_output = torch.randn_like(result)

            self.common(
                fn, (grad_output, x), check_lowp=not is_halide_backend(self.device)
            )

        template([1, 1, 8, 8], [0, 0, 0, 0])
        template([1, 1, 8, 8], [1, 1, 1, 1])
        template([1, 1, 8, 8], [1, 2, 3, 4])
        template([1, 1, 8, 8], [0, -1, 2, 2])
        template([1, 1, 8, 8], [-1, 0, 2, 2])
        template([1, 1, 8, 8], [2, 2, 0, -1])
        template([1, 1, 8, 8], [2, 2, -1, 0])

    def test_grid_sampler_2d(self):
        def fn(a, b):
            return (
                aten.grid_sampler_2d(a, b, 0, 0, True),
                aten.grid_sampler_2d(a, b, 0, 1, False),
            )

        self.common(
            fn,
            (
                torch.randn([4, 3, 352, 352], dtype=torch.float32),
                torch.rand([4, 352, 352, 2], dtype=torch.float32) * 2 - 1,
            ),
            check_lowp=False,
            # Mismatched elements: 154697 / 1486848 (10.4%)
            # Greatest absolute difference: 0.0001976490020751953 at index (0, 0, 101, 243) (up to 1e-05 allowed)
            # Greatest relative difference: 7.332530120481928 at index (1, 1, 258, 301) (up to 1.3e-06 allowed)
            atol=0.0002,
            rtol=1.3e-06,
        )

    def test_upsample_bicubic2d(self):
        def fn(a):
            return (
                aten.upsample_bicubic2d(a, (128, 128), True),
                aten.upsample_bicubic2d(a, (128, 256), False),
            )

        # Mismatched elements: 10 / 196608 (0.0%)
        # Greatest absolute difference: 1.3869255781173706e-05 at index (2, 1, 88, 65) (up to 1e-05 allowed)
        # Greatest relative difference: 0.0033082996811011046 at index (3, 1, 88, 91) (up to 1.3e-06 allowed)
        self.common(
            fn,
            (torch.randn([4, 3, 64, 32], dtype=torch.float32),),
            atol=2e-5,
            rtol=1e-3,
        )

    def test_float_index_expression(self):
        # Test that index propagation doesn't generate bad index_expr calls like
        # ops.index_expr(0.5*x, dtype) where the expression is not integral
        def fn(x):
            return aten.upsample_bicubic2d(x, (256, 256), False)

        x = torch.randn(1, 1, 128, 128, dtype=torch.float32, device=self.device)
        _, source_codes = run_and_get_code(fn, x)

        pattern = r"0\.50*\*[ix][\d]"
        for code in source_codes:
            self.assertIsNone(
                re.search(pattern, code), msg="Found bad index_expr in code:\n" + code
            )

    def test_float_index_expression_type_promotion(self):
        # Test that float indexing expressions participate in type promotion
        def fn(x):
            return x + 1.0 / x.size(0)

        x = torch.arange(10)
        self.common(fn, (x,))

    @skipIfWindows
    def test_sort(self):
        def fn(a, descending):
            return torch.sort(a)

        inp = torch.randint(0, 999, size=[1, 1, 8, 8], dtype=torch.float32)
        self.common(fn, (inp, False))
        self.common(fn, (inp, True))

    @skipIfWindows
    def test_sort_stable(self):
        def fn(a, descending):
            return a.sort(dim=-1, stable=True, descending=descending)

        # Duplicates give deterministic indices when stable sorting
        inp = torch.rand(10, 128, dtype=torch.float32)
        inp[:, 10:20] = 1.0
        inp[:, 30:40] = 1.0
        self.common(fn, (inp, False))
        self.common(fn, (inp, True))

        # Non-power of two
        inp = inp[:, :120]
        self.common(fn, (inp, False))
        self.common(fn, (inp, True))

    @skipIfWindows
    def test_sort_bool(self):
        def fn(a, descending):
            return torch.sort(a.to(torch.int8), stable=True, descending=descending)

        inp = torch.randint(0, 2, size=[10, 128], dtype=torch.bool)
        self.common(fn, (inp, False))
        self.common(fn, (inp, True))

    @skipIfWindows
    def test_sort_transpose(self):
        def fn(a, descending):
            return torch.sort(a, stable=True, descending=descending)

        inp = torch.randn(128, 10).transpose(0, 1)
        self.common(fn, (inp, False))
        self.common(fn, (inp, True))

    def test_topk(self):
        def fn(a):
            return torch.topk(a, 2, -1)

        self.common(
            fn, (torch.randint(0, 999, size=[1, 1, 8, 8], dtype=torch.float32),)
        )

    def test_long_tensor(self):
        def fn(a):
            return (
                torch.LongTensor([294]).to(a.device) - a,
                torch.as_tensor([295]).to(a.device) + a,
            )

        self.common(fn, (torch.randint(0, 999, size=[8, 8]),))

    @skip_if_gpu_halide  # correctness issue
    def test_constant_pad_1d(self):
        def fn(a):
            return (
                aten.constant_pad_nd(a, [0, 1], 6.0),
                aten.constant_pad_nd(a, [2, 3], 99.0),
            )

        self.common(fn, (torch.randint(0, 999, size=[2, 16, 31], dtype=torch.float32),))

    def test_constant_pad_fill_dtype(self):
        def fn(a, b):
            return (
                aten.constant_pad_nd(a, (1, 1), 1.0) & b,
                aten.constant_pad_nd(a, (1, 1), 0.0) & b,
            )

        self.common(
            fn,
            (torch.randint(2, (4,), dtype=torch.bool), torch.ones(6, dtype=torch.bool)),
        )

    @skip_if_gpu_halide  # misaligned address
    def test_constant_pad_2d(self):
        def fn(a):
            return (
                aten.constant_pad_nd(a, [1, 1, 1, 1], 6.0),
                aten.constant_pad_nd(a, [1, 2, 3, 4], 99.0),
            )

        self.common(
            fn, (torch.randint(0, 999, size=[1, 1, 8, 8], dtype=torch.float32),)
        )

    @skip_if_gpu_halide  # misaligned address
    def test_constant_pad_3d(self):
        def fn(a):
            return (
                aten.constant_pad_nd(a, [1, 2, 3, 4, 5, 6], 6.0),
                aten.constant_pad_nd(a, [0, 0, 3, 4, 0, 0], 6.0),
            )

        self.common(
            fn, (torch.randint(0, 999, size=[2, 4, 4, 4], dtype=torch.float32),)
        )

    def test_constant_pad_float64(self):
        # Repro for https://github.com/pytorch/pytorch/issues/93351
        def fn(input):
            v1 = torch.nn.functional.pad(input, pad=(1, 0))
            return torch.gt(v1, input)

        x = torch.rand([1, 2, 2, 1], dtype=torch.float64)
        self.common(fn, (x,))

    def test_constant_pad_nd_inplace(self):
        def fn(a):
            return aten.constant_pad_nd(a, [0, 0])

        x = torch.randn([2], device=self.device)
        fn_compiled = torch.compile(fn)
        y = fn_compiled(x)
        self.assertTrue(y is not x)

    def test_l1_loss(self):
        def fn(a, b):
            return torch.nn.functional.l1_loss(a, b), torch.nn.functional.mse_loss(a, b)

        self.common(
            fn,
            (
                torch.randn([2, 3, 16, 16]),
                torch.randn([2, 3, 16, 16]),
            ),
            check_lowp=False,
        )

    def test_triu(self):
        def fn(a):
            return aten.triu(a, 1), aten.triu(a, 0), aten.triu(a, 2)

        self.common(fn, (torch.randn([2, 10, 10]),))

    def test_no_op_reduction(self):
        def fn(a):
            return a.sum(-1), torch.amax(a + 1, 1, keepdim=True)

        self.common(fn, (torch.randn([8, 1, 1]),))

    @skipIfWindows
    def test_inplace_add(self):
        @torch._dynamo.optimize("inductor")
        def fn(x, y):
            return x.add_(y)

        inputs = (
            rand_strided((4, 4), (4, 1), device=self.device),
            rand_strided((4, 4), (4, 1), device=self.device),
        )
        inp_clone = inputs[0].clone()
        out = fn(*inputs)
        self.assertTrue(same(out, inp_clone + inputs[1]))
        self.assertTrue(out is inputs[0])

    # The following 2 tests are meant to check the logic that drops
    # xmask from triton load/store if xnumel = 1
    @requires_gpu()
    def test_single_elem(self):
        def fn(a):
            b = a + 1
            return (b,)

        self.common(fn, (torch.randn(1),))

    @requires_gpu()
    def test_single_elem_indirect(self):
        def fn(a, b):
            c = a[b] + 1
            return (c,)

        a = torch.randn(1)
        b = (torch.tensor([0], dtype=torch.int64),)

        self.common(fn, (a, b))

    # This test is meant to check for issues from the logic
    # that drops xmask from trito load/store if XBLOCK divides xnumel

    @requires_gpu()
    def test_xblock_divides_xnumel(self):
        def fn(a):
            b = a + 1
            return (b,)

        # assumption is that XBLOCK is always a divisor of 1024
        # so xmask will be dropped iff xnumel is multiple of 1024
        self.common(fn, (torch.randn(1024),))
        self.common(fn, (torch.randn(1025),))

    @skipIfWindows
    def test_inplace_mixed_dtype_ops(self):
        @torch._dynamo.optimize("inductor")
        def fn(x, y):
            z = x + y.float()
            w = z.add_(y)
            return w.mul_(y)

        inputs = (
            rand_strided((4, 4), (4, 1), device=self.device, dtype=torch.float),
            rand_strided((4, 4), (4, 1), device=self.device, dtype=torch.double),
        )
        out = fn(*inputs)
        out_eager = (inputs[0] + inputs[1].float()).add_(inputs[1]).mul_(inputs[1])
        self.assertTrue(same(out, out_eager))

    @config.patch(
        {"triton.unique_kernel_names": True, "triton.descriptive_names": False}
    )
    @skipIfWindows
    def test_kernel_names(self):
        @torch._dynamo.optimize("inductor")
        def fn(x):
            return 2 * x

        inputs = (rand_strided((8,), (1,), device=self.device),)
        self.assertTrue(same(fn(*inputs), 2 * inputs[0]))

    @config.patch({"triton.cudagraphs": True})
    @dynamo_config.patch(automatic_dynamic_shapes=True)
    @skipIfWindows
    def test_strided_inputs(self):
        @torch._dynamo.optimize("inductor")
        def fn(x, y):
            return x + y

        inputs = (
            rand_strided((8, 16), (32, 2), device=self.device),
            rand_strided((8, 16), (16, 1), device=self.device),
        )
        self.assertTrue(same(fn(*inputs), inputs[0] + inputs[1]))

    @config.patch({"triton.cudagraphs": True})
    @dynamo_config.patch(automatic_dynamic_shapes=True)
    def test_input_mutation1(self):
        def fn(a):
            b = a + 1
            a.copy_(b)
            c = a + 2
            return a * b / c

        arg1 = torch.randn(64, device=self.device)
        arg2 = arg1.clone()
        arg3 = torch.randn(64, device=self.device)
        arg4 = arg3.clone()
        correct1 = fn(arg1)
        correct2 = fn(arg3)
        opt_fn = torch._dynamo.optimize_assert(compile_fx)(fn)
        actual1 = opt_fn(arg2)
        actual2 = opt_fn(arg4)

        self.assertTrue(same(actual1, correct1))
        self.assertTrue(same(actual2, correct2))
        self.assertTrue(same(arg1, arg2))
        self.assertTrue(same(arg3, arg4))

    def test_input_mutation2(self):
        def fn(a):
            b = a + 1
            a.view(64).copy_(torch.tensor([66.0], device=a.device))
            c = a + 2
            return b, c

        # NOTE: this test fails when none of the inputs require grad.
        # That seems like an inductor bug.
        arg1 = torch.randn([1, 64], device=self.device).requires_grad_(True).add(1)
        arg2 = arg1.clone()
        correct1 = fn(arg1)
        opt_fn = torch._dynamo.optimize_assert(compile_fx)(fn)
        actual1 = opt_fn(arg2)

        self.assertTrue(same(actual1, correct1))
        self.assertTrue(same(arg1, arg2))

    def test_input_mutation3(self):
        def fn(a):
            a += 1
            a *= 2
            aten.sigmoid_(a)
            a = a.view(64)
            a += 3
            a *= 4
            aten.relu_(a)
            return a

        arg1 = torch.randn([1, 64], device=self.device)
        arg2 = arg1.clone()
        correct1 = fn(arg1)
        opt_fn = torch._dynamo.optimize_assert(compile_fx)(fn)
        actual1 = opt_fn(arg2)

        self.assertTrue(same(actual1, correct1))
        self.assertTrue(same(arg1, arg2))

    def test_input_mutation4(self):
        def fn(a):
            torch.relu_(a)
            return a

        arg1 = torch.randn([1, 64], device=self.device)
        arg2 = arg1.clone()
        correct1 = fn(arg1)
        opt_fn = torch._dynamo.optimize_assert(compile_fx)(fn)
        actual1 = opt_fn(arg2)

        self.assertTrue(same(actual1, correct1))
        self.assertTrue(same(arg1, arg2))

    @skipIfWindows
    def test_input_mutation5(self):
        def fn(x):
            tmp = x.ceil()
            x.add_(10)
            return tmp

        opt_fn = torch._dynamo.optimize()(fn)

        a = torch.zeros((), dtype=torch.int64, device=self.device)
        a_expect = a.clone()
        expect = fn(a_expect)

        a_actual = a.clone()
        actual = opt_fn(a_actual)

        self.assertEqual(a_expect, a_actual)
        self.assertEqual(expect, actual)

    def test_slice_mutation1(self):
        def fn(a):
            x = torch.zeros_like(a)
            b = x + 1
            x[:, 3] = 3.0
            c = torch.clone(x)
            x[4, :] = 4.0
            d = x + 1
            return x, b, c, d

        self.common(fn, (torch.randn([8, 8]),))

    @skip_if_gpu_halide  # accuracy issue
    def test_slice_mutation2(self):
        def fn(a):
            a[:, 20:40] = a[:, 20:40] + 1
            a[:, 2:11] = a[:, 1:10] + 2

        arg1 = torch.randn([1, 64], device=self.device)
        arg2 = arg1.clone()
        fn(arg1)
        opt_fn = torch._dynamo.optimize_assert(compile_fx)(fn)
        opt_fn(arg2)
        self.assertTrue(same(arg1, arg2))

    def test_slice_mutation3(self):
        def fn(a):
            a[:2, :2].fill_(10)

        opt_fn = torch._dynamo.optimize_assert(compile_fx)(fn)

        x1 = torch.randn(8, 8, device=self.device)
        x2 = x1.clone()
        fn(x1)
        opt_fn(x2)
        self.assertEqual(x1, x2)

    def test_tensor_index_slice(self):
        def fn(a):
            x = torch.tensor([1, 2], device=self.device)
            y = torch.tensor([2, 3], device=self.device)
            xx = torch.tensor([1, 2], device=self.device).view(1, 2)
            yy = torch.tensor([1, 2, 3], device=self.device).view(3, 1)
            return [
                a[x, y],
                a[:, x, y],
                a[:, x, y, :],
                a[x, :, y],
                a[:, x, :, y, :],
                a[xx, yy],
                a[:, xx, yy],
                a[xx, :, yy],
                a[xx, yy, :],
                a[:, xx, :, yy],
            ]

        a = torch.arange(3 * 4 * 5 * 6 * 7, device=self.device).view(3, 4, 5, 6, 7)
        refs = fn(a)
        tests = torch.compile(fn)(a)
        for ref, test in zip(refs, tests):
            torch.testing.assert_close(ref, test)

    @torch._dynamo.config.patch(cache_size_limit=10)
    def test_tensor_index_put_slice(self):
        def fn(a, version):
            x = torch.tensor([1, 2], device=self.device, dtype=torch.int32)
            y = torch.tensor([2, 3], device=self.device, dtype=torch.int32)

            xx = torch.tensor([1, 2], device=self.device).view(1, 2)
            yy = torch.tensor([1, 2, 3], device=self.device).view(3, 1)

            if version == 0:
                a[x, y] = torch.zeros_like(a[x, y])
            elif version == 1:
                a[:, x, y] = torch.zeros_like(a[:, x, y])
            elif version == 2:
                a[:, x, y, :] = torch.zeros_like(a[:, x, y, :])
            elif version == 3:
                a[x, :, y] = torch.zeros_like(a[x, :, y])
            elif version == 4:
                a[:, x, :, y, :] = torch.zeros_like(a[:, x, :, y, :])
            elif version == 5:
                a[xx, yy] = torch.zeros_like(a[xx, yy])
            elif version == 6:
                a[:, xx, yy] = torch.zeros_like(a[:, xx, yy])
            elif version == 7:
                a[xx, :, yy] = torch.zeros_like(a[xx, :, yy])
            elif version == 8:
                a[xx, yy, :] = torch.zeros_like(a[xx, yy, :])
            elif version == 9:
                a[:, xx, :, yy] = torch.zeros_like(a[:, xx, :, yy])

            return a

        a = torch.arange(3 * 4 * 5 * 6 * 7, device=self.device, dtype=torch.int32).view(
            3, 4, 5, 6, 7
        )
        for i in range(10):
            ref = fn(torch.clone(a), i)
            test = torch.compile(fn)(torch.clone(a), i)
            torch.testing.assert_close(ref, test)

    def test_indirect_load_broadcast(self):
        def fn(in_ptr0, in_ptr1, in_ptr2):
            return torch.gather(in_ptr1, 0, in_ptr2) + in_ptr0

        arg190 = rand_strided((32, 21), (1, 32), device=self.device, dtype=torch.int64)
        arg190.fill_(0)
        arg111 = rand_strided(
            (9521, 512), (512, 1), device=self.device, dtype=torch.float32
        )
        self.common(
            fn,
            (
                torch.randn(32, 1),
                arg111,
                arg190,
            ),
        )

    def test_roi_align(self):
        if not has_torchvision_roi_align():
            raise unittest.SkipTest("requires torchvision")

        def fn(a, b):
            return torch.ops.torchvision.roi_align(a, b, 0.25, 7, 7, 2, False)

        self.common(fn, (torch.zeros([4, 256, 296, 304]), torch.zeros([2292, 5])))

    # https://github.com/halide/Halide/issues/8256
    @config.patch("halide.scheduler_cuda", "Li2018")
    def test_nll_loss_forward(self):
        def fn(a, b):
            return aten.nll_loss_forward(a, b, None, 1, -100)

        labels = (
            torch.zeros([5], dtype=torch.int64),
            torch.tensor([-100, -100, 3, -100, -100], dtype=torch.int64),
        )
        inps = (torch.randn(5, 5), torch.randn(5, 5))
        for a, b in zip(inps, labels):
            self.common(
                fn,
                (a, b),
            )

    def test_nll_loss_backward(self):
        def fn(a, b, c):
            return aten.nll_loss_backward(
                a, b, c, None, 1, -100, torch.tensor(1.0, device=self.device)
            )

        labels = (
            torch.zeros([5], dtype=torch.int64),
            torch.tensor([-100, -100, 3, -100, -100], dtype=torch.int64),
        )
        inps = (torch.randn(5, 5), torch.randn(5, 5))
        grad_outs = (torch.randn(()), torch.randn(()))
        for a, b, c in zip(grad_outs, inps, labels):
            self.common(
                fn,
                (a, b, c),
            )

    def test_isinf(self):
        def fn(x):
            return x.isinf(), x.isnan()

        self.common(
            fn, [torch.tensor([1, float("inf"), 2, float("-inf"), float("nan")])]
        )
        self.common(
            fn,
            [
                torch.tensor(
                    [1, float("inf"), 2, float("-inf"), float("nan")],
                    dtype=torch.float64,
                )
            ],
        )

    @skip_if_halide  # different nan behavior in ==
    def test_isinf2(self):
        def fn(x):
            y = torch.tensor(
                [1, float("inf"), 2, float("-inf"), float("nan")], device=self.device
            )
            return x == y

        self.common(
            fn, (torch.tensor([1, float("inf"), 2, float("-inf"), float("nan")]),)
        )

    def test_any(self):
        def fn(x):
            return (
                x.any(-1),
                x.isinf().any(),
                torch.all(x.isinf(), dim=0),
                torch.all(torch.logical_not(x.isinf())),
            )

        self.common(fn, [-torch.rand(64)])
        tmp = torch.randn(16, 8)
        tmp[1, 1] = float("inf")
        self.common(fn, [tmp])

    @skip_if_gpu_halide
    def test_multilayer_any(self):
        def fn(x):
            return (x.isinf().any(), x.isfinite().all())

        sample = torch.rand(9, 3, 353, 353)
        self.common(fn, [sample])

        sample.view(-1)[-1] = float("inf")
        self.common(fn, [sample])

    def test_inplace_activations(self):
        def fn(x):
            a = aten.hardswish_(x + 1)
            b = aten.hardtanh_(x + 1)
            c = aten.leaky_relu_(x + 1)
            d = aten.silu_(x + 1)
            e = aten.log1p(x + 1)
            f = aten.masked_fill_(x + 1, torch.zeros_like(x, dtype=torch.bool), 99.0)
            h = aten.masked_fill_(x + 1, torch.ones_like(x, dtype=torch.bool), 99.0)
            return (a, b, c, d, e, f, h)

        self.common(fn, [torch.randn(64) * 10])

    def test_baddbmm(self):
        def fn(a, b, c, beta):
            return aten.baddbmm(a, b, c, beta=beta)

        b = torch.randn(6, 128, 64)
        c = torch.randn(6, 64, 100)
        options = itertools.product(
            [torch.randn(6, 1, 100), torch.randn(6, 1, 100).fill_(torch.nan)],
            [0.0, 1.0],
        )
        for a, beta in options:
            self.common(
                fn,
                [a, b, c, beta],
                # Mismatched elements: 1212 / 76800 (1.6%)
                # Greatest absolute difference: 0.001953125 at index (0, 0, 93) (up to 1e-05 allowed)
                # Greatest relative difference: 1.0 at index (3, 19, 4) (up to 0.001 allowed)
                atol=0.002,
                rtol=0.001,
            )

    @config.patch({"triton.max_tiles": 2})
    def test_fuse_tiled(self):
        def fn(a, b, c):
            return a + b, c + 1

        self.common(
            fn, [torch.randn(128, 1), torch.randn(1, 128), torch.randn(128, 128)]
        )

    def test_expand_as(self):
        def fn(a, b):
            return aten.expand_as(a, b), aten.expand_as(a + 1, b + 1) + 1

        self.common(
            fn,
            [
                torch.randn(6, 1, 100),
                torch.randn(6, 128, 100),
            ],
        )

    def test_index_put1(self):
        def fn(a, b, c):
            return (
                torch.index_put(a, [b], c),
                torch.index_put_(a + 1, [b + 1], c + 1) + 1,
            )

        self.common(
            fn,
            [
                torch.randn([800, 256, 7, 7]),
                torch.randperm(601),
                torch.randn([601, 256, 7, 7]),
            ],
        )
        self.common(
            fn, [torch.randn(1024, 4, 2), torch.arange(4), torch.randn(4, 1, 1)]
        )

    def test_index_put2(self):
        def fn(a, b, c):
            return torch.index_put(a, [b], c, True)

        self.common(
            fn,
            [
                torch.randn([100, 256, 7, 7]),
                torch.randint(0, 100, size=[600], dtype=torch.int64),
                torch.randn([600, 256, 7, 7]),
            ],
            # workaround for https://github.com/openai/triton/issues/558
            check_lowp=False,
        )

    def test_index_put3(self):
        def fn(a, b, c):
            torch.ops.aten.index_put_(a, (None, b, None), c)
            a1 = a + 1
            torch.ops.aten.index_put_(a1, (None, b + 1, None), c + 1)
            return (a, a1)

        self.common(
            fn,
            [
                torch.randn([1024, 4, 2]),
                torch.arange(3),
                torch.randn([1024, 1, 2]),
            ],
        )

    def test_index_put4(self):
        # a, b[0] are not broadcastable
        # https://github.com/pytorch/pytorch/issues/97104
        def fn(a, b, c):
            return torch.index_put(a, [b], c)

        self.common(
            fn,
            [
                torch.rand([8, 2]),
                torch.rand([8]) > 0.5,
                torch.rand([]),
            ],
        )

    def test_index_put_as_masked_fill(self):
        def fn(a, b, c, d):
            a = a.clone()
            torch.ops.aten.index_put_(a, [b], c, d)
            return a

        self.common(
            fn,
            (
                torch.randn([1024, 4, 2]),
                torch.randn([1024, 4, 2]) > 0,
                torch.randn([]),
                False,
            ),
        )

        self.common(
            fn,
            (
                torch.randn([1024, 4, 2]),
                torch.randn([1024, 4, 2]) > 0,
                torch.randn([]),
                True,
            ),
        )

    def test_index_put_fallback1(self):
        def fn(a, b, c, d):
            a = a.clone()
            torch.ops.aten.index_put_(a, [b], c, d)
            return a

        self.common(
            fn,
            (
                torch.randn([3]),
                torch.as_tensor([True, True, False]),
                torch.randn([2]),
                False,
            ),
        )

        self.common(
            fn,
            (
                torch.randn([3]),
                torch.as_tensor([True, True, False]),
                torch.randn([2]),
                True,
            ),
        )

    def test_index_put_fallback2(self):
        def fn(a, b, c, d, e):
            a = a.clone()
            torch.ops.aten.index_put_(a, [None, b, c], d, e)
            return a

        self.common(
            fn,
            (
                torch.randn([1, 2, 3]),
                torch.as_tensor([0, 1]),
                torch.as_tensor([True, True, False]),
                torch.randn([]),
                False,
            ),
        )
        self.common(
            fn,
            (
                torch.randn([1, 2, 3]),
                torch.as_tensor([0, 1]),
                torch.as_tensor([True, True, False]),
                torch.randn([]),
                True,
            ),
        )

    def test_index_put_deterministic_fallback(self):
        with DeterministicGuard(True):

            def fn(a, b, c):
                return torch.index_put(a, [b], c, True)

            self.common(
                fn,
                [
                    torch.randn([100, 32]),
                    torch.randint(0, 100, size=[600], dtype=torch.int64),
                    torch.randn([600, 32]),
                ],
                check_lowp=False,
            )

    @skip_if_gpu_halide  # https://github.com/halide/Halide/issues/8312
    def test_index_put_index(self):
        def fn(ind, x, src):
            y = torch.ops.aten.index_put.default(x, [ind], src)
            return torch.ops.aten.index.Tensor(y, [ind])

        args = [torch.tensor([1], dtype=torch.int64), torch.randn(8, 4), torch.randn(4)]
        self.common(fn, args)

    def test_index_put_reinplace(self):
        def fn(x, idx):
            src = torch.ones(idx.size(0), device=x.device)
            x.index_put_((idx,), src)
            return x.expand((2, x.shape[0]))

        a = torch.randn(1024)
        idx = torch.arange(10)
        torch._inductor.metrics.generated_kernel_count = 0
        self.common(fn, (a, idx))
        assertGeneratedKernelCountEqual(self, 1)

    def test_index_put_failed_reinplace(self):
        def fn(x, idx):
            src = torch.ones(idx.size(0), device=x.device)
            y = x.index_put((idx,), src)
            return x, y

        a = torch.randn(1024)
        idx = torch.arange(10)
        torch._inductor.metrics.generated_kernel_count = 0
        self.common(fn, (a, idx))
        assertGeneratedKernelCountEqual(self, 2)

    def test_adding_tensor_offsets(self):
        @torch.compile(fullgraph=True)
        def fn(x):
            return x[16:32]

        with torch.no_grad():
            x = torch.randn(1024, device=self.device)
            self.assertEqual(fn(x[0:]), x[16:][:16])
            self.assertEqual(fn(x[128:]), x[128 + 16 :][:16])

    # from GPT2ForSequenceClassification
    @skip_if_gpu_halide
    def test_index_tensor(self):
        def fn(x, y):
            ne = torch.ops.aten.ne.Scalar(x, 0)
            sum = torch.ops.aten.sum.dim_IntList(ne, [-1])
            sub = torch.ops.aten.sub.Tensor(sum, 1)
            iota = torch.ops.prims.iota.default(
                1,
                start=0,
                step=1,
                dtype=torch.int64,
                device=x.device,
                requires_grad=False,
            )
            return torch.ops.aten.index.Tensor(y, [iota, sub])

        self.common(fn, [torch.randn(1, 1024), torch.randn(1, 1024, 2)])

    @config.patch(fallback_random=True)
    def test_bernoulli1(self):
        def fn(a):
            b = torch.empty_like(a)
            return aten.bernoulli_(b), b

        self.common(
            fn,
            [
                torch.randn([100]),
            ],
        )

    def test_bernoulli2(self):
        def fn(a):
            return aten.bernoulli(a)

        self.common(
            fn,
            [torch.tensor([1.0, 1.0, 0.0, 0.0, 1.0, 0.0, 1.0, 1.0])],
        )

    def test_narrow(self):
        def fn(x):
            return (
                aten.narrow(x, 1, 10, 16),
                aten.narrow(x + 2, 0, 10, 16) + 1,
                aten.narrow_copy(x, 1, 10, 16),
            )

        self.common(fn, [torch.randn(64, 64)])

    def test_new_cpp_build_logical(self):
        from torch._inductor.codecache import validate_new_cpp_commands

        validate_new_cpp_commands()

    def test_as_strided(self):
        def fn(x):
            return (
                aten.as_strided(x, (8, 8, 64), (8 * 64, 64, 1), 0),
                aten.as_strided(x + 1, (8, 8, 64), (8 * 64, 64, 1), 0) + 2,
            )

        def fn_channels_last(x):
            return (
                aten.as_strided(
                    x, (8, 384, 2, 20, 12), (153600, 1, 61440, 384, 7680), 0
                ),
                aten.as_strided(
                    x + 1, (8, 384, 2, 20, 12), (153600, 1, 61440, 384, 7680), 0
                )
                + 2,
            )

        self.common(fn, [torch.randn(64, 64)])
        self.common(
            fn_channels_last,
            [torch.randn(8, 384, 20, 20).to(memory_format=torch.channels_last)],
        )

    def test_like_channels_last(self):
        def foo():
            randn = torch.randn((4, 3, 8, 8), device=self.device, dtype=torch.float32)
            xc = randn.contiguous(memory_format=torch.channels_last)
            clone = torch.zeros_like(xc, memory_format=torch.preserve_format)
            rand_like = torch.rand_like(randn)
            return (xc, clone, rand_like)

        out = foo()
        out_comp = torch.compile()(foo)()

        for t, t_comp in zip(out, out_comp):
            self.assertEqual(t.stride(), t_comp.stride())

    def test_as_strided_scatter(self):
        def fn(a, b):
            return aten.as_strided_scatter(
                a * 8 + 10,
                b * 2 - 4,
                size=(a.shape[0], a.shape[1] // 2),
                stride=(a.shape[1], 2),
                storage_offset=0,
            )

        self.common(fn, [torch.randn(10, 1024), torch.randn(10, 512)])

    def test_select_scatter(self):
        def fn(x, a, b):
            return (
                aten.select_scatter(x, a, 1, 0),
                aten.select_scatter(x, b, 0, 1),
            )

        self.common(
            fn,
            [
                torch.randn(8, 197, 38),
                torch.randn(8, 38),
                torch.randn(197, 38),
            ],
        )

    @skip_if_gpu_halide  # accuracy issue
    def test_slice_scatter(self):
        def fn(x, a):
            return (
                aten.slice_scatter(x, a, 2, 10, -10),
                aten.slice_scatter(x, a[:, :, :40], 2, 10, -10, 2),
            )

        self.common(
            fn,
            [
                torch.randn(4, 8, 100),
                torch.randn(4, 8, 80),
            ],
        )

    def test_slice_scatter2(self):
        def fn(a, b):
            return aten.slice_scatter(a, b, 0, 0, 9223372036854775807)

        self.common(
            fn,
            [
                torch.randn([8, 197, 384]),
                torch.randn([8, 197, 384]),
            ],
        )

    def test_slice_scatter3(self):
        def fn(a, b):
            return aten.slice_scatter.default(a, b, 1, 1, 9223372036854775807, 2)

        self.common(
            fn,
            [
                torch.randn([1, 4]),
                torch.randn([1, 2]),
            ],
        )

    def test_slice_scatter4(self):
        def fn(a, b):
            return aten.slice_scatter.default(a, b, 1, 2, 9223372036854775807, 3)

        self.common(
            fn,
            [
                torch.randn([1, 9]),
                torch.randn([1, 3]),
            ],
        )

    def test_slice_scatter5(self):
        # empty slices that require clamping the start or end
        def fn(a, b):
            return (
                aten.slice_scatter.default(a, b, 0, 2, 0, 1),
                aten.slice_scatter.default(a, b, 0, a.shape[0], a.shape[0] + 10, 1),
                aten.slice_scatter.default(a, b, 0, -20, 0, 1),
                aten.slice_scatter.default(a, b, 0, -20, -16, 1),
            )

        a = torch.arange(10, dtype=torch.float)
        b = torch.empty(0)
        self.common(fn, [a, b])

    def test_slice_scatter_reinplace(self):
        class M(nn.Module):
            def __init__(self, device):
                super().__init__()
                self.linear1 = nn.Linear(64, 64, bias=False)
                self.cache_k = torch.zeros((56, 384, 8, 64), device=device)

            def forward(self, x, start_pos):
                bsz, seqlen, _, _ = x.shape
                xk = self.linear1(x)
                with torch.no_grad():
                    self.cache_k[:bsz, start_pos : start_pos + seqlen] = xk
                keys = self.cache_k[:bsz, : start_pos + seqlen]
                scores = torch.matmul(
                    xk.transpose(1, 2), keys.transpose(1, 2).transpose(2, 3)
                )
                return scores

        kv_cache_module = M(self.device)
        inp = torch.randn(1, 32, 8, 64)

        # Test that the cache update is reinplaced such that the cache is updated inplace
        # rather than copy-scatter-copy-back.

        torch._inductor.metrics.generated_kernel_count = 0
        with torch.no_grad():
            self.common(kv_cache_module, (inp, 1), check_lowp=False)
        assertGeneratedKernelCountEqual(self, 1)

    @skip_if_gpu_halide  # compile error on gpu
    def test_scatter1(self):
        def fn(a, dim, index, b):
            return aten.scatter(a, dim, index, b)

        self.common(
            fn,
            [
                torch.zeros(2, 3),
                -1,
                torch.tensor([[0]]),
                torch.ones(2, 3),
            ],
        )

    def test_scatter2(self):
        if self.device == "cuda":
            raise unittest.SkipTest("unstable on sm86")

        check_lowp = True
        if self.device == "xpu":
            check_lowp = False

        def fn(a, dim, index, b):
            return aten.scatter.reduce(a, dim, index, b, reduce="add")

        self.common(
            fn,
            [
                torch.zeros(64, 512),
                0,
                torch.zeros((64, 512), dtype=torch.int64),
                torch.ones(64, 512),
            ],
            check_lowp=check_lowp,
        )

    def test_scatter3(self):
        def fn(a, dim, index, b):
            return aten.scatter(a, dim, index, b, reduce="add")

        check_lowp = True
        if self.device == "xpu":
            check_lowp = False

        self.common(
            fn,
            [
                torch.randn(5, 29, 13),
                2,
                torch.tensor([[[3, 5, 7, 9]]]),
                0.8,  # src can be a scalar
            ],
            # Mismatched elements: 1 / 1885 (0.1%)
            # Greatest absolute difference: 0.00018310546875 at index (0, 0, 3) (up to 1e-05 allowed)
            # Greatest relative difference: 0.0022371364653243847 at index (0, 0, 3) (up to 0.001 allowed)
            atol=2e-4,
            rtol=1e-3,
            check_lowp=check_lowp,
        )

    def test_scatter4(self):
        def fn(x, ind, src):
            return torch.scatter(x, 0, ind, src)

        check_lowp = True
        if self.device == "xpu":
            check_lowp = False

        for deterministic in [False, True]:
            with DeterministicGuard(deterministic):
                self.common(
                    fn,
                    [
                        torch.randn(196, 992),
                        torch.randint(196, (1, 992)),
                        torch.randn(1, 992),
                    ],
                    check_lowp=check_lowp,
                )

    def test_scatter5(self):
        def fn(a, dim, index, b, reduce):
            a = a.clone()
            a.scatter_(dim, index, b, reduce=reduce)
            a1 = a + 1.0
            a1.scatter_(dim, index, b, reduce=reduce)
            return (a, a1)

        check_lowp = True
        if self.device == "xpu":
            check_lowp = False

        for reduce in ["add", "multiply"]:
            self.common(
                fn,
                [
                    torch.ones((4, 5)),
                    0,
                    torch.tensor([[1], [2], [3]], dtype=torch.int64),
                    torch.randn(4, 5),
                    reduce,
                ],
                check_lowp=check_lowp,
            )

    def test_scatter6(self):
        def fn(a, dim, index, b):
            return aten.scatter(a, dim, index, b)

        check_lowp = True
        if self.device == "xpu":
            check_lowp = False

        for deterministic in [False, True]:
            with DeterministicGuard(deterministic):
                self.common(
                    fn,
                    [
                        torch.randn(5, 8, 13),
                        2,
                        torch.tensor([[[3, 5, 7, 9]]]),
                        0.8,  # src can be a scalar
                    ],
                    check_lowp=check_lowp,
                )

    @unittest.skip("Flaky test, needs debugging")
    def test_scatter_add1(self):
        def fn(a, dim, index, b):
            return aten.scatter_add(a, dim, index, b)

        check_lowp = True
        if self.device == "xpu":
            check_lowp = False

        self.common(
            fn,
            [
                torch.randn(2, 3),
                0,
                torch.tensor([[0]]),
                torch.randn(2, 3),
            ],
            check_lowp=check_lowp,
        )

    def test_scatter_add2(self):
        def fn(a, dim, index, b):
            return aten.scatter_add(a, dim, index, b)

        check_lowp = True
        if self.device == "xpu":
            check_lowp = False

        self.common(
            fn,
            [
                torch.randn(2, 3),
                0,
                torch.tensor([[0, 0, 0], [1, 1, 1]]),
                torch.randn(2, 3),
            ],
            check_lowp=check_lowp,
        )

    def test_scatter_add3(self):
        def fn(a, dim, index, b):
            return aten.scatter_add(a, dim, index, b)

        check_lowp = True
        if self.device == "xpu":
            check_lowp = False

        for deterministic in [False, True]:
            with DeterministicGuard(deterministic):
                self.common(
                    fn,
                    [
                        torch.randn(5, 29, 13),
                        2,
                        torch.tensor([[[3, 5, 7, 9]]]),
                        torch.randn(1, 1, 10),
                    ],
                    check_lowp=check_lowp,
                )

    def test_scatter_reduce1(self):
        def fn(a, dim, index, b):
            return aten.scatter_reduce(a, dim, index, b, "sum")

        check_lowp = True
        if self.device == "xpu":
            check_lowp = False

        self.common(
            fn,
            [
                torch.randn(5, 29, 13),
                2,
                torch.tensor([[[3, 5, 7, 9]]]),
                torch.randn(1, 1, 10),
            ],
            check_lowp=check_lowp,
        )

    def test_scatter_reduce2(self):
        def fn(a, dim, index, b, reduce):
            return aten.scatter_reduce(a, dim, index, b, reduce, include_self=False)

        check_lowp = True
        if self.device == "xpu":
            check_lowp = False

        for reduce in ["sum", "amax"]:
            self.common(
                fn,
                [
                    torch.randn(2, 3),
                    0,
                    torch.zeros((2, 3), dtype=torch.int64),
                    torch.randn(2, 3),
                    reduce,
                ],
                check_lowp=check_lowp,
            )

    def test_scatter_reduce3(self):
        def fn(a, dim, index, b, reduce):
            a = a.clone()
            a.scatter_reduce_(dim, index, b, reduce=reduce)
            a1 = a + 1.0
            a1.scatter_reduce_(dim, index, b, reduce=reduce)
            return (a, a1)

        check_lowp = True
        if self.device == "xpu":
            check_lowp = False

        for reduce in ["sum", "prod"]:
            self.common(
                fn,
                [
                    torch.ones((4, 5)),
                    0,
                    torch.tensor([[1], [2], [3]], dtype=torch.int64),
                    torch.randn(4, 5),
                    reduce,
                ],
                check_lowp=check_lowp,
            )

    @skip_if_gpu_halide
    def test_dense_mask_index(self):
        r"""
        There will be a little difference for reduce order between aten and inductor
        https://github.com/pytorch/pytorch/pull/122289
        Absolute difference: 0.00067138671875 (up to 1e-05 allowed)
        Relative difference: 3.1747371732500974e-06 (up to 1.3e-06 allowed)
        """
        kwargs = {}
        if self.device == "cpu":
            kwargs["atol"] = 1e-4
            kwargs["rtol"] = 1.3e-5

        def fn(x, y):
            y = torch.ops.aten.select.int(y, 0, 2)
            z = x * y
            return z.sum()

        self.common(fn, [torch.randn(102400), torch.randn(3)], **kwargs)

    def test_empty1(self):
        def fn():
            return torch.empty((1, 128, 128))

        self.common(fn, [], assert_equal=False)

    def test_empty2(self):
        def fn():
            return aten.empty((1, 128, 128))

        self.common(fn, [], assert_equal=False)

    def test_new_empty(self):
        def fn(a):
            return aten.new_empty(a, [1, 128, 128])

        self.common(fn, [torch.randn(55)], assert_equal=False)

    def test_empty_strided(self):
        def fn():
            return aten.empty_strided([1, 128, 128], [16384, 128, 1])

        self.common(fn, [], assert_equal=False)

    def test_new_empty_strided(self):
        def fn(a):
            return aten.new_empty_strided(a, [1, 128, 128], [16384, 128, 1])

        self.common(fn, [torch.randn(55)], assert_equal=False)

    def test_dropout_trivial_0(self):
        def fn1(a):
            return torch.nn.functional.dropout(a, 0.0, True) + a

        self.common(fn1, [torch.randn(55)])

    def test_dropout_trivial_1(self):
        def fn2(a):
            return torch.nn.functional.dropout(a, 1.0, True) + a

        self.common(fn2, [torch.randn(55)])

    @config.patch({"triton.cudagraphs": True})
    @dynamo_config.patch(automatic_dynamic_shapes=True)
    @skipIfWindows
    def test_dropout(self):
        random.seed(1234)
        torch.manual_seed(1234)

        @torch._dynamo.optimize("inductor")
        def fn1(a):
            return torch.nn.functional.dropout(a)

        x = torch.ones(1000, device=self.device, dtype=torch.float32)
        result1 = fn1(x)
        self.assertTrue(400 < result1.nonzero().shape[0] < 600)
        self.assertTrue(0.9 < result1.mean().item() < 1.1)

        random.seed(1234)
        torch.manual_seed(1234)

        @torch._dynamo.optimize("inductor")
        def fn2(a):
            return torch.nn.functional.dropout(a, 0.5, True)

        result2 = fn2(x)
        self.assertTrue(400 < result2.nonzero().shape[0] < 600)
        self.assertTrue(0.9 < result2.mean().item() < 1.1)

    @dynamo_config.patch(automatic_dynamic_shapes=True)
    @skipIfWindows
    def test_dropout_deterministic(self):
        @torch._dynamo.optimize("inductor")
        def fn(a):
            return torch.nn.functional.dropout(a, 0.55, True)

        for cg in [False, True]:
            with patch.object(config.triton, "cudagraphs", cg):
                torch._dynamo.reset()

                x = torch.ones(1024, device=self.device, dtype=torch.float32)

                torch.manual_seed(1234)
                a0 = fn(x).clone()
                a1 = fn(x).clone()
                a2 = fn(x).clone()

                torch.manual_seed(1234)
                b0 = fn(x).clone()
                b1 = fn(x).clone()
                b2 = fn(x).clone()

                # same seed, same values
                self.assertTrue(torch.allclose(a0, b0))
                self.assertTrue(torch.allclose(a1, b1))
                self.assertTrue(torch.allclose(a2, b2))

                # different calls, different values
                self.assertFalse(torch.allclose(a0, a1))
                self.assertFalse(torch.allclose(a1, a2))

    @skipIfWindows
    def test_rand_like_deterministic(self):
        @torch._dynamo.optimize("inductor")
        def fn(a):
            return torch.rand_like(a), torch.rand_like(a)

        x = torch.ones(1024, device=self.device, dtype=torch.float32)

        torch.manual_seed(1234)
        a0 = fn(x)[0].clone()
        a1 = fn(x)[0].clone()
        a2 = fn(x)[0].clone()

        torch.manual_seed(1234)
        b0 = fn(x)[0].clone()
        b1 = fn(x)[0].clone()
        b2 = fn(x)[0].clone()

        # same seed, same values
        self.assertTrue(torch.allclose(a0, b0))
        self.assertTrue(torch.allclose(a1, b1))
        self.assertTrue(torch.allclose(a2, b2))

        # different calls, different values
        self.assertFalse(torch.allclose(a0, a1))
        self.assertFalse(torch.allclose(a1, a2))

        c, d = fn(x)
        self.assertFalse(torch.allclose(c, d))
        self.assertTrue((c >= 0).all())
        self.assertTrue((c < 1).all())
        self.assertTrue((d >= 0).all())
        self.assertTrue((d < 1).all())

    @config.patch(implicit_fallbacks=True)
    def test_fallback_mutable_op_basic(self):
        with torch.library._scoped_library("mylib", "FRAGMENT") as m:

            def impl(a, b, c, d, e=2):
                a.add_(b[0] * c * e),
                if d is not None:
                    d.add_(b[1])

            m.define(
                "inplace_(Tensor(a!) a, Tensor[] b, SymInt c, *, Tensor(b!)? d, SymInt e=2) -> ()"
            )
            m.impl("inplace_", impl, "CompositeExplicitAutograd")

            # We do some clones and copy_ to test that Inductor doesn't reorder
            # the copy_ w.r.t. inplace_.
            def f(a, b1, b2, c, d):
                a_ = a.clone()
                d_ = d if d is None else d.clone()
                torch.ops.mylib.inplace_(a_, (b1, b2), c, d=d_)
                a.copy_(a_)
                if d is not None:
                    d.copy_(d_)
                return ()

            a = torch.tensor([0.0, 1.0, 2])
            b = [torch.tensor([2.0, 3.0, 5.0]), torch.tensor([1.0, 4.0, 6.0])]
            c = 4
            d = torch.tensor([2.0, 1, 0])
            args = (a, b[0], b[1], c, d)
            cloned_args = pytree.tree_map_only(torch.Tensor, torch.clone, args)
            mod = make_fx(f)(*cloned_args)
            cloned_args = pytree.tree_map_only(torch.Tensor, torch.clone, args)
            compiled_f = compile_fx_inner(mod, cloned_args)

            cloned_args = pytree.tree_map_only(torch.Tensor, torch.clone, args)
            compiled_f(list(cloned_args))
            f(*args)
            self.assertEqual(cloned_args, args)

    @config.patch(implicit_fallbacks=True)
    def test_fallback_mutable_op_with_return(self):
        with torch.library._scoped_library("mylib", "FRAGMENT") as m:

            def impl(a, b, c, d, e=2):
                a.add_(b[0] * c * e),
                if d is not None:
                    d.add_(b[1])
                return b[0] + b[1]

            m.define(
                "inplace_(Tensor(a!) a, Tensor[] b, SymInt c, *, Tensor(b!)? d, SymInt e=2) -> Tensor"
            )
            m.impl("inplace_", impl, "CompositeExplicitAutograd")

            # We do some clones and copy_ to test that Inductor doesn't reorder
            # the copy_ w.r.t. inplace_.
            def f(a, b0, b1, c, d):
                a_ = a.clone()
                d_ = d if d is None else d.clone()
                res = torch.ops.mylib.inplace_(a_, (b0, b1), c, d=d_)
                a.copy_(a_)
                if d is not None:
                    d.copy_(d_)
                return (res,)

            a = torch.tensor([0.0, 1.0, 2])
            b = [torch.tensor([2.0, 3.0, 5.0]), torch.tensor([1.0, 4.0, 6.0])]
            c = 4
            d = torch.tensor([2.0, 1, 0])
            args = (a, b[0], b[1], c, d)

            cloned_args = pytree.tree_map_only(torch.Tensor, torch.clone, args)
            mod = make_fx(f)(*cloned_args)
            cloned_args = pytree.tree_map_only(torch.Tensor, torch.clone, args)
            compiled_f = compile_fx_inner(mod, cloned_args)

            cloned_args = pytree.tree_map_only(torch.Tensor, torch.clone, args)
            compiled_out = compiled_f(list(cloned_args))
            out = f(*args)
            self.assertEqual(cloned_args, args)
            self.assertEqual(compiled_out, out)

    @config.patch(implicit_fallbacks=True)
    def test_fallback_mutable_op_no_mutated_tensors(self):
        with torch.library._scoped_library("mylib", "FRAGMENT") as m:

            def impl(a, b):
                if b is not None:
                    b.add_(1)

            m.define("inplace_(Tensor a, Tensor(b!)? b) -> ()")
            m.impl("inplace_", impl, "CompositeExplicitAutograd")

            def f(a):
                torch.ops.mylib.inplace_(a, None)
                return ()

            a = torch.tensor([0.0, 1.0, 2])
            args = (a,)
            cloned_args = pytree.tree_map_only(torch.Tensor, torch.clone, args)
            mod = make_fx(f)(*cloned_args)
            cloned_args = pytree.tree_map_only(torch.Tensor, torch.clone, args)
            compiled_f = compile_fx_inner(mod, cloned_args)

            cloned_args = pytree.tree_map_only(torch.Tensor, torch.clone, args)
            compiled_f(list(cloned_args))
            f(*args)
            self.assertEqual(cloned_args, args)

    @config.patch(implicit_fallbacks=True)
    def test_fallback_mutable_op_list(self):
        with torch.library._scoped_library("mylib", "FRAGMENT") as m:

            def impl(a, b):
                for bi in b:
                    bi.add_(a)

            m.define("inplace_(Tensor a, Tensor(a!)[] b) -> ()")
            m.impl("inplace_", impl, "CompositeExplicitAutograd")

            def f(a, b):
                torch.ops.mylib.inplace_(a, b)
                return None

            a = torch.tensor([0.0, 1.0, 2])
            b = [torch.tensor([2.0, 3.0, 5.0]), torch.tensor([1.0, 4.0, 6.0])]
            args = (a, b)
            cloned_args = pytree.tree_map_only(torch.Tensor, torch.clone, args)
            mod = make_fx(f)(*cloned_args)
            cloned_args = pytree.tree_map_only(torch.Tensor, torch.clone, args)

            compiled_f = compile_fx_inner(mod, cloned_args)

        @torch.library.custom_op("mylib::sin_out", mutates_args={"outs"})
        def sin_out(x: torch.Tensor, outs: typing.List[torch.Tensor]) -> None:
            x_np = x.numpy()
            assert len(outs) == 2
            out_np0 = out[0].numpy()
            out_np1 = out[1].numpy()
            np.sin(x_np, out=out_np0)
            np.sin(x_np, out=out_np1)

        @torch.compile
        def g(x):
            outs = [torch.empty_like(x) for _ in range(2)]
            sin_out(x, outs)
            return outs

        x = torch.randn(3)
        out = [torch.empty_like(x) for _ in range(2)]
        y = g(x)

    @expectedFailureXPU
    def test_functionalize_rng_wrappers(self):
        # Ideally, we would like to use torch.compile for these operators. But
        # currently the plan is to introduce these operators at the partitioner
        # level, obviating the need to support them fully through the
        # torch.compile stack. To ensure that we have good enough debugging with
        # minifiers, we have ensure that they work with make_fx. This test uses
        # make_fx to do the testing. In future, we can move on torch.compile.
        def fn():
            rng_state1, a1 = torch._prims.rng_prims.run_and_save_rng_state(
                torch.ops.aten.rand.default,
                [4, 4],
                dtype=torch.float32,
                device=self.device,
            )
            rng_state2, a2 = torch._prims.rng_prims.run_and_save_rng_state(
                torch.ops.aten.rand.default,
                [4, 4],
                dtype=torch.float32,
                device=self.device,
            )

            b1 = torch._prims.rng_prims.run_with_rng_state(
                rng_state1,
                torch.ops.aten.rand.default,
                [4, 4],
                dtype=torch.float32,
                device=self.device,
            )
            b2 = torch._prims.rng_prims.run_with_rng_state(
                rng_state2,
                torch.ops.aten.rand.default,
                [4, 4],
                dtype=torch.float32,
                device=self.device,
            )

            return (a1, a2, b1, b2)

        mod = make_fx(fn)()
        compiled_f = compile_fx_inner(mod, ())
        a1, a2, b1, b2 = compiled_f(())
        self.assertEqual(a1, b1)
        self.assertEqual(a2, b2)

    @patch.object(torch._functorch.config, "functionalize_rng_ops", True)
    @expectedFailureXPU
    @skip_if_gpu_halide  # rand
    def test_philox_rand(self):
        if self.device == "cpu":
            raise unittest.SkipTest(
                f"functionalization of rng ops supported only on {GPU_TYPE}"
            )

        @torch._dynamo.optimize("inductor")
        def fn(x):
            a = torch.rand_like(x) * x
            a = torch.rand_like(x) * a
            return a

        def check(x):
            torch.manual_seed(123)
            a = fn(x)

            torch.manual_seed(1234)
            b = fn(x)

            torch.manual_seed(123)
            c = fn(x)

            # same seed, same values
            self.assertTrue(torch.allclose(a, c))

            # different calls, different values
            self.assertFalse(torch.allclose(a, b))

        check(torch.ones(1024, device=self.device, dtype=torch.float32))
        # Need comment: should we add "_get_rng_state_offset" to common device interface?
        self.assertEqual(getattr(torch, self.device)._get_rng_state_offset(), 2048)
        # Check non-multiple of 4 numel
        check(torch.ones(3, device=self.device, dtype=torch.float32))
        self.assertEqual(getattr(torch, self.device)._get_rng_state_offset(), 8)

    # Already on by default, just want to make sure
    @patch.object(torch._inductor.config, "allow_buffer_reuse", True)
    def test_reuse_buffers_with_aliasing(self):
        def f(x):
            z = x + 1
            z = torch.view_as_complex(z)
            a = torch.view_as_real(z)
            out = a + 1
            return out, torch.view_as_real(z + 1)

        self.common(f, (torch.zeros((4, 2)),))

        code = run_and_get_triton_code(torch.compile(f), torch.zeros((4, 2)))
        # Make sure that we haven't added complex support and made this test
        # invalid. If we've added complex support please update the test to use
        # a different set of view ops we don't lower
        self.assertTrue("aten.view_as_real" in code)

        def f2(x):
            z = x + 1
            z = torch.view_as_complex(z)
            z = torch.view_as_real(z)
            z = torch.view_as_complex(z)
            a = torch.view_as_real(z)
            out = a + 1
            return out, torch.view_as_real(z + 1)

        self.common(f, (torch.zeros((4, 2)),))

    def test_randn_like_empty(self):
        class Model(torch.nn.Module):
            def __init__(
                self,
            ):
                super().__init__()

            def forward(self, v1: torch.Tensor):
                vx = v1.min(dim=1).values
                v2 = torch.randn_like(vx)
                return v2

        model = Model()
        x = torch.rand(10, 3, 0)

        self.common(model, (x,))

    def test_randint(self):
        @torch.compile(fullgraph=True)
        def fn(x):
            return (
                torch.randint(10, [1024], device=x.device),
                torch.randint(-4, 7, [1024], dtype=torch.int32, device=x.device),
                torch.randint_like(x, 2**50),
            )

        torch.manual_seed(12345)
        a0, b0, c0 = fn(torch.zeros([40, 40], device=self.device))
        self.assertEqual(a0.shape, [1024])
        self.assertEqual(b0.shape, [1024])
        self.assertEqual(c0.shape, [40, 40])
        torch.manual_seed(12345)
        a1, b1, c1 = fn(torch.zeros([40, 40], device=self.device))
        self.assertEqual(a0, a1)
        self.assertEqual(b0, b1)
        self.assertEqual(c0, c1)

        self.assertEqual(a0.min(), 0)
        self.assertEqual(a0.max(), 9)

        self.assertEqual(b0.min(), -4)
        self.assertEqual(b0.max(), 6)

        self.assertGreaterEqual(c0.min(), 0)
        self.assertGreater(c0.max(), 2**40)
        self.assertLess(c0.max(), 2**50)

    @config.patch(fallback_random=True)
    def test_like_rands(self):
        def fn(x):
            return torch.rand_like(x), torch.randn_like(x)

        self.common(fn, [torch.zeros([20, 20])])

    def test_like_rands2(self):
        # rand_like with kwargs `device` of str type
        d = self.device
        assert isinstance(d, str)

        @torch.compile
        def fn(x):
            return torch.rand_like(x, device=d)

        x = torch.ones(10, device=self.device, dtype=torch.float32)
        a0 = fn(x).clone()
        a1 = fn(x).clone()
        self.assertFalse(torch.allclose(a0, a1))

    @requires_gpu()
    def test_like_rands3(self):
        # rand_like with `device` which is different from `x.device`
        def test_like_rands_on_different_device(device1, device2):
            @torch.compile
            def fn(x, device):
                return torch.rand_like(x, device=device)

            x = torch.ones(10, device=device1, dtype=torch.float32)
            return fn(x, device2).clone()

        a0 = test_like_rands_on_different_device("cpu", GPU_TYPE)
        a1 = test_like_rands_on_different_device(GPU_TYPE, "cpu")
        self.assertTrue(a0.device.type == GPU_TYPE)
        self.assertTrue(a1.device.type == "cpu")

    def test_max_pool2d_with_indices_backward(self):
        def fn(a, b, c):
            return aten.max_pool2d_with_indices_backward(
                a, b, [2, 2], [2, 2], [0, 0], [1, 1], False, c
            )

        x = torch.randn([2, 4, 18, 14])
        result, indices = aten.max_pool2d_with_indices(
            x,
            [2, 2],
            [2, 2],
            [0, 0],
            [1, 1],
            False,
        )

        self.common(
            fn,
            [
                torch.randn_like(result),
                x,
                indices,
            ],
        )

    @skip_if_gpu_halide  # slow
    def test_max_pool2d_with_indices_backward2(self):
        def fn(a, b, c):
            return aten.max_pool2d_with_indices_backward(
                a, b, [3, 3], [2, 2], [1, 1], [1, 1], True, c
            )

        x = torch.randn([2, 4, 40, 56])
        result, indices = aten.max_pool2d_with_indices(
            x,
            [3, 3],
            [2, 2],
            [1, 1],
            [1, 1],
            True,
        )

        self.common(
            fn,
            [
                torch.randn_like(result),
                x,
                indices,
            ],
        )

    # From https://github.com/pytorch/torchdynamo/issues/1200
    def test_max_pool2d_with_indices_backward3(self):
        def fn(a, b, c):
            return aten.max_pool2d_with_indices_backward(
                a, b, [1, 1], [2, 2], [0, 0], [1, 1], False, c
            )

        x = torch.randn([32, 256, 37, 38])
        result, indices = aten.max_pool2d_with_indices(
            x,
            [1, 1],
            [2, 2],
            0,
            1,
            False,
        )
        self.common(
            fn,
            [
                torch.randn_like(result),
                x,
                indices,
            ],
        )

    # From https://github.com/pytorch/torchdynamo/issues/1352
    @skip_if_halide  # hangs forever
    def test_max_pool2d_with_indices_backward4(self):
        def fn(a, b, c):
            return aten.max_pool2d_with_indices_backward(
                a, b, [5, 5], [1, 1], [2, 2], [1, 1], False, c
            )

        torch._inductor.metrics.generated_kernel_count = 0
        x = torch.randn([2, 64, 3, 4])
        result, indices = aten.max_pool2d_with_indices(
            x,
            [5, 5],
            [1, 1],
            2,
            1,
            False,
        )
        self.common(
            fn,
            [
                torch.randn_like(result),
                x,
                indices,
            ],
        )
        assertGeneratedKernelCountEqual(self, 1)

    @expectedFailureXPU
    def test_max_pool2d_with_indices_backward5(self):
        # Window size is too big. Should fallback
        def fn(a, b, c):
            return aten.max_pool2d_with_indices_backward(
                a, b, [13, 13], [1, 1], [2, 2], [1, 1], False, c
            )

        torch._inductor.metrics.generated_kernel_count = 0
        x = torch.randn([2, 64, 20, 20])
        result, indices = aten.max_pool2d_with_indices(
            x,
            [13, 13],
            [1, 1],
            2,
            1,
            False,
        )
        self.common(
            fn,
            [
                torch.randn_like(result),
                x,
                indices,
            ],
        )
        assertGeneratedKernelCountEqual(self, 0)

    # From https://github.com/pytorch/pytorch/issues/93384
    def test_max_pool2d_with_indices_backward6(self):
        # dilation is not 1. Should fallback
        def fn(a, b, c):
            return aten.max_pool2d_with_indices_backward(
                a, b, [3, 2], [2, 1], [1, 1], [1, 2], False, c
            )

        torch._inductor.metrics.generated_kernel_count = 0
        x = torch.randn([2, 2, 3, 6])
        result, indices = aten.max_pool2d_with_indices(
            x,
            [3, 2],
            [2, 1],
            [1, 1],
            [1, 2],
            False,
        )
        self.common(
            fn,
            [
                torch.randn_like(result),
                x,
                indices,
            ],
        )
        assertGeneratedKernelCountEqual(self, 0)

    def test_issue102546(self):
        def fn(x):
            return x.mean(0)

        self.common(fn, [torch.rand(())])

    def test_avg_pool2d_backward(self):
        def fn(a, b):
            return aten.avg_pool2d_backward(
                a,
                b,
                [2, 2],
                [2, 2],
                [0, 0],
                True,
                False,
                None,
            )

        self.common(
            fn,
            [
                torch.randn([2, 4, 7, 7]),
                torch.randn([2, 4, 14, 14]),
            ],
        )

    @skip_if_gpu_halide  # slow
    def test_avg_pool2d_backward2(self):
        def fn(a, b):
            return aten.avg_pool2d_backward(
                a,
                b,
                [3, 3],
                [1, 1],
                [1, 1],
                True,
                False,
                None,
            )

        self.common(
            fn,
            [
                torch.randn([1, 1, 20, 15]),
                torch.randn([1, 1, 20, 15]),
            ],
        )

    def test_avg_pool2d_backward3(self):
        def fn(a, b):
            return aten.avg_pool2d_backward(
                a,
                b,
                [1, 1],
                [2, 2],
                [0, 0],
                False,
                False,
                None,
            )

        torch._inductor.metrics.generated_kernel_count = 0
        self.common(
            fn,
            [
                torch.randn([1, 2016, 11, 11]),
                torch.randn([1, 2016, 21, 21]),
            ],
        )
        assertGeneratedKernelCountEqual(self, 1)

    def test_avg_pool2d_backward4(self):
        def fn(a, b):
            return aten.avg_pool2d_backward(
                a,
                b,
                [13, 13],
                [1, 1],
                [0, 0],
                True,
                False,
                None,
            )

        torch._inductor.metrics.generated_kernel_count = 0
        self.common(
            fn,
            [
                torch.randn([1, 16, 12, 12]),
                torch.randn([1, 16, 24, 24]),
            ],
            check_lowp=False,
        )
        assertGeneratedKernelCountEqual(self, 0)

    def test_avg_pool3d_backward(self):
        def fn(a, b):
            return aten.avg_pool3d_backward(
                a,
                b,
                [2, 2, 2],
                [2, 2, 2],
                [0, 0, 0],
                True,
                False,
                None,
            )

        self.common(
            fn,
            [
                torch.randn([2, 4, 7, 7, 7]),
                torch.randn([2, 4, 14, 14, 14]),
            ],
        )

    @skip_if_halide  # compiles for 5+ minutes
    def test_avg_pool3d_backward2(self):
        def fn(a, b):
            return aten.avg_pool3d_backward(
                a,
                b,
                [3, 3, 3],
                [1, 1, 1],
                [1, 1, 1],
                True,
                False,
                None,
            )

        self.common(
            fn,
            [
                torch.randn([1, 1, 20, 20, 15]),
                torch.randn([1, 1, 20, 20, 15]),
            ],
        )

    def test_avg_pool3d_backward3(self):
        def fn(a, b):
            return aten.avg_pool3d_backward(
                a,
                b,
                [1, 1, 1],
                [2, 2, 2],
                [0, 0, 0],
                False,
                False,
                None,
            )

        torch._inductor.metrics.generated_kernel_count = 0
        self.common(
            fn,
            [
                torch.randn([1, 2016, 11, 11, 11]),
                torch.randn([1, 2016, 21, 21, 21]),
            ],
        )
        assertGeneratedKernelCountEqual(self, 1)

    def test_avg_pool3d_backward4(self):
        def fn(a, b):
            return aten.avg_pool3d_backward(
                a,
                b,
                [13, 13, 13],
                [1, 1, 1],
                [0, 0, 0],
                True,
                False,
                None,
            )

        torch._inductor.metrics.generated_kernel_count = 0
        self.common(
            fn,
            [
                torch.randn([1, 16, 12, 12, 12]),
                torch.randn([1, 16, 24, 24, 24]),
            ],
            check_lowp=False,
        )
        assertGeneratedKernelCountEqual(self, 0)

    @config.patch(search_autotune_cache=False)
    def test_mm_views(self):
        def fn(a, b):
            return torch.mm(a.view(32, 32), b.view(32, 32))

        self.common(
            fn,
            (
                torch.randn([32, 32]).transpose(0, 1),
                torch.randn([1, 32, 32]).transpose(0, 1),
            ),
            check_lowp=False,
        )
        expected_kernel = 0
        # codegen mm kernel from template
        self.assertEqual(
            torch._inductor.metrics.generated_kernel_count, expected_kernel
        )

    @torch._dynamo.config.patch(assume_static_by_default=False)
    @skipIfWindows
    def test_dtype_sympy_expr(self):
        @torch._dynamo.optimize_assert("inductor")
        def fn(a):
            y = a[..., :-1, :].contiguous()
            return y

        result = fn(torch.randn([1, 2, 16, 4]).requires_grad_())
        result.sum().backward()

    @skipIfWindows
    def test_dropout2(self):
        n = 100000
        weight = torch.ones(
            n, device=self.device, dtype=torch.float32, requires_grad=True
        )
        ones = torch.ones(n, device=self.device, dtype=torch.float32)

        @torch._dynamo.optimize_assert("inductor")
        def run(x, train=True):
            return F.dropout(x * weight, 0.33, train)

        def check(r, g):
            rmean = r.mean().item()
            gmean = g.mean().item()
            rcount = len(r.nonzero())
            gcount = len(g.nonzero())

            # dropped elements should match
            self.assertTrue(same(r.nonzero(), g.nonzero()))
            self.assertEqual(rcount, gcount)

            # dropped should be close to 0.33
            self.assertGreater(rcount, 0.64 * n)
            self.assertGreater(0.68 * n, rcount)

            self.assertAlmostEqual(rmean, gmean)
            self.assertAlmostEqual(rmean, 1.0, places=2)

        r1 = run(ones, train=False)
        r1.sum().backward()
        g1 = weight.grad.clone()
        # eval mode should be all ones
        self.assertTrue(same(r1, torch.ones_like(r1)))
        self.assertTrue(same(g1, torch.ones_like(g1)))

        torch.manual_seed(1234)
        weight.grad.zero_()
        r2, (fw_code, bw_code) = run_fw_bw_and_get_code(lambda: run(ones))
        if is_halide_backend(self.device):
            self.assertEqual(fw_code.count("halide_helpers.rand"), 1)
            self.assertEqual(bw_code.count("halide_helpers.rand"), 0)
        elif self.device == GPU_TYPE:
            self.assertEqual(fw_code.count("tl.rand"), 1)
            self.assertEqual(bw_code.count("tl.rand"), 0)
        g2 = weight.grad.clone()
        check(r2, g2)

        torch.manual_seed(1234)
        weight.grad.zero_()
        r3 = run(ones)
        r3.sum().backward()
        g3 = weight.grad.clone()
        check(r3, g3)

        # second run is same result as first
        self.assertTrue(same(r2, r3))
        self.assertTrue(same(g2, g3))

    @config.patch(search_autotune_cache=False)
    @skipIfWindows
    def test_dropout3(self):
        m = torch.nn.Sequential(
            torch.nn.Linear(32, 32, bias=False),
            torch.nn.Dropout(),
            torch.nn.Linear(32, 32, bias=False),
            torch.nn.Dropout(),
        ).to(self.device)

        @torch._dynamo.optimize_assert("inductor")
        def run(x):
            return m(x)

        torch._inductor.metrics.generated_kernel_count = 0

        result, (fw_code, bw_code) = run_fw_bw_and_get_code(
            lambda: run(torch.randn([8, 32], device=self.device))
        )

        if is_halide_backend(self.device):
            self.assertEqual(fw_code.count("halide_helpers.rand"), 2)
            self.assertEqual(bw_code.count("halide_helpers.rand"), 0)
        elif self.device == GPU_TYPE:
            self.assertEqual(fw_code.count("tl.rand"), 2)
            self.assertEqual(bw_code.count("tl.rand"), 0)
        self.assertEqual(torch._inductor.metrics.generated_kernel_count, 4)

    @skipIfWindows
    def test_randint_kernel_count(self):
        @torch._dynamo.optimize_assert("inductor")
        def fn1():
            random_tensor1 = torch.randint(10, [32], device=self.device)
            random_tensor2 = torch.randint(10, [32], device=self.device)
            random_tensor3 = torch.randint(10, [32], device=self.device)
            return random_tensor1, random_tensor2, random_tensor3

        _, source_codes = run_and_get_code(fn1)
        if self.device == GPU_TYPE:
            self.assertEqual(len(source_codes), 1)
            self.assertEqual(source_codes[0].count("async_compile.triton"), 2)

    def test_roll(self):
        def fn(a):
            return (
                aten.roll(a, [-3, 10], [1, 2]),
                aten.roll(a, [5]),
            )

        self.common(
            fn,
            [
                torch.randn([2, 56, 56, 16]),
            ],
        )

    def test_argmax_min_int32(self):
        # https://github.com/pytorch/pytorch/issues/94055
        def fn(a, b):
            c = a.argmax(3)
            return torch.min(b, c)

        a = torch.rand(3, 4, 2, 1).int()
        b = torch.rand(2, 2, 1, 4, 1).int()
        self.common(fn, (a, b))

    def test_argmax_argmin1(self):
        def fn(x):
            return (aten.argmax(x), aten.argmin(x))

        self.common(
            fn,
            [
                torch.randn([8, 256, 256]),
            ],
        )

    def test_argmax_argmin2(self):
        def fn(x):
            return (
                aten.argmax(x, 0),
                aten.argmin(x, 0),
                aten.argmax(x, 1),
                aten.argmin(x, 1),
            )

        self.common(fn, (torch.randn([144, 144]),))

    def test_argmax_argmin_with_duplicates(self):
        def fn(x):
            return (
                aten.argmax(x, 0),
                aten.argmin(x, 0),
                aten.argmax(x, 1),
                aten.argmin(x, 1),
            )

        # Unrolled reduction
        t1 = torch.randint(2, size=(6, 6))
        self.common(fn, (t1,))

        # Persistent reduction
        t1 = torch.randint(8, size=(32, 32))
        self.common(fn, (t1,))

        # Non-persistent reduction
        t1 = torch.randint(8, size=(1028, 1028))
        self.common(fn, (t1,))

    @skip_if_halide  # nan behavior
    def test_argmax_argmin_with_nan(self):
        def fn(x):
            return (
                aten.argmax(x, 0),
                aten.argmin(x, 0),
                aten.argmax(x, 1),
                aten.argmin(x, 1),
            )

        if self.device == "cpu":
            raise unittest.SkipTest("broken on CPU")

        # Unrolled reduction
        t1 = torch.randn((6, 6))
        t1[:, 1] = float("nan")
        t1[:, 3] = float("nan")
        self.common(fn, (t1,))

        # Persistent reduction
        t1 = torch.randn((32, 32))
        t1[:, 4] = float("nan")
        t1[:, 8] = float("nan")
        self.common(fn, (t1,))

        # Non-persistent reduction
        t1 = torch.randn((1028, 1028))
        t1[:, 40] = float("nan")
        t1[:, 100] = float("nan")
        self.common(fn, (t1,))

    def test_conv_backward(self):
        def fn(rank4_inps, rank3_inps, rank5_inps):
            out1 = aten.convolution_backward(
                *rank4_inps,
                [C],
                [1, 1],
                [0, 0],
                [1, 1],
                False,
                [0, 0],
                1,
                [True, True, True],
            )
            out2 = aten.convolution_backward(
                *rank4_inps,
                [C],
                [1, 1],
                [0, 0],
                [1, 1],
                False,
                [0, 0],
                1,
                [True, False, False],
            )
            out3 = aten.convolution_backward(
                *rank3_inps,
                [C],
                [1],
                [0],
                [1],
                False,
                [0],
                1,
                [True, True, True],
            )
            out4 = aten.convolution_backward(
                *rank5_inps,
                [C],
                [1, 1, 1],
                [0, 0, 0],
                [1, 1, 1],
                False,
                [0, 0, 0],
                1,
                [True, True, True],
            )
            return (out1, out2, out3, out4)

        B = 3
        C = 4
        H = 5
        grad_out = torch.randn(B, C, H - 2, H - 2, H - 2)
        inp = torch.randn(B, C, H, H, H)
        weight = torch.randn(C, C, 3, 3, 3)

        def shrink_rank(x, rank):
            res = x
            while res.dim() > rank:
                res = torch.select(res, -1, 0)
            return res.contiguous()

        rank4_inps = [shrink_rank(x, 4) for x in [grad_out, inp, weight]]
        rank3_inps = [shrink_rank(x, 4) for x in [grad_out, inp, weight]]
        rank5_inps = [shrink_rank(x, 5) for x in [grad_out, inp, weight]]

        with torch.backends.cudnn.flags(enabled=True, allow_tf32=False):
            self.common(
                fn,
                [rank4_inps, rank3_inps, rank5_inps],
            )

    @unittest.skip(
        """
        FIXME: In the case of having equally max/min elements, our implementation returns
        the last index instead of the first one
        """
    )
    def test_argmax_argmin3(self):
        def fn(x):
            return (
                aten.argmax(x, 0),
                aten.argmin(x, 0),
                aten.argmax(x, -1),
                aten.argmin(x, -1),
            )

        self.common(
            fn,
            [torch.randint(0, 5, [10, 10])],
        )

    def test_vdd_clamp(self):
        def fn(x):
            return torch.clamp_min(x, 3)

        self.common(
            fn,
            [
                torch.randn([16], requires_grad=True) * 10,
            ],
        )

    def test_tmp_not_defined_issue1(self):
        def forward(
            primals_3,
            primals_4,
            add_tensor,
            convert_element_type_default,
            div_default,
            reciprocal_default,
        ):
            var_default = torch.ops.aten.var(
                convert_element_type_default, [2], correction=0
            )
            sub_tensor = torch.ops.aten.sub.Tensor(add_tensor, div_default)
            mul_tensor_1 = torch.ops.aten.mul.Tensor(sub_tensor, reciprocal_default)
            mul_tensor_2 = torch.ops.aten.mul.Tensor(mul_tensor_1, primals_3)
            add_tensor_2 = torch.ops.aten.add.Tensor(mul_tensor_2, primals_4)
            convert_element_type_default_1 = add_tensor_2.to(dtype=torch.float32)
            convert_element_type_default_2 = convert_element_type_default_1.to(
                dtype=torch.float32
            )
            var_default_1 = torch.ops.aten.var(
                convert_element_type_default_2, [2], correction=0
            )
            broadcast_in_dim_default_2 = var_default_1.reshape(1, 512, 1)
            sum_default_1 = convert_element_type_default_2.sum(2)
            add_tensor_3 = torch.ops.aten.add.Tensor(broadcast_in_dim_default_2, 1e-05)
            return (var_default, sum_default_1, add_tensor_3)

        inps = [
            (torch.Size([1024]), torch.float32),
            (torch.Size([1024]), torch.float32),
            (torch.Size([1, 512, 1024]), torch.float32),
            (torch.Size([1, 512, 1024]), torch.float32),
            (torch.Size([1, 512, 1]), torch.float32),
            (torch.Size([1, 512, 1]), torch.float32),
        ]
        inps = [torch.randn(shape, dtype=dtype) for (shape, dtype) in inps]
        self.common(forward, inps, atol=1e-05, rtol=2e-05)

    @unittest.skipIf(
        os.environ.get("BUILD_ENVIRONMENT", "").startswith("parallelnative"),
        "TODO: debug this with asan",
    )
    @skip_if_gpu_halide
    def test_tmp_not_defined_issue2(self):
        def forward(arg38_1, arg81_1, getitem_17, new_zeros_default_4):
            div_tensor_7 = torch.ops.aten.div.Tensor(getitem_17, arg81_1)
            mul_tensor_24 = torch.ops.aten.mul.Tensor(div_tensor_7, arg38_1)
            sum_default_7 = torch.ops.aten.sum.default(mul_tensor_24)
            return (new_zeros_default_4, sum_default_7)

        dtype = torch.float32
        args = [
            ((1, 88, 40, 40), (140800, 1600, 40, 1), dtype),
            ((), (), dtype),
            ((1, 88, 40, 40), (140800, 1600, 40, 1), dtype),
            ((3,), (1,), dtype),
        ]
        args = [
            rand_strided(shape, stride, dtype).requires_grad_(True).add(1)
            for shape, stride, dtype in args
        ]
        self.common(forward, args, atol=1e-5, rtol=1e-5)

    @requires_gpu()
    @skip_if_halide  # cascading accuracy issues due rsqrt fallback
    def test_tmp_not_defined_issue3(self):
        from torch import device

        def forward(
            self,
            primals_1: "f32[1001, 6]",
            primals_2: "f32[1001]",
            primals_3: "f32[1001, 64]",
            primals_4: "f32[4190]",
            primals_5: "f32[4190]",
            primals_6: "f32[1739, 4190]",
            primals_48: "f32[6144, 4191]",
        ):
            _tensor_constant0: "i64[4190]" = self._tensor_constant0
            lift_fresh_copy: "i64[4190]" = torch.ops.aten.lift_fresh_copy.default(
                _tensor_constant0
            )

            index: "f32[6144, 4190]" = torch.ops.aten.index.Tensor(
                primals_48, [None, lift_fresh_copy]
            )

            _tensor_constant1: "i64[6]" = self._tensor_constant1
            lift_fresh_copy_1: "i64[6]" = torch.ops.aten.lift_fresh_copy.default(
                _tensor_constant1
            )
            index_1: "f32[6144, 6]" = torch.ops.aten.index.Tensor(
                primals_48, [None, lift_fresh_copy_1]
            )
            primals_48 = lift_fresh_copy_1 = None
            permute: "f32[6, 1001]" = torch.ops.aten.permute.default(primals_1, [1, 0])
            addmm: "f32[6144, 1001]" = torch.ops.aten.addmm.default(
                primals_2, index_1, permute
            )
            amax: "f32[6144, 1]" = torch.ops.aten.amax.default(addmm, [-1], True)
            sub: "f32[6144, 1001]" = torch.ops.aten.sub.Tensor(addmm, amax)
            exp: "f32[6144, 1001]" = torch.ops.aten.exp.default(sub)
            sum_1: "f32[6144, 1]" = torch.ops.aten.sum.dim_IntList(exp, [-1], True)
            div: "f32[6144, 1001]" = torch.ops.aten.div.Tensor(exp, sum_1)

            full_default: "i32[6144, 1001]" = torch.ops.aten.full.default(
                [6144, 1001],
                1,
                dtype=torch.int32,
                layout=torch.strided,
                device=device(type=GPU_TYPE, index=0),
                pin_memory=False,
            )

            iota: "i32[1001]" = torch.ops.prims.iota.default(
                1001,
                start=0,
                step=1,
                dtype=torch.int32,
                device=device(type=GPU_TYPE),
                requires_grad=False,
            )

            mul: "i32[6144, 1001]" = torch.ops.aten.mul.Tensor(full_default, iota)
            iota_1: "i32[6144]" = torch.ops.prims.iota.default(
                6144,
                start=0,
                step=1001,
                dtype=torch.int32,
                device=device(type=GPU_TYPE, index=0),
                requires_grad=False,
            )
            view: "i32[6150144]" = torch.ops.aten.reshape.default(mul, [-1])
            view_1: "f32[6150144]" = torch.ops.aten.reshape.default(div, [-1])
            _embedding_bag = torch.ops.aten._embedding_bag.default(
                primals_3, view, iota_1, False, 0, False, view_1
            )
            getitem: "f32[6144, 64]" = _embedding_bag[0]
            getitem_1: "i32[6150144]" = _embedding_bag[1]
            getitem_2: "i32[6144]" = _embedding_bag[2]
            getitem_3: "i32[0]" = _embedding_bag[3]
            unsqueeze: "f32[6144, 1, 64]" = torch.ops.aten.unsqueeze.default(getitem, 1)
            var_mean = torch.ops.aten.var_mean.correction(
                index, [1], correction=0, keepdim=True
            )
            getitem_4: "f32[6144, 1]" = var_mean[0]
            getitem_5: "f32[6144, 1]" = var_mean[1]
            add: "f32[6144, 1]" = torch.ops.aten.add.Tensor(getitem_4, 1e-05)
            rsqrt: "f32[6144, 1]" = torch.ops.aten.rsqrt.default(add)
            sub_1: "f32[6144, 4190]" = torch.ops.aten.sub.Tensor(index, getitem_5)
            mul_1: "f32[6144, 4190]" = torch.ops.aten.mul.Tensor(sub_1, rsqrt)
            mul_2: "f32[6144, 4190]" = torch.ops.aten.mul.Tensor(mul_1, primals_4)
            add_1: "f32[6144, 4190]" = torch.ops.aten.add.Tensor(mul_2, primals_5)
            permute_1: "f32[4190, 1739]" = torch.ops.aten.permute.default(
                primals_6, [1, 0]
            )

            return [
                index,
                index_1,
                addmm,
                amax,
                sum_1,
                iota_1,
                view,
                view_1,
                getitem_1,
                getitem_2,
                getitem_3,
                unsqueeze,
                getitem_5,
                rsqrt,
                add_1,
                permute_1,
            ]

        kwargs = aot_graph_input_parser(forward, device=GPU_TYPE)
        self.common(forward, [], kwargs=kwargs)

    @skip_if_gpu_halide
    @config.patch("halide.scheduler_cpu", "Mullapudi2016")
    def test_misaligned_address_issue1(self):
        def forward(sub_tensor_1, unsqueeze_default):
            gather_default = torch.ops.aten.gather.default(
                sub_tensor_1, 1, unsqueeze_default
            )
            return gather_default

        args = [
            ((1, 1000), (1000, 1), torch.float32),
            ((1, 1), (1, 1), torch.int64),
        ]
        args = [rand_strided(shape, stride, dtype) for shape, stride, dtype in args]
        self.common(forward, args)

    def test_invalid_operand_issue1(self):
        def forward(arg0_1, arg1_1, arg3_1, squeeze, view_1, slice_1):
            slice_scatter = torch.ops.aten.slice_scatter.default(
                slice_1, arg3_1, 1, 1, 9223372036854775807
            )
            slice_scatter_1 = torch.ops.aten.slice_scatter.default(
                arg1_1, slice_scatter, 0, 0, 9223372036854775807
            )
            slice_2 = torch.ops.aten.slice.Tensor(
                slice_scatter_1, 0, 0, 9223372036854775807
            )
            select_scatter = torch.ops.aten.select_scatter.default(
                slice_2, squeeze, 1, 0
            )
            slice_scatter_2 = torch.ops.aten.slice_scatter.default(
                slice_scatter_1, select_scatter, 0, 0, 9223372036854775807
            )
            view = torch.ops.aten.view.default(slice_scatter_2, [-1, 128])
            embedding = torch.ops.aten.embedding.default(arg0_1, view, 1)
            return [embedding, view_1]

        args = [
            ((50005, 768), (768, 1), torch.float32),
            ((8, 128), (128, 1), torch.int64),
            ((8, 127), (127, 1), torch.int64),
            ((8,), (1,), torch.int64),
            ((1024,), (1,), torch.int64),
            ((8, 128), (128, 1), torch.int64),
        ]
        args = [rand_strided(shape, stride, dtype) for shape, stride, dtype in args]
        self.common(forward, args)

    def test_sizehint_issue1(self):
        def forward(x):
            return torch.nn.functional.unfold(
                x, kernel_size=[4, 4], dilation=1, padding=0, stride=[4, 4]
            )

        args = [((2, 24, 56, 56), (75264, 3136, 56, 1), torch.float32, False)]
        args = [
            rand_strided(sh, st, dt).requires_grad_(rg) for (sh, st, dt, rg) in args
        ]
        self.common(forward, args)

    @skipIfWindows
    def test_zero_dim_reductions(self):
        for kd in [True, False]:
            inps0 = (torch.zeros(2, 0, device=self.device, dtype=torch.float16), 1, kd)
            failed_ops = [aten.argmin, aten.argmax, aten.max, aten.min]
            for fo in failed_ops:
                with self.assertRaisesRegex(
                    IndexError, "Expected reduction dim 1 to have non-zero size"
                ):
                    mod = make_fx(fo)(*inps0)
                    _ = compile_fx_inner(mod, inps0)

            pass_ops = [
                lambda *x: fn(*x) for fn in [aten.sum, aten.prod, aten.any, aten.all]
            ]
            for po in pass_ops:
                compiled = torch._dynamo.optimize("inductor")(po)
                expected = po(*inps0)
                actual = compiled(*inps0)

            self.assertTrue(torch.allclose(actual, expected, atol=1e-3, rtol=1e-3))

    def test_unfold_zero_dimension_tensor(self):
        def forward(x):
            return torch.unfold_copy(dimension=1, input=x, size=0, step=7)

        x = torch.rand([1, 0], dtype=torch.float32)

        y = forward(x)
        compiled_y = torch.compile(forward, fullgraph=True)(x)

        self.assertEqual(y, compiled_y)

    def test_zero_element_mutation(self):
        class CustomModel(nn.Module):
            def __init__(self):
                super().__init__()
                self.layer1 = nn.LeakyReLU(negative_slope=5.2955089, inplace=True)

            def forward(self, inputs):
                return self.layer1(inputs)

        ip_size = [0]
        input_tensor = torch.randn(ip_size)

        mymodel = CustomModel()
        self.common(mymodel, (input_tensor,))

    def test_lerp(self):
        # non-contiguous inputs for lerp
        def fn0(i0, i1):
            x1 = i0.transpose(-2, -3)
            return torch.lerp(i1, x1, 70000)

        # contiguous inputs for lerp
        def fn1(i0, i1):
            return torch.lerp(i1, i0, 70000)

        self.common(fn0, [torch.rand(10, 3, 10), torch.rand(3, 10, 10)])
        self.common(fn1, [torch.rand(3, 10, 10), torch.rand(3, 10, 10)])

    @skip_if_gpu_halide  # https://github.com/halide/Halide/issues/8318
    def test_unspec_inputs(self):
        if self.device == "cpu":
            raise unittest.SkipTest("Testing mixed devices")

        def fn(x, y):
            return x + y, x * y, x / y

        opt = torch._dynamo.optimize("inductor")(fn)
        dtypes = [
            torch.float16,
            torch.bfloat16,
            torch.float32,
            torch.float64,
            torch.int32,
            torch.int64,
        ]

        for d in dtypes:
            inputs = (
                rand_strided((2, 3), (3, 1), dtype=torch.float32, device=GPU_TYPE),
                rand_strided((), (), dtype=d, device="cpu"),
            )
            self.assertTrue(same(opt(*inputs), fn(*inputs)))
            inputs = (inputs[1], inputs[0])
            self.assertTrue(same(opt(*inputs), fn(*inputs)))

    @dynamo_config.patch(automatic_dynamic_shapes=True)
    def test_list_clearing(self):
        if self.device == "cpu":
            contexts = [contextlib.nullcontext]
        else:
            contexts = [
                contextlib.nullcontext,
                lambda: config.patch({"triton.cudagraphs": True}),
            ]

        for context in contexts:
            with context():
                inps = [
                    torch.rand([5, 5]).to(self.device),
                    torch.rand([5, 5]).to(self.device),
                ]
                inp_refs = [weakref.ref(inp) for inp in inps]

                def fn(x, y):
                    a = x + y
                    return (a @ a,)

                fn_fx = make_fx(fn)(inps[0], inps[1])
                fn_compiled = compile_fx_inner(fn_fx, inps)

                test_self = self
                matmul_seen = False

                class TestRefMode(TorchDispatchMode):
                    def __torch_dispatch__(self, func, types, args=(), kwargs=None):
                        kwargs = kwargs if kwargs else {}

                        nonlocal inps
                        nonlocal inp_refs
                        nonlocal test_self
                        nonlocal matmul_seen

                        # by matmul, inputs should be deallocated
                        # TODO: should not be necessary, ref-cycle ?
                        gc.collect()
                        if func is aten.mm.out:
                            matmul_seen = True
                            test_self.assertEqual(len(inps), 0)
                            test_self.assertIsNone(inp_refs[0]())
                            test_self.assertIsNone(inp_refs[1]())

                        return func(*args, **kwargs)

                with TestRefMode():
                    fn_compiled(inps)

                # do an extra run to make sure we are deallocating on warmup and record
                if self.device == GPU_TYPE:
                    inps.extend(
                        [
                            torch.rand([5, 5]).to(self.device),
                            torch.rand([5, 5]).to(self.device),
                        ]
                    )
                    inp_refs.extend([weakref.ref(inp) for inp in inps])
                    matmul_seen = False

                    with TestRefMode():
                        fn_compiled(inps)

                # for some reason, TorchDispatch doesnt capture the
                # cuda mm call (even without cudagraphs)
                if self.device == "cpu":
                    self.assertTrue(matmul_seen)
                else:
                    self.assertEqual(len(inps), 0)

    def test_dtype_mismatch_issue(self):
        def fn(x):
            attn = torch.nn.functional.pad(x, [0, 1])
            return attn.softmax(dim=-1)

        x = torch.rand(128, 32, 63)
        self.common(fn, (x,))

    def test_vectorized_ops_masked(self):
        def fn(x):
            index = torch.arange(64, device=x.device)
            mask = index.view(1, 1, 64) < 63
            indices = [None, None, index]
            return torch.ops.aten._unsafe_masked_index(x, mask, indices, 7)

        x = torch.rand(128, 32, 63)
        self.common(fn, (x,))

    def test_vectorized_ops_masked_var_novec(self):
        def fn(x):
            index = torch.arange(10, device=x.device)
            mask = (index < 5).view(1, 1, 1, 10)
            indices = [None, None, None, index]
            return torch.ops.aten._unsafe_masked_index(x, mask, indices, 7)

        x = torch.rand(1, 1, 8, 8)
        self.common(fn, (x,))

    def test_diagonal_copy(self):
        def fn(x):
            return torch.diagonal_copy(x)

        for x in (torch.randn(2, 3), torch.randn(2, 2), torch.randn(3, 2)):
            self.common(fn, (x,))

    def test_kwargs(self):
        if self.device == GPU_TYPE:
            raise unittest.SkipTest("histogramdd only supports cpu")

        def fn(x, y):
            return torch.histogramdd(
                x,
                bins=[3, 3],
                weight=y,
            )

        self.common(
            fn,
            [torch.randn((4, 2)), torch.randn(4)],
        )

    # Shape padding causes the inputs to all get specialized, so the codegen
    # test fails
    @expectedFailureCodegenDynamic
    @requires_gpu()
    @torch._inductor.config.patch("shape_padding", True)
    def test_shape_padding(self):
        dtypes = [
            torch.float16,
            torch.float32,
        ]

        b, m, n, k = 7, 11, 13, 15

        def gen(*shape, dtype=torch.float32):
            return torch.randn(*shape, device=GPU_TYPE, dtype=dtype) / k + 1.0

        for dtype in dtypes:
            x = gen(m, k, dtype=dtype)
            y = gen(k, n, dtype=dtype)
            z = gen(n, dtype=dtype)
            self.common(lambda x, y: torch.mm(x, y), (x, y))
            self.common(lambda x, y: torch.matmul(x, y), (x, y))
            self.common(lambda x, y, z: torch.addmm(z, x, y), (x, y, z))

        for dtype in dtypes:
            x = gen(b, m, k, dtype=dtype)
            y = gen(b, k, n, dtype=dtype)
            z = gen(n, dtype=dtype)
            self.common(lambda x, y: torch.bmm(x, y), (x, y))
            self.common(lambda x, y: torch.matmul(x, y), (x, y))
            self.common(lambda x, y, z: torch.baddbmm(z, x, y), (x, y, z))

    @requires_gpu()
    @torch._inductor.config.patch("layout_optimization", True)
    def test_inductor_layout_optimization_input_mutations(self):
        # channel dim must be > 64 for inductor to do layout optimization and use NHWC
        mod = nn.Conv2d(3, 128, 1, stride=1, bias=False).to(GPU_TYPE)

        def f(x):
            x.mul_(2)
            out = mod(x)
            return out

        f_compiled = torch.compile(f)
        x_ref = torch.rand(2, 3, 128, 128, device=GPU_TYPE)
        x_test = x_ref.clone().detach()
        with torch.no_grad():
            out_ref = f(x_ref)
            out_test = f_compiled(x_test)
            self.assertEqual(out_ref, out_test)
            self.assertEqual(out_ref.shape, out_test.shape)
            # Importantly, since inductor._config.keep_output_stride is True,
            # the outputs should have matching strides here.
            self.assertEqual(out_ref.stride(), out_test.stride())
            self.assertEqual(x_ref, x_test)

    def test_int_input_dynamic_shapes(self):
        @torch.compile(dynamic=True)
        def fn(x, i):
            y = x * i
            return y

        # Constant must not get matched as constant
        self.common(fn, [torch.randn(3, 1, 1, 1, 1), 9132])

    def test_sqrt_dynamic_shapes(self):
        # TIMM convit_base model: https://github.com/pytorch/pytorch/issues/97877.
        # TODO: support cuda path.
        if self.device == GPU_TYPE:
            raise unittest.SkipTest("sqrt dynamic shapes only supports cpu")

        class Model(torch.nn.Module):
            def __init__(self):
                super().__init__()

            def forward(self, x):
                B, N, C = x.shape
                return self.get_rel_indices(N)

            def get_rel_indices(self, num_patches: int) -> torch.Tensor:
                img_size = int(num_patches**0.5)
                ind = torch.arange(img_size)
                return ind

        self.common(
            Model(),
            [
                torch.randn(8, 4, 4),
            ],
        )

    def test_rsqrt_dynamic_shapes(self):
        # From HF hf_BigBird model.
        @torch.compile(dynamic=True)
        def fn(a, b):
            r = 1 / math.sqrt(a.size(1))
            return torch.bmm(a, b) / r

        self.common(
            fn,
            [
                torch.randn(2, 4, 4),
                torch.randn(2, 4, 4),
            ],
        )

    def test_index_dynamic_shapes(self):
        # Repro from vision_maskrcnn
        def fn(arg0_1):
            unsqueeze = arg0_1.unsqueeze(0)
            sym_size = arg0_1.size(1)
            ceil = math.ceil(sym_size * 1.8735363483428955)
            iota = torch.ops.prims.iota.default(
                ceil,
                start=0,
                step=1,
                dtype=torch.int64,
                device=arg0_1.device,
                requires_grad=False,
            )
            convert_element_type_1 = iota.to(torch.float32)
            sym_size_1 = arg0_1.size(2)
            floor_1 = math.floor(sym_size_1 * 1.8735363483428955)
            ceil_1 = math.ceil(floor_1)
            iota_1 = torch.ops.prims.iota.default(
                ceil_1,
                start=0,
                step=1,
                dtype=torch.int64,
                device=arg0_1.device,
                requires_grad=False,
            )
            convert_element_type_3 = iota_1.to(torch.float32)
            sub_2 = (convert_element_type_1 + 0.5) * (sym_size / ceil) - 0.5
            clamp_min = sub_2.clamp_min(0.0)
            sub_3 = (convert_element_type_3 + 0.5) * (sym_size_1 / floor_1) - 0.5
            clamp_min_1 = sub_3.clamp_min(0.0)
            convert_element_type_4 = clamp_min.to(torch.int64)
            sub_4 = sym_size - 1
            clamp_max = clamp_min.ceil().clamp_max(sub_4)
            convert_element_type_5 = clamp_max.to(torch.int64)
            convert_element_type_6 = clamp_min_1.to(torch.int64)
            unsqueeze_2 = convert_element_type_4.unsqueeze(1)
            index = torch.ops.aten.index.Tensor(
                unsqueeze, [None, None, unsqueeze_2, convert_element_type_6]
            )
            index_1 = torch.ops.aten.index.Tensor(
                unsqueeze,
                [
                    None,
                    None,
                    convert_element_type_5.unsqueeze(1),
                    convert_element_type_6,
                ],
            )
            sub_6 = clamp_min.unsqueeze(1) - unsqueeze_2
            mul_10 = (index * (1.0 - sub_6) + index_1 * (sub_6)) * (
                1.0 - (clamp_min_1 - convert_element_type_6)
            )
            select = torch.ops.aten.select.int(mul_10, 0, 0)
            return (select,)

        x = torch.randn(15, 20, 3)
        self.common(
            fn,
            [x],
        )

    @skipIfWindows
    def test_setitem_with_int_parameter(self):
        x = torch.zeros(7, device=self.device)

        def fn(n, a):
            a[n] = -1
            return a

        cnts = CompileCounterWithBackend("inductor")
        opt_fn = torch._dynamo.optimize(cnts, nopython=True)(fn)

        for n in range(2, x.shape[0]):
            opt_fn(n, x)
            self.assertEqual(x[n], -1)

        # If assume_static_by_default is set, the calls above will trigger
        # 3 function compilation:
        #   1. assuming 'n' is static (equals 2)
        #   2. making 'n' dynamic, but with the guard 'end <= x.shape[0]'
        #      (from: torch._inductor.ir.SliceView.create)
        frame_count = 2 if torch._dynamo.config.assume_static_by_default else 1
        self.assertEqual(cnts.frame_count, frame_count)

        # Negative index triggers new compilation.
        opt_fn(-x.shape[0], x)
        self.assertEqual(x[0], -1)
        self.assertEqual(cnts.frame_count, frame_count + 1)

    @config.patch(profiler_mark_wrapper_call=True)
    @skipIfWindows
    def test_profiler_mark_wrapper_call(self):
        from torch.profiler import profile

        @torch._dynamo.optimize("inductor", nopython=True)
        def fn(a, b):
            return a + b

        a = torch.rand((100,))
        b = torch.rand((100,))
        with profile() as prof:
            fn(a, b)
        assert any(
            "inductor_wrapper_call" in e.name for e in prof.profiler.function_events
        )

    def test_insignificant_strides(self):
        def f(x):
            tmp = x + 1
            return tmp.view(-1, 1, 2)

        x = torch.arange(8, device=self.device, dtype=torch.float32)
        out = f(x)
        compiled_out = torch.compile(f)(x)

        self.assertEqual(out.stride(), compiled_out.stride())
        self.assertEqual(out, compiled_out)

    @unittest.skipIf(IS_X86 and not HAS_AVX2, "Requires AVX2")
    def test_pixel_shuffle_channels_last(self):
        def fn(x):
            x = torch.nn.functional.pixel_shuffle(x, 2)
            x = torch.nn.functional.relu(x)
            return x

        self.common(
            fn,
            (torch.randn(1, 16, 64, 72).to(memory_format=torch.channels_last),),
        )

    def test_where_broadcast(self):
        # https://github.com/pytorch/pytorch/issues/93374
        def fn(x, p1, p0):
            o = torch.where(x, p1, p0)
            return o

        # https://github.com/pytorch/pytorch/issues/94725
        class Repro(torch.nn.Module):
            def __init__(self):
                super().__init__()
                self.register_buffer(
                    "_tensor_constant0", torch.randn([], dtype=torch.float32)
                )

            def forward(self, arg0_1, arg1_1):
                convert_element_type = torch.ops.prims.convert_element_type.default(
                    arg1_1, torch.bool
                )
                bitwise_not = torch.ops.aten.bitwise_not.default(convert_element_type)
                _tensor_constant0 = self._tensor_constant0
                lift_fresh_copy = torch.ops.aten.lift_fresh_copy.default(
                    _tensor_constant0
                )
                where = torch.ops.aten.where.self(bitwise_not, lift_fresh_copy, arg0_1)
                return (where, bitwise_not)

        self.common(
            fn,
            (torch.tensor([[True]]), torch.rand(13, 7, 3), torch.rand(1, 1)),
        )

        args = [
            torch.randn(1, 4, 64, 64),
            torch.zeros(1, 1, 64, 64, dtype=torch.uint8),
        ]
        args[1][:, :, :32, :32] = 1
        eager_args = [x.clone() for x in args]
        eager_mod = Repro()
        mod = make_fx(eager_mod, tracing_mode="real")(*args)
        compiled = compile_fx_inner(mod, args)
        inductor_out = compiled(args)
        eager_out = eager_mod(*eager_args)
        self.assertEqual(inductor_out, eager_out)

    @skipIfRocm
    def test_require_stride_expanded(self):
        def forward(arg6, arg7, arg16):
            convolution = torch.ops.aten.convolution(
                arg16.unsqueeze(0), arg7, arg6, [4, 4], [2, 2], [1, 1], False, [0, 0], 1
            )
            return (convolution,)

        self.common(
            forward,
            (
                None,
                rand_strided(
                    (64, 3, 11, 11),
                    (363, 121, 11, 1),
                    torch.float32,
                    device=self.device,
                ).to(memory_format=torch.channels_last),
                rand_strided(
                    (1, 3, 224, 224),
                    (150528, 50176, 224, 1),
                    torch.float32,
                    device=self.device,
                )
                .to(memory_format=torch.channels_last)
                .squeeze(0),
            ),
            atol=1e-3,
            rtol=0.001,
        )

        # expanded dim should not cause copy in require_stride_order
        assertGeneratedKernelCountEqual(self, 0)

    @requires_gpu()
    @parametrize("use_block_ptr", (False, True))
    @unittest.skipIf(
        not PLATFORM_SUPPORTS_FLASH_ATTENTION,
        "Does not support SDPA or pre-SM80 hardware",
    )
    @skipIfRocm
    def test_sdpa(self, use_block_ptr):
        def foo(arg0_1, arg1_1, arg2_1, arg3_1, arg4_1):
            view = torch.ops.aten.view.default(arg3_1, [23760, 128])
            arg3_1 = None
            mm = torch.ops.aten.mm.default(view, arg4_1)
            view = arg4_1 = None
            view_1 = torch.ops.aten.view.default(mm, [3, 99, 80, 8])
            mm = None
            view_2 = torch.ops.aten.view.default(view_1, [3, 99, 80, 8])
            view_1 = None
            permute = torch.ops.aten.permute.default(view_2, [0, 3, 1, 2])
            view_2 = None
            view_3 = torch.ops.aten.view.default(permute, [3, 8, 99, 80])
            permute = None

            clone = torch.ops.aten.clone.default(
                view_3, memory_format=torch.contiguous_format
            )
            view_3 = None

            expand = torch.ops.aten.expand.default(clone, [3, 8, 99, 80])
            clone = None
            _scaled_dot_product_efficient_attention = (
                torch.ops.aten._scaled_dot_product_efficient_attention.default(
                    arg0_1, arg1_1, arg2_1, expand, False
                )
            )
            arg0_1 = arg1_1 = arg2_1 = expand = None
            getitem = _scaled_dot_product_efficient_attention[0]
            _scaled_dot_product_efficient_attention = None
            return (getitem,)

        if self.device == "cpu":
            raise unittest.SkipTest(f"requires {GPU_TYPE}")

        DEVICE = torch.device(f"{GPU_TYPE}:0")
        DTYPE = torch.float16
        B = 3
        H = 8
        Q = 99
        K = 80
        D = 32
        C_bias = 128

        # inputs
        query = torch.randn((B, H, Q, D), device=DEVICE, dtype=DTYPE)
        key = torch.randn((B, H, K, D), device=DEVICE, dtype=DTYPE)
        value = torch.randn((B, H, K, D), device=DEVICE, dtype=DTYPE)
        bias = torch.randn((B, Q, K, C_bias), device=DEVICE, dtype=DTYPE)
        weights = torch.randn((C_bias, H), device=DEVICE, dtype=DTYPE)
        inps = (query, key, value, bias, weights)

        with config.patch("triton.use_block_ptr", use_block_ptr):
            # Check accuracy
            self.common(
                foo,
                inps,
                atol=0.02,
                rtol=1e4,
            )

            # Check code for block pointers
            foo_opt = torch._dynamo.optimize("inductor")(foo)
            code = run_and_get_triton_code(foo_opt, *inps)
            have_block_ptr = code.count("tl.make_block_ptr") > 0
            if not is_halide_backend(self.device):
                self.assertEqual(have_block_ptr, use_block_ptr)

    @requires_gpu()
    @unittest.skipIf(
        not PLATFORM_SUPPORTS_MEM_EFF_ATTENTION,
        "Does not support mem_eff_attention",
    )
    def test_sdpa_unaligned_mask(self):
        def foo(
            arg0_1: "f32[8, 8, 16, 16]",
            arg1_1: "f32[8, 8, 15, 16]",
            arg2_1: "f32[8, 8, 15, 16]",
            arg3_1: "f32[1, 1, 16, 15]",
        ):
            constant_pad_nd: "f32[1, 1, 16, 16]" = (
                torch.ops.aten.constant_pad_nd.default(arg3_1, [0, 1], 0.0)
            )
            arg3_1 = None
            slice_1: "f32[1, 1, 16, 15]" = torch.ops.aten.slice.Tensor(
                constant_pad_nd, -1, 0, 15
            )
            constant_pad_nd = None
            expand: "f32[8, 8, 16, 15]" = torch.ops.aten.expand.default(
                slice_1, [8, 8, 16, 15]
            )
            slice_1 = None
            _scaled_dot_product_efficient_attention = (
                torch.ops.aten._scaled_dot_product_efficient_attention.default(
                    arg0_1, arg1_1, arg2_1, expand, False
                )
            )
            arg0_1 = arg1_1 = arg2_1 = expand = None
            getitem: "f32[8, 8, 16, 16]" = _scaled_dot_product_efficient_attention[0]
            _scaled_dot_product_efficient_attention = None
            return (getitem,)

        query = torch.rand(8, 8, 16, 16, device=GPU_TYPE)
        key = torch.rand(8, 8, 15, 16, device=GPU_TYPE)
        value = torch.rand(8, 8, 15, 16, device=GPU_TYPE)
        bias = torch.rand(1, 1, 16, 15, device=GPU_TYPE)
        self.common(
            foo,
            (query, key, value, bias),
            atol=0.02,
            rtol=1e4,
        )

    @requires_gpu()
    @unittest.skipIf(
        not PLATFORM_SUPPORTS_MEM_EFF_ATTENTION,
        "Does not support mem_eff_attention",
    )
    @config.patch(freezing=True)
    def test_sdpa_unaligned_mask_freezing(self):
        class Mod(torch.nn.Module):
            def __init__(self):
                super().__init__()
                self.arg3_1 = torch.rand(1, 1, 16, 15, device=GPU_TYPE)

            def forward(
                self,
                arg0_1: "f32[8, 8, 16, 16]",
                arg1_1: "f32[8, 8, 15, 16]",
                arg2_1: "f32[8, 8, 15, 16]",
            ):
                arg3_1 = self.arg3_1
                constant_pad_nd: "f32[1, 1, 16, 16]" = (
                    torch.ops.aten.constant_pad_nd.default(arg3_1, [0, 1], 0.0)
                )
                arg3_1 = None
                slice_1: "f32[1, 1, 16, 15]" = torch.ops.aten.slice.Tensor(
                    constant_pad_nd, -1, 0, 15
                )
                constant_pad_nd = None
                expand: "f32[8, 8, 16, 15]" = torch.ops.aten.expand.default(
                    slice_1, [8, 8, 16, 15]
                )
                slice_1 = None
                _scaled_dot_product_efficient_attention = (
                    torch.ops.aten._scaled_dot_product_efficient_attention.default(
                        arg0_1, arg1_1, arg2_1, expand, False
                    )
                )
                arg0_1 = arg1_1 = arg2_1 = expand = None
                getitem: "f32[8, 8, 16, 16]" = _scaled_dot_product_efficient_attention[
                    0
                ]
                _scaled_dot_product_efficient_attention = None
                return (getitem,)

        query = torch.rand(8, 8, 16, 16, device=GPU_TYPE)
        key = torch.rand(8, 8, 15, 16, device=GPU_TYPE)
        value = torch.rand(8, 8, 15, 16, device=GPU_TYPE)

        mod = Mod()
        out_eager = mod(query, key, value)

        with torch.no_grad():
            out_compiled = torch.compile(mod)(query, key, value)
            self.assertEqual(out_eager, out_compiled, atol=0.02, rtol=1e4)

    def test_where_with_logical_op(self):
        def fn_and(x, y):
            return torch.where(torch.logical_and(x, y), 1.0, 0.0)

        def fn_or(x, y):
            return torch.where(torch.logical_or(x, y), 1.0, 0.0)

        self.common(
            fn_and,
            (torch.randn(32), torch.randn(32)),
        )
        self.common(
            fn_or,
            (torch.randn(32), torch.randn(32)),
        )

    @skipIfRocm
    def test_conv_with_as_strided(self):
        class Model(nn.Module):
            def __init__(self):
                super().__init__()
                self.kv = torch.nn.Conv2d(
                    256, 384, kernel_size=(1, 1), stride=(1, 1), bias=False
                )

            def forward(self, x):
                convolution = self.kv(x)
                constant_pad_nd = torch.ops.aten.constant_pad_nd.default(
                    convolution, [2, 2, 2, 2], 0.0
                )
                # as_strided inputs are depend on input's size and stide.
                as_strided = torch.ops.aten.as_strided.default(
                    constant_pad_nd, [8, 384, 2, 20, 12], [153600, 400, 160, 1, 20]
                )
                as_strided_1 = torch.ops.aten.as_strided.default(
                    as_strided, [8, 384, 2, 2, 12, 12], [153600, 400, 160, 8, 20, 1]
                )
                clone = torch.ops.aten.clone.default(
                    as_strided_1, memory_format=torch.contiguous_format
                )
                return clone

        self.common(
            Model(),
            (torch.randn(8, 256, 16, 16),),
            check_lowp=not is_halide_backend(self.device),
        )

    def test_inplace_where_pointwise(self):
        # https://github.com/pytorch/pytorch/issues/96446
        def fn(a, b):
            a[0] = 2
            return a * b

        self.common(fn, (torch.rand(1), torch.rand(2)))

    def test_view_on_aliased(self):
        # https://github.com/pytorch/pytorch/issues/96728
        def fn1(a, b):
            a = a.max(0).values
            c = torch.cat((a, b))
            c = c.round()
            b >= a[0]  # noqa: B015
            return c

        some_const = torch.tensor(6324)

        def fn2():
            a = torch.tensor([[0.6324]])
            ret = torch.cat((a, a), dim=0)
            some_const >= a[0]  # noqa: B015
            return ret

        self.common(fn1, (torch.tensor([[4.0]]), torch.tensor([5.0])))
        self.common(fn2, ())

    def test_argmax_to_float(self):
        # https://github.com/pytorch/pytorch/issues/97127
        def fn():
            a = torch.zeros([2, 2])
            b = a.argmax(0)
            return b.float().mean()

        self.common(fn, ())

    def test_const_int32_to_float(self):
        # https://github.com/pytorch/pytorch/issues/97124
        def fn():
            a = torch.zeros([1, 2], dtype=torch.int32)
            a = a + a
            b = a.to(dtype=torch.float32)
            return b * 0.8

        self.common(fn, ())

    def test_getitem(self):
        out_features = ["p3", "p4", "p5", "p6", "p7"]
        in_feature = "p5"

        def fn(a):
            return a[out_features.index(in_feature)]

        x = [
            torch.rand([1, 256, 100, 152], device=self.device),
            torch.rand([1, 256, 50, 76], device=self.device),
            torch.rand([1, 256, 25, 38], device=self.device),
        ]
        opt_fn = torch._dynamo.optimize("inductor")(fn)
        same(fn(x), opt_fn(x))

    def test_pad_view(self):
        def fn(a):
            y = torch.nn.functional.pad(a, (0, 0, 0, 1))
            y = y.view(*y.size()[:-2], y.size(-1), y.size(-2))
            return y

        x = torch.rand(48, 3, 512, 512)
        self.common(fn, (x,))

    def test_pad_cast(self):
        def fn(x):
            return torch.nn.functional.pad(x.to(torch.float32), (0, 3, 0, 0))

        for dtype in [torch.int32, torch.int64]:
            self.common(fn, (torch.ones(1, 1, 13, dtype=dtype),))

    @unittest.skipIf(not HAS_CPU, "requires C++ compiler")
    @skip_if_halide  # bf16
    def test_data_type_propogation(self):
        from torch._dynamo.utils import detect_fake_mode
        from torch._inductor.codegen.common import boolean_ops
        from torch._inductor.compile_fx import _shape_env_from_inputs
        from torch._inductor.debug import DebugContext
        from torch._inductor.decomposition import decompositions
        from torch._inductor.graph import GraphLowering
        from torch._inductor.virtualized import V
        from torch.fx.passes.fake_tensor_prop import FakeTensorProp

        def get_data_type(node: torch.fx.Node):
            if OptimizationContext.key in node.meta:
                return node.meta[OptimizationContext.key].dtype
            else:
                return None

        def func(arg0_1):
            max_pool2d_with_indices = torch.ops.aten.max_pool2d_with_indices.default(
                arg0_1, [3, 3], [2, 2], [1, 1]
            )
            arg0_1 = None
            getitem = max_pool2d_with_indices[0]
            max_pool2d_with_indices = None
            return (getitem,)

        example_inputs = [
            torch.randn(10, 32, 20, 20, dtype=torch.bfloat16).to(
                memory_format=torch.channels_last
            )
        ]

        gm = make_fx(func, decomposition_table=decompositions, tracing_mode="fake")(
            *example_inputs
        )

        shape_env = _shape_env_from_inputs(example_inputs)

        fake_mode = detect_fake_mode(example_inputs)
        if not fake_mode:
            fake_mode = torch._subclasses.FakeTensorMode(allow_non_fake_inputs=True)
            FakeTensorProp(gm, mode=fake_mode).propagate(*example_inputs)
        else:
            FakeTensorProp(gm, mode=fake_mode).propagate_dont_convert_inputs(
                *example_inputs
            )
        with V.set_fake_mode(fake_mode):
            graph = GraphLowering(
                gm,
                shape_env=shape_env,
            )
            with V.set_graph_handler(graph), V.set_debug_handler(DebugContext()):
                graph.run(*example_inputs)
                graph.compile_to_module()
                scheduler_node = graph.scheduler.nodes[0]
                DataTypePropagation.propagate_scheduler_node(scheduler_node)
                root_graph = scheduler_node._body.root_block.graph
                for node in root_graph.nodes:
                    if node.op == "placeholder":
                        self.assertEqual(get_data_type(node), None)
                    elif node.target in boolean_ops():
                        self.assertEqual(get_data_type(node), torch.bool)
                    elif node.target in (
                        "constant",
                        "to_dtype",
                        "index_expr",
                    ):
                        self.assertEqual(get_data_type(node), node.args[-1])
                    elif node.target in (
                        "get_index",
                        "index_expr",
                    ):
                        self.assertEqual(get_data_type(node), torch.int64)
                    elif node.target in (
                        "load",
                        "store",
                    ):
                        self.assertEqual(
                            get_data_type(node), V.graph.get_dtype(node.args[1])
                        )
                    elif node.target == "reduction":
                        _, _, dtype, _, _, _, _ = node.args
                        self.assertEqual(get_data_type(node), dtype)
                    elif node.target.startswith("masked_subblock"):
                        """
                        masked_subblocks:
                        opcode       name       target     args                        kwargs
                        -----------  ---------  ---------  --------------------------  --------
                        placeholder  ops        ops        ()                          {}
                        call_module  get_index  get_index  ('index2',)                 {}
                        call_method  load       load       (ops, 'arg0_1', get_index)  {}
                        call_method  to_dtype   to_dtype   (ops, load, torch.float32)  {}
                        output       output     output     (to_dtype,)                 {}
                        """
                        self.assertEqual(get_data_type(node), torch.float)
                    elif node.target == "and_":
                        """
                        and_'s input is boolean_ops:
                        -----------  ---------  ---------  --------------------------  --------
                        call_method  and__22           and_              (ops, ge_15, lt_15)
                        -----------  ---------  ---------  --------------------------  --------
                        """
                        self.assertEqual(get_data_type(node), torch.bool)
                    elif node.target == "maximum":
                        """
                        maximum's input is maximum or masked_subblock:
                        -----------  ---------  ---------  --------------------------  --------
                        call_method  maximum_6         maximum           (ops, masked_subblock8, maximum_5)
                        -----------  ---------  ---------  --------------------------  --------
                        """
                        self.assertEqual(get_data_type(node), torch.float)
                    elif node.target == "output":
                        self.assertEqual(get_data_type(node), torch.bfloat16)

    # Calling div only torch.SymInt arguments is not yet supported.
    # To support this behavior, we need to allow const-propping tensors that store symint data.
    # For now, dynamo will explicitly graph break when it encounters user code with this behavior.
    @expectedFailureCodegenDynamic
    @skip_if_gpu_halide  # accuracy error
    @skipIfWindows  # TODO: need to fix
    def test_AllenaiLongformerBase_repro(self):
        def fn(query, scores, window_overlap):
            batch_size, seq_len, num_heads, _ = query.size()
            chunks_count = torch.div(seq_len, window_overlap, rounding_mode="trunc") - 1
            diagonal_attention_scores = scores.new_zeros(
                (
                    batch_size * num_heads,
                    chunks_count + 1,
                    window_overlap,
                    window_overlap * 2 + 1,
                )
            )
            diagonal_attention_scores[:, :-1, :, window_overlap:] = scores[
                :, :, :window_overlap, : window_overlap + 1
            ]
            input_tensor = diagonal_attention_scores.view(
                batch_size, num_heads, seq_len, 2 * window_overlap + 1
            ).transpose(2, 1)
            beginning_input = input_tensor[:, :window_overlap, :, : window_overlap + 1]
            input_tensor[:, :window_overlap, :, : window_overlap + 1] = torch.full_like(
                beginning_input, -float("inf")
            )
            return input_tensor

        args = [
            ((4, 1024, 12, 64), (768, 3072, 64, 1)),
            ((48, 3, 512, 513), (787968, 262656, 513, 1)),
        ]
        args = [rand_strided(sh, st) for (sh, st) in args]
        args.append(256)

        if is_cpp_backend(self.device):
            opt_fn = torch._dynamo.optimize("inductor")(fn)
            _, code = run_and_get_cpp_code(opt_fn, *args)
            FileCheck().check_count(
                "static_cast<int64_t>(256)",
                2,
                exactly=True,
            ).run(code)

        self.common(fn, args)

    def test_cumsum_pattern_matcher_issue(self):
        def fn(input_ids) -> torch.Tensor:
            input_shape = input_ids.size()
            input_ids = input_ids.view(-1, input_shape[-1])
            batch_size, seq_length = input_shape
            past_key_values_length = 0
            mask_seq_length = past_key_values_length + seq_length
            attention_mask = torch.ones(
                batch_size, mask_seq_length, device=input_ids.device
            )
            attention_mask = attention_mask.long()
            return torch.cumsum(attention_mask, dim=1)

        x = torch.randn(2, 2)
        self.common(fn, (x,), atol=0, rtol=0)

    @staticmethod
    def _check_resize_common(
        self, fn, x, size_or_y, memory_format, inplace, deterministic
    ):
        x = x.to(self.device)
        x_ref_arg = x.clone()
        x_opt_arg = x.clone()
        x_numel = x.numel()
        torch._dynamo.reset_code_caches()
        opt_fn = torch._dynamo.optimize_assert(compile_fx)(fn)
        correct = fn(x_ref_arg, size_or_y, memory_format)
        actual = opt_fn(x_opt_arg, size_or_y, memory_format)

        def get_numel(size_or_y):
            if isinstance(size_or_y, torch.Tensor):
                return size_or_y.numel()
            else:
                # assume shape
                return functools.reduce(lambda x, y: x * y, size_or_y, 1)

        if deterministic:
            nele_check = correct.numel()
        else:
            nele_check = min(x_numel, get_numel(size_or_y))

        correct_values = correct.as_strided((nele_check,), (1,))
        actual_values = actual.as_strided((nele_check,), (1,))
        self.assertTrue(same(correct_values, actual_values, equal_nan=deterministic))
        correct_strides = correct.stride()
        actual_strides = actual.stride()
        self.assertEqual(correct_strides, actual_strides)

    @staticmethod
    def _cases_resize_common():
        sizes = [
            ((2,), (1, 3, 2, 3)),
            ((100,), (1, 3, 2, 3)),
            ((1, 3, 2, 3), (1, 3, 2, 3)),
            ((2,), (1, 3, 2, 3, 1)),
            ((100,), (1, 3, 2, 3, 1)),
            ((1, 3, 2, 3, 1), (1, 3, 2, 3, 1)),
            ((2, 0, 1), (2, 2)),
        ]
        for x_size, y_size in sizes:
            memory_formats = [torch.contiguous_format]
            if len(y_size) == 4:
                memory_formats.append(torch.channels_last)
            if len(y_size) == 5:
                memory_formats.append(torch.channels_last_3d)
            for memory_format in memory_formats:
                x = torch.randn(*x_size)
                yield x, y_size, memory_format
                # check some non-contiguous tensors
                if x.numel() == 100:
                    x_strided = x[::2].reshape(25, 2).transpose(0, 1)
                    yield x_strided, y_size, memory_format

    def test_resize(self):
        def fn(x, size, memory_format):
            # NOTE: Tensor.resize() =/= aten::resize()
            return torch.ops.aten.resize(x, size, memory_format=memory_format)

        for deterministic in [True, False]:
            with DeterministicGuard(
                deterministic, fill_uninitialized_memory=deterministic
            ):
                for x, y_size, memory_format in CommonTemplate._cases_resize_common():
                    CommonTemplate._check_resize_common(
                        self,
                        fn,
                        x,
                        y_size,
                        memory_format,
                        inplace=False,
                        deterministic=deterministic,
                    )

    @staticmethod
    def _cases_resize_as_common():
        for x, y_size, memory_format in CommonTemplate._cases_resize_common():
            # each sizes /memory_format combintation tested in 2 ways:
            # 1. y is contiguous fn gets memory_format kwargs
            # 2. y has memory_format contiguity and fn gets preserve kwarg
            # 3. y has some other strides (not contiguous or channels last) and fn gets preserve
            yield x, torch.randn(*y_size), memory_format
            yield x, torch.randn(*y_size).contiguous(
                memory_format=memory_format
            ), torch.preserve_format
            yield x, torch.randn(*y_size).permute(
                tuple(reversed(range(len(y_size))))
            ), torch.preserve_format

    @skipIfXpu
    def test_resize_as(self):
        def fn(x, y, memory_format):
            return torch.ops.aten.resize_as(x, y, memory_format=memory_format)

        for deterministic in [True, False]:
            with DeterministicGuard(
                deterministic, fill_uninitialized_memory=deterministic
            ):
                for x, y, memory_format in CommonTemplate._cases_resize_as_common():
                    CommonTemplate._check_resize_common(
                        self,
                        fn,
                        x,
                        y,
                        memory_format,
                        inplace=False,
                        deterministic=deterministic,
                    )

    def test_inplace_resize_as(self):
        def fn(x, y):
            x.resize_as_(y)
            return x

        x = torch.randn(2, 3)
        y = torch.randn(200, 300)
        x_clone = x.clone()
        opt_fn = torch._dynamo.optimize("inductor")(fn)
        same(fn(x, y), opt_fn(x_clone, y))

    def test_erfc(self):
        def fn(x):
            return torch.erfc(x)

        self.common(fn, (torch.randn(8, 8),))

    @skip_if_halide  # erfinv not implemented
    def test_erfinv(self):
        def fn(x):
            return torch.erfinv(x)

        # domain for erfinv is (-1, 1)
        x = torch.empty(8, 8).uniform_(-1, 1)
        self.common(fn, (x,))

    def test_uint(self):
        def fn(z):
            x = torch.tensor(5, device=z.device, dtype=torch.uint8)
            y = torch.neg(x)
            return x < y

        self.common(fn, (torch.randn(26),))

    def test_scaled_dot_product_attention(self):
        if self.device == "cuda" and not PLATFORM_SUPPORTS_FLASH_ATTENTION:
            raise unittest.SkipTest("Can't run flash attention on this platform")
        if self.device == "cuda" and TEST_WITH_ROCM:
            raise unittest.SkipTest(
                "Flash attention support is incomplete on this platform"
            )

        def fn(q, k, v):
            return torch.nn.functional.scaled_dot_product_attention(
                q.transpose(1, 2).contiguous(),
                k.transpose(1, 2),
                v.transpose(1, 2),
                scale=0.125,
            )[:2]

        self.common(
            fn,
            (
                torch.randn(4, 2, 4, 2),
                torch.randn(4, 2, 4, 2),
                torch.randn(4, 2, 4, 2),
            ),
            atol=2e-4,  # to pass lowp check on GPU
            rtol=1e-2,  # to pass lowp check on GPU
        )

    @skipIfRocm
    @expectedFailureXPU
    def test_scaled_dot_product_efficient_attention(self):
        if self.device == "cpu":
            raise unittest.SkipTest(f"requires {GPU_TYPE}")

        # The first two values should be the same, attention output
        # and logsumexp since dropout is not being set
        def fn(q, k, v, attn_bias, compute_log_sumexp):
            return aten._scaled_dot_product_efficient_attention(
                q, k, v, attn_bias, compute_log_sumexp
            )[:2]

        self.common(
            fn,
            (
                torch.randn(4, 4, 36, 36),
                torch.randn(4, 4, 36, 36),
                torch.randn(4, 4, 36, 36),
                torch.randn(4, 4, 36, 36),
                False,
            ),
            check_lowp=False,
        )

    def test_fft_real_input(self):
        def fn(x):
            return torch.fft.fftn(x)

        self.common(fn, (torch.randn((16, 16, 16)),), check_lowp=False)

    def test_fft_real_input_real_output(self):
        def fn(x):
            return torch.fft.fftn(x).real

        self.common(fn, (torch.randn((16, 16, 16)),), check_lowp=False)

    def test_bucketize(self):
        def fn(input, boundaries, out_int32, right):
            return torch.bucketize(input, boundaries, out_int32=out_int32, right=right)

        input = torch.rand((64, 64)) * 2 - 1
        boundaries = torch.tensor([-0.9, -0.8, 0.1, 0.2, 0.5, 0.9])

        for out_int32 in [True, False]:
            for right in [True, False]:
                out_int32 = True
                right = False
                self.common(fn, (input, boundaries, out_int32, right), check_lowp=False)

    def test_bucketize_default_kwargs(self):
        def fn(input, offsets):
            return torch.bucketize(input, offsets)

        input = torch.tensor(
            [-1.0, -0.9, -0.8, -0.5, 0.0, 0.1, 0.2, 0.4, 0.5, 0.6, 0.9, 0.91]
        )
        offsets = torch.tensor([-0.9, -0.8, 0.1, 0.2, 0.5, 0.9])

        self.common(fn, (input, offsets), check_lowp=False)

    def test_bucketize_int(self):
        def fn(input, offsets, out_int32, right):
            return torch.bucketize(input, offsets, out_int32=out_int32, right=right)

        input = torch.randint(0, 102, (64, 64))
        offsets = torch.arange(10, dtype=torch.int32) ** 2 + 1

        for out_int32 in [True, False]:
            for right in [True, False]:
                self.common(fn, (input, offsets, out_int32, right), check_lowp=False)

    @patch.object(config.triton, "autotune_pointwise", True)
    def test_bucketize_add_autotune(self):
        # Causes a @pointwise(size_hints) where size_hints is 2D

        def fn(input, offsets, add_value):
            return torch.bucketize(input, offsets) + add_value

        input = torch.rand((16, 16, 64, 64))
        boundaries = torch.tensor([-0.9, -0.8, 0.1, 0.2, 0.5, 0.9])
        add_value = torch.randint(0, 1024, (16, 16, 64, 64)).to(
            memory_format=torch.channels_last
        )

        self.common(fn, (input, boundaries, add_value), check_lowp=False)

        assertGeneratedKernelCountEqual(self, 1)

    def test_bucketize_computed_offsets(self):
        def fn(inp, offsets):
            return torch.bucketize(inp, offsets + 0.01)

        inp = torch.tensor(
            [-1.0, -0.9, -0.8, -0.5, 0.0, 0.1, 0.2, 0.4, 0.5, 0.6, 0.9, 0.91]
        )
        offsets = torch.tensor([-0.9, -0.8, 0.1, 0.2, 0.5, 0.9]) - 0.01

        self.common(fn, (inp, offsets), check_lowp=False)

    @requires_gpu()
    @config.patch(assume_aligned_inputs=False)
    def test_config_option_dont_assume_alignment(self):
        def fn(x: torch.Tensor) -> torch.Tensor:
            return x.sin() + x.cos()

        # Inductor specializes on the (unguarded) alignment of the initial input.
        # Make sure that for different configurations, nothing breaks.
        for offset in (0, 1, 2, 3, 4):
            base = torch.randn(64 * 64 + 64, dtype=torch.float32, device=self.device)
            inp = torch.as_strided(base, (64, 64), (64, 1), offset)
            torch._dynamo.reset()
            fn_c = torch.compile(fn)

            ref = fn(inp)
            res = fn_c(inp)
            self.assertEqual(ref, res)

            for offset2 in (0, 1, 2, 3, 4):
                base2 = torch.randn(
                    64 * 64 + 64, dtype=torch.float32, device=self.device
                )
                inp2 = torch.as_strided(base2, (64, 64), (64, 1), offset2)
                ref2 = fn(inp2)
                res2 = fn_c(inp2)
                self.assertEqual(ref2, res2, atol=1e-5, rtol=1e-5)

    @requires_gpu()
    @config.patch(assume_aligned_inputs=False)
    def test_config_option_dont_assume_alignment_recompiles(self):
        # Inputs:
        #  1. (32, 32) shape
        #  2. (64, 64) shape -> causes a recompile
        #  3. (64, 64) shape with different storage offset -> should NOT cause a recompile
        failed_guards = []

        def fail(guard):
            nonlocal failed_guards
            failed_guards.append(guard)

        def fn(x: torch.Tensor) -> torch.Tensor:
            return x.sin() + x.cos()

        base = torch.randn(64 * 64 + 64, dtype=torch.float32, device=self.device)

        inp1 = torch.as_strided(base, (32, 32), (32, 1), 4)
        inp2 = torch.as_strided(base, (64, 64), (64, 1), 4)
        inp3 = torch.as_strided(base, (64, 64), (64, 1), 5)

        torch._dynamo.reset()

        fn_c = torch._dynamo.optimize("inductor", guard_fail_fn=fail)(fn)

        ref1 = fn(inp1)
        res1 = fn_c(inp1)
        self.assertEqual(ref1, res1)
        self.assertEqual(0, len(failed_guards))

        ref2 = fn(inp2)
        res2 = fn_c(inp2)
        self.assertEqual(ref2, res2)
        # if dynamic shapes isn't already turned on, we might have a guard failure as we turn
        # on dynamic shapes
        self.assertLessEqual(len(failed_guards), 1)
        failed_guard_count_iteration_2 = len(failed_guards)

        failed_guards = []
        ref3 = fn(inp3)
        res3 = fn_c(inp3)
        self.assertEqual(ref3, res3)
        # we might still have the dynamics shapes failure, but offset change shouldn't be guarded on
        # see Note: [Input Alignment handling in Inductor]
        self.assertLessEqual(len(failed_guards), failed_guard_count_iteration_2)

    @requires_gpu()
    @config.patch(assume_aligned_inputs=False)
    def test_config_option_dont_assume_alignment_cudagraphs(self):
        def fn(x):
            return x.cos() * x.sin()

        fn_c = torch.compile(fn, mode="reduce-overhead", dynamic=True)

        for size, stride, offset in (
            ((32, 32), (32, 1), 4),
            ((48, 48), (48, 1), 4),
            ((64, 64), (64, 1), 5),
        ):
            torch.manual_seed(42)
            base = torch.randn(64 * 64 + 64, dtype=torch.float32, device=self.device)
            torch.manual_seed(42)
            base_ref = torch.randn(
                64 * 64 + 64, dtype=torch.float32, device=self.device
            )

            inp = torch.as_strided(base, size, stride, offset)
            inp_ref = torch.as_strided(base_ref, size, stride, offset)

            inp.requires_grad_(True)
            inp_ref.requires_grad_(True)

            res = fn_c(inp)
            ref = fn(inp_ref)
            self.assertEqual(ref, res)

            res.sum().backward()
            ref.sum().backward()
            self.assertEqual(base.grad, base_ref.grad)

    @config.patch(implicit_fallbacks=True)
    def test_custom_op_1(self):
        import torch.library

        def foo_cpu(x):
            return 3 * x

        def foo_cuda(x):
            return 3 * x

        def foo_xpu(x):
            return 3 * x

        def foo_meta(x):
            return torch.empty_like(x)

        define_custom_op_for_test("foo", foo_cpu, foo_cuda, foo_xpu, foo_meta)

        def fn(x):
            a = torch.nn.functional.relu(x)
            b = torch.ops.test.foo(a)
            c = torch.cos(b)
            return c

        self.common(fn, (torch.randn((16, 32)),), check_lowp=False)

    @config.patch(implicit_fallbacks=True)
    def test_custom_op_2(self):
        import torch.library

        def foo_cpu(x, scale: float):
            return scale * x, torch.cos(x)

        def foo_cuda(x, scale: float):
            return scale * x, torch.cos(x)

        def foo_xpu(x, scale: float):
            return scale * x, torch.cos(x)

        def foo_meta(x, scale: float):
            return torch.empty_like(x), torch.empty_like(x)

        define_custom_op_2_for_test("foo2", foo_cpu, foo_cuda, foo_xpu, foo_meta)

        def fn(x, scale: float):
            a = torch.nn.functional.relu(x)
            return torch.ops.test.foo2(a, scale)

        self.common(fn, (torch.randn((16, 32)), 2.0), check_lowp=False)

    @config.patch(implicit_fallbacks=True)
    def test_custom_op_3(self):
        import torch.library

        def foo_cpu(x):
            result = torch.zeros_like(x[0])
            for t in x:
                result += t
            return result

        def foo_cuda(x):
            result = torch.zeros_like(x[0])
            for t in x:
                result += t
            return result

        def foo_xpu(x):
            result = torch.zeros_like(x[0])
            for t in x:
                result += t
            return result

        def foo_meta(x):
            return torch.empty_like(x[0])

        define_custom_op_3_for_test("foo3", foo_cpu, foo_cuda, foo_xpu, foo_meta)

        def fn(x):
            return torch.ops.test.foo3(x)

        self.common(
            fn,
            ([torch.randn((16, 32)), torch.randn((16, 32)), torch.randn((16, 32))],),
            check_lowp=False,
        )

    @requires_gpu()
    @torch._inductor.config.patch("layout_optimization", True)
    @torch._inductor.config.patch("keep_output_stride", False)
    @config.patch(implicit_fallbacks=True)
    def test_custom_op_fixed_layout_sequential(self):
        import torch.library

        mod = nn.Conv2d(3, 128, 1, stride=1, bias=False).to(device=GPU_TYPE)
        inp = torch.rand(2, 3, 128, 128, device=GPU_TYPE)
        expected_stride = mod(inp).stride()

        def bar_cpu(x):
            self.assertEqual(x.stride(), expected_stride)
            return x.clone()

        def bar_cuda(x):
            self.assertEqual(x.stride(), expected_stride)
            return x.clone()

        def bar_xpu(x):
            self.assertEqual(x.stride(), expected_stride)
            return x.clone()

        def bar_meta(x):
            return torch.empty_like(x)

        define_custom_op_for_test(
            "bar",
            bar_cpu,
            bar_cuda,
            bar_xpu,
            bar_meta,
            tags=[torch._C.Tag.needs_fixed_stride_order],
        )

        def fn(x):
            z = mod(x)
            output = torch.ops.test.bar(z)
            return output

        with torch.no_grad():
            # With keep_output_stride False, inductor would normally have different layout from eager execution
            # But because our custom op needs fixed layout, the assertions in the custom op will pass
            self.common(fn, (inp,), check_lowp=False)

    @requires_gpu()
    @config.patch(implicit_fallbacks=True)
    def test_custom_op_fixed_layout_channels_last(self):
        class Block(nn.Module):
            def __init__(
                self,
            ):
                super().__init__()

                self.in_layers = nn.Sequential(
                    nn.Dropout(p=0.1),
                )

            def helper(self, x):
                out = F.gelu(x)
                out = self.in_layers(out)
                return out

            def forward(self, x):
                out = self.helper(x)
                out = torch.ops.test.baz(out)
                return out

        model = Block()
        model = model.to(GPU_TYPE).to(memory_format=torch.channels_last)
        input_t = torch.randn([1, 320, 128, 128], dtype=torch.float32, device=GPU_TYPE)
        input_t = input_t.to(memory_format=torch.channels_last)
        expected_strides = model.helper(input_t).stride()

        def baz_cpu(x):
            self.assertEqual(expected_strides, x.stride())
            return x.clone()

        def baz_cuda(x):
            self.assertEqual(expected_strides, x.stride())
            return x.clone()

        def baz_xpu(x):
            self.assertEqual(expected_strides, x.stride())
            return x.clone()

        def baz_meta(x):
            return torch.empty_like(x)

        define_custom_op_for_test(
            "baz",
            baz_cpu,
            baz_cuda,
            baz_xpu,
            baz_meta,
            tags=[torch._C.Tag.needs_fixed_stride_order],
        )

        with torch.no_grad():
            net = torch.compile(model)
            out = net(input_t)

    @skip_if_gpu_halide  # cuda error
    def test_buffer_use_after_remove(self):
        # https://github.com/pytorch/pytorch/issues/102857

        def rotvec_to_rotmat(rotvec) -> torch.Tensor:
            """Simplified rotvec to rotmat code from RoMa
            (https://github.com/naver/roma/blob/06e4b0cdc1c802a60a012bb19c581d6600c63358/roma/mappings.py#L371)
            """
            theta = torch.norm(rotvec, dim=-1)
            axis = rotvec / theta[..., None]
            kx, ky, kz = axis[:, 0], axis[:, 1], axis[:, 2]
            sin_theta = torch.sin(theta)
            cos_theta = torch.cos(theta)
            one_minus_cos_theta = 1 - cos_theta
            xs = kx * sin_theta
            ys = ky * sin_theta
            zs = kz * sin_theta
            xyc = kx * ky * one_minus_cos_theta
            xzc = kx * kz * one_minus_cos_theta
            yzc = ky * kz * one_minus_cos_theta
            xxc = kx**2 * one_minus_cos_theta
            yyc = ky**2 * one_minus_cos_theta
            zzc = kz**2 * one_minus_cos_theta
            R_rodrigues = torch.stack(
                [
                    1 - yyc - zzc,
                    xyc - zs,
                    xzc + ys,
                    xyc + zs,
                    1 - xxc - zzc,
                    -xs + yzc,
                    xzc - ys,
                    xs + yzc,
                    1 - xxc - yyc,
                ],
                dim=-1,
            ).reshape(-1, 3, 3)
            R = R_rodrigues
            return R

        def f(coord, rot, trans):
            rot_mat = rotvec_to_rotmat(rot)
            coord = torch.einsum("...ij,...bj->...bi", rot_mat, coord) + trans
            return coord.sum()

        foo_c = torch.compile(f, dynamic=True)

        def run(fn):
            coord = torch.ones((2, 3), device=self.device)
            rot = nn.Parameter(torch.ones((2, 3), device=self.device))
            trans = nn.Parameter(torch.ones((2, 3), device=self.device))

            U = fn(coord, rot, trans)
            U.backward()

            return U, rot, trans

        U_e, rot_e, trans_e = run(f)
        U, rot, trans = run(foo_c)

        self.assertEqual(U, U_e)
        self.assertEqual(rot.grad, rot_e.grad)
        self.assertEqual(trans.grad, trans_e.grad)

    # If we serve from the cache, the init hook isn't called
    @config.patch({"fx_graph_cache": False, "fx_graph_remote_cache": False})
    @skipIfWindows
    def test_inner_fn_str_and_stride(self):
        def f(x):
            x = x + 1
            x = test_operators.realize(x)
            x = x * 2
            x = test_operators.realize(x)
            return x

        x = torch.rand(3, 2, device=self.device).t()
        ref = f(x)
        called = False

        def hook_fn(scheduler, nodes):
            nonlocal called
            called = True

            if self.device != "cpu":
                self.assertEqual(len(nodes), 3)
                _, mul_buf, _ = nodes
                self.assertTrue(
                    all(
                        V.graph.sizevars.size_hints(buf.get_stride()) == (1, 2)
                        for buf in nodes
                    )
                )
                # before the fix, the wrong index expression
                # 'i1 + 3 * i0' is cached.
                self.assertTrue(
                    "i0 + 2 * i1" in mul_buf.data.inner_fn_str()
                    or "i0 + i1 * s1" in mul_buf.data.inner_fn_str()
                )

        with add_scheduler_init_hook(hook_fn):
            actual = torch.compile(f, fullgraph=True)(x)
        self.assertEqual(ref, actual)
        self.assertTrue(called)

    @skip_if_gpu_halide  # cuda error
    def test_mutations_loop_fusion(self):
        def fn(tensor, index, source):
            out = tensor.index_add(0, index, source, alpha=2.0) / 2
            return out

        device = "cpu"
        tensor = torch.rand((1,), dtype=torch.double, device=device)
        index = torch.tensor([0], dtype=torch.long, device=device)
        source = torch.rand((1,), dtype=torch.double, device=device)
        self.common(
            fn,
            (
                tensor,
                index,
                source,
            ),
        )

    @config.patch(
        "triton.autotune_pointwise", True
    )  # needed to introduce config that exceed max shared memory usage
    @serialTest()
    def test_large_block_sizes(self):
        """
        Inductor will try triton configs like x = 64 and y = 1024 which will
        result in out of shared memory if dtype is fp32.

        Currently inductor will skip such bad configs and pick the best one
        from the remaining configs.
        """
        if not _has_sufficient_memory(self.device, 3 * 2**24 * 65 * 4):
            raise unittest.SkipTest("insufficient memory")

        @torch.compile
        def fn(x, y):
            return x.t() + y

        # Use shape (2**24, 65) rather than (2**24, 128) potentially avoid OOM in
        # CI while still keep the same up-rounded size-hints.
        a = torch.randn(2**24, 65, device=self.device)
        b = torch.randn(65, 2**24, device=self.device)
        fn(a, b)

    # Skipped on ROCm until https://github.com/ROCm/triton/issues/443 resolved
    def test_fuse_large_params(self):
        def pt2_optimizer_step(optimizer):
            @torch.compile()
            def f():
                optimizer.step()

            f()

        params = [
            torch.rand(10, 10, dtype=torch.float32, device=self.device)
            for _ in range(194)
        ]
        for p in params:
            p.grad = torch.rand_like(p)

        o = torch.optim.AdamW(params)
        pt2_optimizer_step(o)

    @skip_if_gpu_halide
    def test_adaptive_avg_pool1d_argmax(self):
        # https://github.com/pytorch/pytorch/issues/113013
        def fn(x):
            x = torch.adaptive_avg_pool1d(input=x, output_size=2)
            x = torch.argmax(input=x)
            return x

        x = torch.rand([4, 4, 3], dtype=torch.float64)
        self.common(fn, (x,))

    @skipCUDAIf(not SM80OrLater, "uses bfloat16 which requires SM >= 80")
    # We only support dtypeview for abi_conpatible aoti
    @torch._inductor.config.patch(abi_compatible=True)
    def test_dtypeview(self):
        if TEST_WITH_ASAN:
            return

        # https://github.com/pytorch/pytorch/issues/126338
        def fn(x, y, x_dtype, x2):
            x = x.view(x_dtype)
            y = y.view(x_dtype) + 1
            x2 = x2.view(x_dtype) + 1
            return x @ y, x2 @ x

        test_dtypes = [
            torch.float32,
            torch.float64,
            torch.float16,
            torch.bfloat16,
            torch.uint8,
            torch.int8,
            torch.int16,
            torch.int32,
            torch.int64,
        ]
        for test_dtype_x in test_dtypes:
            for test_dtype_y in test_dtypes:
                # @ operation needs arguments to be the same dtype
                for view_dtype in test_dtypes:
                    try:
                        # print(f"({test_dtype_x}, {test_dtype_y}, {view_dtype})")
                        x = rand_strided(
                            (2, 2), (2, 1), device=self.device, dtype=test_dtype_x
                        )
                        y = rand_strided(
                            (2, 2), (2, 1), device=self.device, dtype=test_dtype_y
                        )
                        x2 = x.clone()
                        fn(x, y, view_dtype, x2)
                    except Exception as e:
                        continue
                    self.common(
                        fn,
                        (x, y, view_dtype, x2),
                        reference_in_float=False,
                        check_lowp=False,
                    )

    @torch._inductor.config.patch(abi_compatible=True)
    def test_dtypeview_fusion(self):
        @torch.compile
        def fn(x):
            x = x + 1
            x = torch.ops.aten.view.dtype(x, torch.int16)
            x = x * 2
            return x

        torch._inductor.metrics.generated_kernel_count = 0
        x = torch.randn([1024], dtype=torch.float16, device=self.device)
        self.common(fn, (x,), reference_in_float=False)
        assertGeneratedKernelCountEqual(self, 1)

    @expectedFailureCodegenDynamic
    def test_reinterpret_dtypeview(self):
        @torch.compile
        def fn(x, x2):
            return x.view([10, 10]).view(torch.int32), x2.view(torch.int32).view(
                [10, 10]
            )

        x = torch.randn([100, 1], device=self.device)
        x2 = x.clone()
        self.common(fn, (x, x2), reference_in_float=False, check_lowp=False)
        x = torch.randn([100, 1], device=self.device)
        x2 = x.clone()
        _, code = run_and_get_code(fn, x, x2)
        FileCheck().check("aten.view.dtype(reinterpret_tensor").run(code[0])

    def test_float16_to_int16(self):
        def fn(x):
            x_view = x.view(dtype=torch.int16)
            return x_view.mul(2)

        x = torch.ones(4, dtype=torch.float16, device=self.device)
        ref = fn(x)
        actual = torch.compile(fn)(x)
        self.assertEqual(ref, actual)

    @skipCUDAIf(not SM80OrLater, "uses bfloat16 which requires SM >= 80")
    @skip_if_gpu_halide  # https://github.com/halide/Halide/issues/8311
    def test_bfloat16_to_int16(self):
        def fn(a, b):
            x = a + b
            x_view = x.view(dtype=torch.int16)
            return x_view.mul(2)

        a = torch.ones(4, dtype=torch.bfloat16, device=self.device)
        b = torch.ones(4, dtype=torch.bfloat16, device=self.device)
        ref = fn(a, b)
        actual = torch.compile(fn)(a, b)
        self.assertEqual(ref, actual)

    def test_float32_to_int32(self):
        def fn(a, b):
            x = a + b
            x_view = x.view(dtype=torch.int32)
            return x_view.mul(2)

        a = torch.ones(4, dtype=torch.float32, device=self.device)
        b = torch.ones(4, dtype=torch.float32, device=self.device)
        ref = fn(a, b)
        actual = torch.compile(fn)(a, b)
        self.assertEqual(ref, actual)

    @skipIfWindows
    def test_randint_int64_mod(self):
        # This used to not compile due to a wrong return type of randint64_cpu
        # See https://github.com/pytorch/pytorch/issues/117435
        def fn(n):
            return (
                torch.randint(
                    low=-5, high=5, size=(n,), dtype=torch.int64, device=self.device
                )
                % 10
            )

        res = torch.compile(fn)(20)
        self.assertTrue(torch.all((0 <= res) & (res < 10)).item())

    @torch._inductor.config.patch(force_shape_pad=True)
    @skip_if_gpu_halide  # correctness issue
    def test_should_pad_bench_for_bmm(self):
        B = 2
        M = 1024
        N = 1024
        K = 1024 + 1  # a size that requires padding

        mat1 = torch.rand(B, M, K, device=self.device)
        mat2 = torch.rand(B, K, N, device=self.device)

        should_pad = pad_mm.should_pad_bench(None, mat1, mat2, torch.ops.aten.bmm)

        self.assertTrue(should_pad)

    @parametrize(
        "name, op",
        [
            subtest((name, getattr(torch.special, name)), name=name)
            for name in torch.special.__all__
            if name not in {"softmax", "log_softmax", "logsumexp"}
        ],
    )
    def test_pointwise(self, name, op):
        dtype = torch.float32
        check_lowp = True
        if self.device == GPU_TYPE and name in {
            "airy_ai",
            "bessel_i0",
            "bessel_i1",
            "bessel_j0",
            "bessel_j1",
            "bessel_y0",
            "bessel_y1",
            "erfcx",
            "gammainc",
            "gammaincc",
            "i1",
            "i1e",
            "modified_bessel_i0",
            "modified_bessel_i1",
            "modified_bessel_k0",
            "modified_bessel_k1",
            "ndtri",
            "scaled_modified_bessel_k0",
            "scaled_modified_bessel_k1",
            "spherical_bessel_j0",
            "zeta",
            "chebyshev_polynomial_t",
            "chebyshev_polynomial_v",
            "chebyshev_polynomial_u",
            "chebyshev_polynomial_w",
            "legendre_polynomial_p",
            "shifted_chebyshev_polynomial_t",
            "shifted_chebyshev_polynomial_u",
            "shifted_chebyshev_polynomial_v",
            "shifted_chebyshev_polynomial_w",
            "hermite_polynomial_h",
            "hermite_polynomial_he",
            "laguerre_polynomial_l",
        }:
            # <func>_cuda not implemented for Half
            check_lowp = False

        if is_halide_backend(self.device) and name in (
            "erfinv",
            "airy_ai",
            "bessel_j0",
            "bessel_j1",
            "bessel_y0",
            "bessel_y1",
            "chebyshev_polynomial_t",
            "chebyshev_polynomial_u",
            "chebyshev_polynomial_v",
            "chebyshev_polynomial_w",
            "digamma",
            "gammainc",
            "gammaincc",
            "gammaln",
            "hermite_polynomial_h",
            "hermite_polynomial_he",
            "i0",
            "i0e",
            "i1",
            "i1e",
            "laguerre_polynomial_l",
            "legendre_polynomial_p",
            "modified_bessel_i0",
            "modified_bessel_i1",
            "modified_bessel_k0",
            "modified_bessel_k1",
            "multigammaln",
            "ndtri",
            "polygamma",
            "psi",
            "scaled_modified_bessel_k0",
            "scaled_modified_bessel_k1",
            "shifted_chebyshev_polynomial_t",
            "shifted_chebyshev_polynomial_u",
            "shifted_chebyshev_polynomial_v",
            "shifted_chebyshev_polynomial_w",
            "spherical_bessel_j0",
            "zeta",
        ):
            raise unittest.SkipTest(f"halide does not support {name}")

        if name in {"gammainc", "gammaincc"}:
            args = (
                torch.randn(8, 8, dtype=dtype, device=self.device),
                torch.empty(8, 8, dtype=dtype, device=self.device).uniform_(1, 2),
            )

            def fn(x, y):
                return op(x, y)

        elif name in {"xlog1py", "xlogy", "zeta"}:
            args = (
                torch.randn(8, 8, dtype=dtype, device=self.device),
                torch.empty(8, 8, dtype=dtype, device=self.device).uniform_(1, 2),
            )

            def fn(x, y):
                return op(x, y)

        elif name == "multigammaln":
            args = (
                torch.empty(8, 8, dtype=dtype, device=self.device).uniform_(1, 2),
                2,
            )

            def fn(x, p):
                return op(x, p)

        elif name == "polygamma":
            args = (
                1,
                torch.empty(8, 8, dtype=dtype, device=self.device).uniform_(1, 10),
            )

            def fn(n, x):
                return op(n, x)

        elif "_polynomial_" in name:
            args = (
                torch.randn(8, 8, dtype=dtype, device=self.device),
                2,
            )

            def fn(x, n):
                return op(x, n)

        else:
            args = (torch.randn(8, 8, dtype=dtype, device=self.device),)

            def fn(x):
                return op(x)

        self.common(fn, args, check_lowp=check_lowp, atol=1e-4, rtol=1e-4)

    # codegen test fails with no dynamic for loop in dynamic shape tests
    @expectedFailureCodegenDynamic
    def test_view_uint8_through_differing_bitwidths(self):
        # https://github.com/pytorch/pytorch/issues/120998
        def fn(x, view_dtype):
            return x.view(view_dtype).view(torch.uint8)

        view_dtypes = [torch.int16, torch.int32, torch.int64]
        for dtype in view_dtypes:
            x = torch.randint(0, 2**4, [4096, 4096], dtype=torch.uint8)
            self.common(
                fn,
                (
                    x,
                    dtype,
                ),
            )

    @torch._dynamo.config.patch(capture_scalar_outputs=True)
    def test_split_with_sizes_with_unbacked_symints(self):
        @torch.compile()
        def f(sz, x):
            s0, s1 = sz.tolist()
            r0, r1 = torch.ops.aten.split_with_sizes.default(x, [s0, s1])
            return torch.ops.aten.sort.default(r1)

        N = 7312
        S0 = 420
        S1 = N - S0

        result = f(torch.tensor([S0, S1]), torch.randn(N))
        self.assertTrue(len(result) == 2)

        @torch.compile()
        def f2(x):
            y = torch.arange(x.item())
            return torch.ops.aten.split_with_sizes.default(y, [5, 5, 10])

        result = f2(torch.tensor([20]))
        self.assertTrue(len(result) == 3)

    @torch._dynamo.config.patch(capture_scalar_outputs=True)
    def test_split_with_unbacked_symints(self):
        # https://github.com/pytorch/pytorch/issues/122937
        @torch.compile()
        def f(x):
            y = torch.arange(x.item())
            return torch.split(y, [5, 5, 10])

        result = f(torch.tensor([20]))
        self.assertTrue(len(result) == 3)

    def test_complex_memory_overlap(self):
        t = rand_strided((8, 1500, 1), (1504, 1, 1), device=self.device)
        self.assertFalse(complex_memory_overlap(t))

    def test_generate_rand_fp8(self):
        """
        PyTorch can not generate fp8 tensors with a normal distribution because of
        missing needed kernels.

        We work around that in rand_strided by generating an fp16 tensor first and
        then do casting.
        """
        t = rand_strided((2, 3), (3, 1), device=self.device, dtype=torch.float8_e4m3fn)
        self.assertTrue(t.dtype is torch.float8_e4m3fn)

    @skipIfWindows
    def test_large_grid(self):
        # https://github.com/pytorch/pytorch/issues/123210
        def fn(primals_5):
            view = torch.ops.aten.reshape.default(primals_5, [-1, 2, 4])
            primals_5 = None
            permute = torch.ops.aten.permute.default(view, [0, 2, 1])
            clone = torch.ops.aten.clone.default(
                permute, memory_format=torch.contiguous_format
            )
            return clone

        s0 = 16777472
        s1 = 8
        compiled_fn = torch._dynamo.optimize()(fn)
        actual = compiled_fn(torch.ones(s0, s1, device=self.device))
        self.assertTrue((actual == 1).all())

    @skip_if_gpu_halide
    def test_pattern_matcher_multi_user(self):
        # Reproducer for https://github.com/pytorch/pytorch/issues/129685

        def forward(float_1, view_1):
            logits = float_1 / 64.0
            loss = torch.nn.functional.cross_entropy(logits, view_1, ignore_index=5)
            logsumexp = logits.logsumexp(dim=-1)
            return [loss, logsumexp]

        a = torch.randn(512, 4096, requires_grad=True)
        b = torch.randint(size=(512,), low=0, high=4095)

        self.common(forward, (a, b))

    def test_mul_index_expr(self):
        # Minified repro from https://github.com/pytorch/pytorch/issues/111884
        def forward():
            iota = torch.ops.prims.iota.default(
                16,
                start=0,
                step=1,
                dtype=torch.int64,
                device=self.device,
                requires_grad=False,
            )
            unsqueeze = torch.ops.aten.unsqueeze.default(iota, -1)
            mul = torch.ops.aten.mul.Tensor(unsqueeze, iota)
            unsqueeze = iota = None
            neg = torch.ops.aten.neg.default(mul)
            mul = None
            div = torch.ops.aten.div.Tensor(neg, 16)
            neg = None
            return (div,)

        self.common(forward, ())


@dataclasses.dataclass
class TestFailure:
    suffixes: Tuple[str]
    is_skip: bool = False
    __test__: bool = False


def copy_tests(
    my_cls, other_cls, suffix, test_failures=None, xfail_prop=None
):  # noqa: B902
    for name, value in my_cls.__dict__.items():
        if name.startswith("test_"):
            # You cannot copy functions in Python, so we use closures here to
            # create objects with different ids. Otherwise, unittest.skip
            # would modify all methods sharing the same object id. Also, by
            # using a default argument, we create a copy instead of a
            # reference. Otherwise, we would lose access to the value.

            @functools.wraps(value)
            def new_test(self, value=value):
                return value(self)

            # Copy __dict__ which may contain test metadata
            new_test.__dict__ = copy.deepcopy(value.__dict__)

            if xfail_prop is not None and hasattr(value, xfail_prop):
                new_test = unittest.expectedFailure(new_test)

            tf = test_failures and test_failures.get(name)
            if tf is not None and suffix in tf.suffixes:
                skip_func = (
                    unittest.skip("Skipped!")
                    if tf.is_skip
                    else unittest.expectedFailure
                )
                new_test = skip_func(new_test)

            setattr(other_cls, f"{name}_{suffix}", new_test)


if HAS_CPU:

    class SweepInputsCpuTest(SweepInputs2, TestCase):
        gen = InputGen(10, "cpu")

    SweepInputsCpuTest.populate()

    class CpuTests(TestCase):
        common = check_model
        device = "cpu"

    copy_tests(CommonTemplate, CpuTests, "cpu")

if HAS_GPU and not TEST_WITH_ASAN:

    class SweepInputsGPUTest(SweepInputs2, TestCase):
        gen = InputGen(10, GPU_TYPE)

    SweepInputsGPUTest.populate()

    class GPUTests(TestCase):
        common = check_model_gpu
        device = GPU_TYPE

    copy_tests(CommonTemplate, GPUTests, GPU_TYPE)

    class TritonCodeGenTests(TestCase):
        from torch._inductor.runtime.triton_heuristics import CachingAutotuner

        device_type = GPU_TYPE
        device = GPU_TYPE

        class NoOpCompilerBackend:
            def __init__(self):
                self.example_args = None
                self.model = None

            def noop_backend(
                self,
                model_: torch.fx.GraphModule,
                example_inputs_: typing.List[torch.Tensor],
            ):
                """
                The Noop backend does not compile the fx graph it is given.
                Instead, it transforms the fx graph so that its functions are
                aten operations. It then saves this graph.
                """
                from torch._inductor.decomposition import select_decomp_table
                from torch._subclasses import FakeTensorMode
                from torch.fx import Interpreter

                fake_mode = FakeTensorMode()

                def interpret(*args, **kwargs):
                    return Interpreter(model_).run(*args[0:], **kwargs)

                fake_flat_tensor_args = [
                    fake_mode.from_tensor(x) for x in example_inputs_
                ]
                fw_module = make_fx(interpret, select_decomp_table())(
                    *fake_flat_tensor_args
                )
                self.model = fw_module
                self.example_args = fake_flat_tensor_args
                return lambda x: example_inputs_

        def get_kernels(self, fn, args) -> typing.List[CachingAutotuner]:
            from torch._inductor.debug import DebugContext
            from torch._inductor.graph import GraphLowering
            from torch._inductor.virtualized import V

            cxt = TritonCodeGenTests.NoOpCompilerBackend()
            torch._dynamo.optimize(backend=cxt.noop_backend)(fn)(*args)
            graph = GraphLowering(cxt.model)
            kernels = []
            with V.set_graph_handler(graph), V.set_debug_handler(DebugContext()):
                graph.run(*(cxt.example_args))
                mod = graph.compile_to_module()

                for val in mod.__dict__.values():
                    if isinstance(
                        val, torch._inductor.runtime.triton_heuristics.CachingAutotuner
                    ):
                        kernels.append(val)

            return kernels

        def test_divisible_by_16_covers_numel_args(self):
            torch._dynamo.reset()

            def fn(a: torch.Tensor) -> torch.Tensor:
                return torch.sum(a)

            kernels = self.get_kernels(fn, [torch.randn([256, 256], device=GPU_TYPE)])
            if config.triton.multi_kernel:
                self.assertTrue(
                    len(kernels) == 4,
                    "SUM should result in four kernels when multi-kernel is enabled",
                )
            else:
                self.assertTrue(len(kernels) == 2, "SUM should result in two kernels")

            # kernel0 reduces from 256 to (xnumel=8, rnumel=8192), which means it reduces 256 by 256 into an array of
            # size 8 by accumulating 8192 elements at once note that rnumel is equal to 512 * 16, so rnumel which is
            # at slot 3 should be in the divisible by 16 descriptor
            arguments_that_are_divisible_by_16_in_kernel0 = (
                kernels[0].triton_meta["configs"][0].divisible_by_16
            )
            self.assertEqual(arguments_that_are_divisible_by_16_in_kernel0, (0, 1, 3))

            # kernel1 reduces from 8 elements to a single scalar.
            # Since multi-kernel generate 2 variants for each kernel. The second
            # persistent-reduction has index 2.
            kernel1_index = 2 if config.triton.multi_kernel else 1
            arguments_that_are_divisible_by_16_in_kernel1 = (
                kernels[kernel1_index].triton_meta["configs"][0].divisible_by_16
            )
            self.assertEqual(arguments_that_are_divisible_by_16_in_kernel1, (0, 1))
            torch._dynamo.reset()

        @config.patch(assume_aligned_inputs=False)
        def test_codegen_config_option_dont_assume_alignment(self):
            def fn(x: torch.Tensor) -> torch.Tensor:
                return x.sin() + x.cos()

            # We want code that assumes alignment if the initial input is 16-byte aligned
            for offset in (0, 1, 2, 3, 4):
                base = torch.randn(64 * 64 + 64, dtype=torch.float32, device=GPU_TYPE)
                inps = torch.as_strided(base, (64, 64), (64, 1), offset)
                torch._dynamo.reset()
                kernels = self.get_kernels(fn, [inps])
                arguments_that_are_divisible_by_16 = (
                    kernels[0].triton_meta["configs"][0].divisible_by_16
                )

                #             NO_ALIGN ALIGN     ALIGN
                # def triton_(in_ptr0, out_ptr0, xnumel, XBLOCK : tl.constexpr)

                if offset % 4 == 0:
                    expected_aligned = (0, 1, 2)
                else:
                    expected_aligned = (1, 2)
                self.assertEqual(arguments_that_are_divisible_by_16, expected_aligned)

            # If input isn't a view, storage offset != , inductor will assume alignment.
            torch._dynamo.reset()
            inp = torch.randn((64, 64), device=GPU_TYPE)
            kernels = self.get_kernels(fn, [inp])
            arguments_that_are_divisible_by_16 = (
                kernels[0].triton_meta["configs"][0].divisible_by_16
            )
            self.assertEqual(arguments_that_are_divisible_by_16, (0, 1, 2))

        def test_optimize_indexing_dtype(self):
            def fn(x: torch.Tensor) -> torch.Tensor:
                return aten.upsample_bilinear2d.vec(x, None, True, [2.0, 2.0])

            fn_opt = torch._dynamo.optimize("inductor")(fn)
            inps = [torch.randn(2, 4, 16, 16, device=GPU_TYPE)]
            code = run_and_get_triton_code(fn_opt, *inps)
            self.assertTrue("to(tl.int32)" in code)
            self.assertFalse("to(tl.int64)" in code)

            self.assertEqual(fn_opt(*inps), fn(*inps))

        @config.patch({"fx_graph_remote_cache": False})
        def test_optimize_indexing_dtype_with_constraint(self):
            def fn1(a: torch.Tensor, b: torch.Tensor) -> torch.Tensor:
                x = torch.arange(0, b.shape[0], device=GPU_TYPE)
                y = ((x + x) / 3).int()
                return a[y.to(torch.int64)]

            def fn2(a: torch.Tensor, b: torch.Tensor) -> torch.Tensor:
                torch._check_is_size(b.shape[0])
                torch._check(b.shape[0] >= 2)
                torch._check(b.shape[0] <= 100)
                return fn1(a, b)

            fn1_opt = torch._dynamo.optimize("inductor")(fn1)
            fn2_opt = torch._dynamo.optimize("inductor")(fn2)

            a = torch.rand([100, 100], device=GPU_TYPE)
            b1 = torch.rand([102], device=GPU_TYPE)
            b2 = torch.rand([100], device=GPU_TYPE)
            torch._dynamo.mark_dynamic(b1, 0)
            torch._dynamo.mark_dynamic(b2, 0)
            inps1 = [a, b1]
            inps2 = [a, b2]

            # Run fn2 first since it has more restrictive bounds -- to avoid cache hit
            code2 = run_and_get_triton_code(fn2_opt, *inps2)
            code1 = run_and_get_triton_code(fn1_opt, *inps1)

            # The function with the constrained tensor should be optimized, but
            # the other should not:
            self.assertTrue("to(tl.int64)" in code1)
            self.assertTrue("to(tl.int32)" in code2)
            self.assertFalse("to(tl.int64)" in code2)

            self.assertEqual(fn1_opt(*inps1), fn1(*inps1))
            self.assertEqual(fn2_opt(*inps2), fn1(*inps2))

        def test_constant_folding_deallocation(self):
            import torch._inductor

            def fn():
                li = []
                for i in range(10):
                    x = torch.full([100], i)
                    x = x + 1
                    li.append(x)

                return li

            mod = make_fx(fn)()

            live_tensors = WeakTensorKeyDictionary()
            max_live_tensors = 0

            class LiveTensors(TorchDispatchMode):
                def __torch_dispatch__(self, func, types, args=(), kwargs=None):
                    nonlocal live_tensors
                    nonlocal max_live_tensors

                    kwargs = kwargs if kwargs else {}
                    for arg in pytree.arg_tree_leaves(*args, **kwargs):
                        if isinstance(arg, torch.Tensor):
                            live_tensors[arg] = True

                    out = func(*args, **kwargs)
                    if not isinstance(out, torch.Tensor):
                        return out

                    live_tensors[out] = True
                    max_live_tensors = max(max_live_tensors, len(live_tensors))
                    return out

            mode = LiveTensors()
            from torch._inductor.fx_passes.joint_graph import UniformValueConstantFolder

            with mode:
                UniformValueConstantFolder(mod).run()

            # there are a couple extra tensors created in `insertable_tensor_check`
            self.assertTrue(max_live_tensors == 3)

        # See https://github.com/pytorch/pytorch/issues/100348
        def test_inductor_detach_view(self):
            def fn(x: torch.Tensor) -> torch.Tensor:
                a = x * 2
                return a, a.detach()

            fn_opt = torch._dynamo.optimize("inductor")(fn)
            inp = torch.ones(2, 2, requires_grad=True, device=GPU_TYPE)
            inp_ref = inp.clone().detach().requires_grad_(True)
            out_ref = fn(inp_ref)
            out = fn_opt(inp)
            out_ref[0].sum().backward()
            out[0].sum().backward()
            self.assertEqual(inp.grad, inp_ref.grad)

        @requires_gpu()
        @unittest.skipIf(
            not PLATFORM_SUPPORTS_MEM_EFF_ATTENTION,
            "Does not support mem_eff_attention",
        )
        def test_sdpa_inference_mode_aot_compile(self):
            class TestSDPA(torch.nn.Module):
                def __init__(self):
                    super().__init__()

                def forward(
                    self,
                    q: torch.Tensor,
                    k: torch.Tensor,
                    v: torch.Tensor,
                    attn_mask: torch.Tensor,
                ):
                    return torch.nn.functional.scaled_dot_product_attention(
                        q, k, v, attn_mask=attn_mask, dropout_p=0.0, is_causal=False
                    )

            q = torch.rand([10, 4, 128, 64], device=GPU_TYPE, dtype=torch.bfloat16)
            k = torch.rand([10, 4, 128, 64], device=GPU_TYPE, dtype=torch.bfloat16)
            v = torch.rand([10, 4, 128, 64], device=GPU_TYPE, dtype=torch.bfloat16)
            attn_mask = (
                torch.rand([10, 4, 128, 128], device=GPU_TYPE, dtype=torch.bfloat16)
                < 0.9
            )

            inputs = (q, k, v, attn_mask)

            import torch.export._trace as export_trace

            with torch.inference_mode():
                traced = export_trace._export_to_torch_ir(
                    TestSDPA(),
                    inputs,
                    disable_constraint_solver=True,
                    restore_fqn=False,
                )
                torch._inductor.aot_compile(traced, inputs)

        def test_optimize_indexing_assert(self):
            def has_indirect(code, tl_fn: str):
                self.assertTrue(
                    tl_fn in code,
                    msg=f"{tl_fn} not present:\n{code}",
                )
                for line in code.split("\n"):
                    if tl_fn in line:
                        stmt = line.split(tl_fn)[-1]
                        # indirect indexing involves a `tmp` variable
                        self.assertTrue(
                            "tmp" in stmt,
                            msg=f"Indirect indexing not present in code:\n{line}",
                        )

            def has_assert(code, lower: bool, upper: bool):
                self.assertIn(
                    "device_assert", code, msg=f"No device asert found:\n{code}"
                )
                for line in code.split("\n"):
                    if "device_assert" in line:
                        self.assertTrue(
                            ("0 <= " in line) is lower,
                            msg=f"Lower bound {'' if lower else 'not '}elided:{line}",
                        )
                        self.assertTrue(
                            (" < " in line) is upper,
                            msg=f"Upper bound {'' if upper else 'not '}elided:{line}",
                        )

            def fn(x: torch.Tensor) -> torch.Tensor:
                s = 1.0 * torch.arange(x.shape[0], device=x.device)
                return x[s.long()]

            # aten.index
            for dynamic in (False, True):
                fn_opt = torch.compile(fn, dynamic=dynamic)

                x = torch.randn(8, device=GPU_TYPE)
                code = run_and_get_triton_code(fn_opt, x)
                self.assertEqual(fn_opt(x), fn(x), msg=f"{dynamic=}")

                # Check that there's indirect indexing...
                has_indirect(code, tl_fn="tl.load")
                if not dynamic:
                    # We elide the assert for static shapes
                    self.assertNotIn("device_assert", code)
                else:
                    # ...but we generate an upper bound for dynamic shapes
                    has_assert(code, lower=False, upper=True)

            def fn(a, z, b, idx0, idx1):
                idx2 = torch.arange(a.shape[-1], device=a.device)
                a.index_put_((z, idx0, idx1, idx2), b, accumulate=True)
                return a

            # aten.index_put
            for dynamic in (False, True):
                fn_opt = torch.compile(fn, dynamic=dynamic)
                a = torch.randn(1, 32, 32, 4, device=GPU_TYPE)
                z = torch.zeros((), dtype=torch.int64, device=GPU_TYPE)
                b = torch.randn(33, 1, device=GPU_TYPE)
                idx0 = torch.randint(32, (33,), device=GPU_TYPE).view(33, 1, 1)
                idx1 = torch.randint(32, (33,), device=GPU_TYPE).view(33, 1)
                inps = (a.clone(), z, b, idx0, idx1)
                code = run_and_get_triton_code(fn_opt, *inps)

                # Correctness
                out_opt = fn_opt(a.clone(), z, b, idx0, idx1)
                out = fn(a.clone(), z, b, idx0, idx1)
                self.assertEqual(out_opt, out, msg=f"{dynamic=}")

                # We have an indirect store via atomic_add
                has_indirect(code, tl_fn="tl.atomic_add")
                # We cannot elide he assert in this case
                has_assert(code, lower=True, upper=True)

        def test_not_materialize_pointwise_reduction(self):
            def fn(a, b):
                return (a - b).sum(dim=-1).amax(dim=-1)

            N = 16
            K = 7
            fn_opt = torch._dynamo.optimize("inductor")(fn)
            inps = [
                torch.randn(N, 1, K, device=GPU_TYPE),
                torch.randn(1, N, K, device=GPU_TYPE),
            ]
            code = run_and_get_triton_code(fn_opt, *inps)
            self.assertEqual(
                code.count("tl.store"), 2 if config.triton.multi_kernel else 1
            )
            self.assertTrue("out_ptr1" in code)
            self.assertFalse("out_ptr0" in code)
            self.assertEqual(fn_opt(*inps), fn(*inps))

        def test_numpy_on_gpu(self):
            x = np.arange(10, dtype=np.float32)

            @torch.compile
            def fn(x):
                return np.sin(x)

            def fn_gpu(x):
                with torch.device(GPU_TYPE):
                    return fn(x)

            r = fn_gpu(x)
            code = run_and_get_triton_code(fn_gpu, x)
            self.assertIn("tl_math.sin", code)
            self.assertEqual(type(r), np.ndarray)
            self.assertEqual(r, np.sin(x))

        def test_numpy_autograd(self):
            def my_torch(x):
                y = torch.cat([torch.sin(x) ** 2, torch.max(x)[None]])
                return y.sum()

            def my_np(x):
                y = np.concatenate([np.sin(x) ** 2, np.max(x)[None]])
                return np.sum(y)

            @torch.compile
            def wrapper(x):
                return torch.compiler.wrap_numpy(my_np)(x)

            @torch.compile
            def wrapper2(x):
                x = x.numpy()
                y = my_np(x)
                return torch.from_numpy(y)

            x_np = torch.arange(8, dtype=torch.float32, requires_grad=True)
            x = torch.arange(8, dtype=torch.float32, requires_grad=True)
            out_np = wrapper(x_np)
            out = my_torch(x)
            self.assertEqual(out, out_np)

            x2_np = torch.arange(8, dtype=torch.float32, requires_grad=True)
            out2_np = wrapper2(x2_np)
            self.assertEqual(out, out2_np)

            out_np.backward()
            out.backward()
            self.assertEqual(x.grad, x_np.grad)

            out2_np.backward()
            self.assertEqual(x.grad, x2_np.grad)

        # Disable constant propagation, so we isolate value range analysis
        @patch.object(config, "constant_and_index_propagation", False)
        @patch.object(config, "joint_graph_constant_folding", False)
        def test_cant_optimize_compute(self):
            def ones():
                return torch.ones([4], device=GPU_TYPE)

            def suffix(inp):
                return (inp.to(torch.int64) + 1).to(torch.float64)

            ten = torch.rand([4], device=GPU_TYPE)

            for foo in (
                lambda x: x + 2147483657,
                lambda x: torch.where(x < 0, ones(), ones() - 2) * (-(2 ** (40))),
                lambda x: x + ten,
                lambda x: x + ten.sum(),
            ):

                def fn():
                    return suffix(foo(ones()))

                fn_opt = torch._dynamo.optimize("inductor")(fn)
                code = run_and_get_triton_code(fn_opt)

                # this cannot be optimized away, value too large
                self.assertTrue("to(tl.int64)" in code)
                self.assertEqual(fn_opt(), fn())

        # Disable constant propagation, so we isolate value range analysis
        @patch.object(config, "constant_and_index_propagation", False)
        @patch.object(config, "joint_graph_constant_folding", False)
        def test_optimize_compute(self):
            def ones():
                return torch.ones([4], device=GPU_TYPE)

            def suffix(inp):
                return (inp.to(torch.int64) + 1).to(torch.float64)

            for foo in (
                lambda x: x + 500,
                lambda x: torch.where(x < 0, ones(), ones() - 2) * (-(2 ** (20))),
                lambda x: x / 30,
            ):

                def fn():
                    return suffix(foo(ones()))

                fn_opt = torch._dynamo.optimize("inductor")(fn)
                code = run_and_get_triton_code(fn_opt)

                # this can be optimized away, value too large
                self.assertTrue("to(tl.int64)" not in code)
                self.assertTrue("to(tl.int32)" in code)

                self.assertEqual(fn_opt(), fn())

        # https://github.com/pytorch/pytorch/issues/130335
        def test_ctr_not_moved_to_cuda_when_used_in_index_put(self):
            @torch.compile
            def f(x, mask):
                x[:, mask] = -math.inf
                return x

            x_tmp = torch.randn(512, 19, device=GPU_TYPE)
            x = x_tmp.permute(1, 0).view(-1, 128, 4)[:, :, 1:]

            mask_tmp = torch.ones(128, 3, dtype=torch.int32, device=GPU_TYPE)
            mask = mask_tmp == mask_tmp
            f(x, mask)
            code = run_and_get_triton_code(f, x, mask)
            # What we are testing here:
            # inductor has a pass to move tensor constructors on cpu to cuda
            # (the -math.inf will become a scalar-tensor input to index_put_())
            # we are asserting that when inductor allocates this tensor,
            # it does not move the tensor constructor to cuda and keeps it on CPU.
            self.assertFalse("empty_strided_cuda(()" in code)

        @config.patch("triton.use_block_ptr", False)
        def test_evict_last_non_coalesced_loads(self):
            @torch.compile
            def f(a, b):
                return (a * b).sum(dim=-1)

            N = 512
            inps = (
                torch.randn(N, N, N, device=GPU_TYPE).permute(2, 1, 0),
                torch.randn(N, N, N, device=GPU_TYPE).permute(1, 2, 0),
            )
            code = run_and_get_triton_code(f, *inps)
            lines = [line for line in code.split("\n") if "tl.load" in line]
            if config.triton.multi_kernel:
                # the first 2 lines are generated for the persistent reduction
                # variant.
                self.assertExpectedInline(
                    "\n".join(lines),
                    """\
    tmp0 = tl.load(in_ptr0 + (x1 + (512*x0) + (262144*r2)), rmask, eviction_policy='evict_last', other=0.0)
    tmp1 = tl.load(in_ptr1 + (x3 + (262144*r2)), rmask, other=0.0)
        tmp0 = tl.load(in_ptr0 + (x1 + (512*x0) + (262144*r2)), rmask, eviction_policy='evict_last', other=0.0)
        tmp1 = tl.load(in_ptr1 + (x3 + (262144*r2)), rmask, eviction_policy='evict_first', other=0.0)""",
                )
            else:
                self.assertExpectedInline(
                    "\n".join(lines),
                    """\
        tmp0 = tl.load(in_ptr0 + (x1 + (512*x0) + (262144*r2)), rmask, eviction_policy='evict_last', other=0.0)
        tmp1 = tl.load(in_ptr1 + (x3 + (262144*r2)), rmask, eviction_policy='evict_first', other=0.0)""",
                )

        @config.patch("triton.use_block_ptr", True)
        def test_evict_last_non_coalesced_loads_block_ptr(self):
            @torch.compile
            def f(a, b):
                return (a * b).sum(dim=-1)

            N = 512
            inps = (
                torch.randn(N, N, N, device=GPU_TYPE).permute(2, 1, 0),
                torch.randn(N, N, N, device=GPU_TYPE).permute(1, 2, 0),
            )
            code = run_and_get_triton_code(f, *inps)
            lines = [line for line in code.split("\n") if "tl.load" in line]

            if config.triton.multi_kernel:
                # the first 2 lines are generated for the persistent reduction
                # variant.
                self.assertExpectedInline(
                    "\n".join(lines),
                    """\
    tmp0 = tl.load(in_ptr0 + (x1 + (512*x0) + (262144*r2)), rmask, eviction_policy='evict_last', other=0.0)
    tmp1 = tl.load(tl.make_block_ptr(in_ptr1, shape=[262144, 512], strides=[1, 262144], block_shape=[XBLOCK, RBLOCK], order=[0, 1], offsets=[xoffset, roffset]), boundary_check=[1], padding_option='zero')
        tmp0 = tl.load(in_ptr0 + (x1 + (512*x0) + (262144*r2)), rmask, eviction_policy='evict_last', other=0.0)
        tmp1 = tl.load(block_ptr0, boundary_check=[1], padding_option='zero', eviction_policy='evict_first')""",  # noqa: B950 line too long
                )
            else:
                self.assertExpectedInline(
                    "\n".join(lines),
                    """\
        tmp0 = tl.reshape(tl.load(block_ptr0, boundary_check=[3], padding_option='zero', eviction_policy='evict_last'), [XBLOCK, RBLOCK])
        tmp1 = tl.load(block_ptr1, boundary_check=[1], padding_option='zero', eviction_policy='evict_first')""",  # noqa: B950 line too long
                )

        # Disable index propagation, so the indirect indexing isn't optimized away
        @patch.object(config, "constant_and_index_propagation", False)
        def test_computed_indirect_mask(self):
            def fn(x, n):
                tmp = torch.arange(n, device=x.device)
                return x[tmp] + 1

            x = torch.randn(8, device=GPU_TYPE)
            fn_opt = torch.compile(fn)
            code = run_and_get_triton_code(fn_opt, x, 8)
            # load should be masked
            self.assertTrue(
                "tl.load(in_ptr0 + (tmp0), xmask" in code
                or "tl.load(in_ptr0 + (tmp0), (xmask).to(tl.int1)" in code
            )
            self.assertEqual(fn(x, 8), fn_opt(x, 8))

        def test_kernel_names_descriptive(self):
            @torch._dynamo.optimize("inductor")
            def fn1(x):
                return x.cos().sin()

            @torch._dynamo.optimize("inductor")
            def fn2(x):
                x = torch.mm(x, x)
                x = torch.softmax(x, dim=1)
                return x

            mod = nn.Sequential(
                nn.Linear(4, 4),
                nn.LayerNorm(4),
                nn.ReLU(),
            ).to(device=GPU_TYPE)

            @torch._dynamo.optimize("inductor")
            def fn3(x):
                return mod(x)

            func_and_kernel_aten = [
                (fn1, "triton_poi_fused_cos_sin", (torch.randn(8, device=GPU_TYPE),)),
                (
                    fn2,
                    "triton_poi_fused__softmax",
                    (torch.randn(4, 4, device=GPU_TYPE),),
                ),
                (
                    fn3,
                    "triton_poi_fused_native_layer_norm_relu",
                    (torch.randn(4, 4, device=GPU_TYPE),),
                ),
            ]
            func_and_kernel_torch = [
                (fn1, "triton_poi_fused_cos_sin", (torch.randn(8, device=GPU_TYPE),)),
                (
                    fn2,
                    "triton_poi_fused_softmax",
                    (torch.randn(4, 4, device=GPU_TYPE),),
                ),
                (
                    fn3,
                    "triton_poi_fused_layer_norm_relu"
                    if torch._dynamo.config.inline_inbuilt_nn_modules
                    else "triton_poi_fused_LayerNorm_ReLU",
                    (torch.randn(4, 4, device=GPU_TYPE),),
                ),
            ]

            def test_funcs(func_and_kernel):
                with torch.no_grad():
                    for fn, kernel_name, inps in func_and_kernel:
                        code = run_and_get_triton_code(fn, *inps)
                        if kernel_name not in code:
                            print(code)
                        self.assertTrue(kernel_name in code)

            test_funcs(func_and_kernel_aten)
            patch.object(config.triton, "descriptive_names", "torch")(test_funcs)(
                func_and_kernel_torch
            )

        @patch.object(config, "profile_bandwidth", True)
        def test_bandwidth_profiler(self):
            @torch._dynamo.optimize("inductor")
            def fn(x):
                x = x.cos()
                x = x.cos()
                x = torch.mm(x, x)
                x = x.sin()
                x = x.relu()
                return x

            inp = torch.randn(4, 4, device=GPU_TYPE)
            code = run_and_get_triton_code(fn, inp)
            fn(inp)
            self.assertTrue("start_graph" in code)
            self.assertTrue("end_graph" in code)

        def test_split_op_with_sym(self):
            def fn(x: torch.Tensor) -> torch.Tensor:
                # split(tensor, sympy.Integer), split(tensor, sympy.Expr)
                return torch.split(x, x.shape[0]), torch.split(x, x.shape[0] // 2)

            for dynamic_shapes in [True, False]:
                with torch._dynamo.config.patch(dynamic_shapes=dynamic_shapes):
                    torch._dynamo.reset()
                    fn_opt = torch._dynamo.optimize("inductor", dynamic=dynamic_shapes)(
                        fn
                    )
                    inps = torch.randn([5, 5])
                    fn_opt(inps)

        @skipIfRocm
        @unittest.skipIf(IS_FBCODE, "fbcode system python does not provide torch")
        def test_indirect_device_assert(self):
            dir_path = os.path.dirname(os.path.realpath(__file__))
            test_path = os.path.join(dir_path, "indirect_assert_helper.py")
            fns = ("first_arg", "store", "second_arg", "same_pm_one", "same_pp_one")

            def test(fn, ndims, dyn_shape, one_size=False):
                proc = subprocess.Popen(
                    [
                        sys.executable,
                        test_path,
                        fn,
                        str(ndims),
                        str(dyn_shape),
                        str(one_size),
                    ],
                    stdout=subprocess.PIPE,
                    stderr=subprocess.PIPE,
                    env={**os.environ, "MKL_THREADING_LAYER": "GNU"},
                )
                stderr = proc.communicate()[1]
                self.assertTrue(
                    any(
                        "out of bounds" in err.decode("utf-8")
                        for err in stderr.splitlines()
                    ),
                    f"{fn}, {ndims}, {dyn_shape}, {one_size}",
                )

            for fn, ndims, dyn_shape in itertools.product(fns, (2, 3), (True, False)):
                test(fn, ndims, dyn_shape)

            test("first_arg", 2, False, True)

            for fn, dyn_shape in itertools.product(
                ("upper1", "upper2", "lower1", "lower2"), (True, False)
            ):
                test(fn, 2, dyn_shape)

        @patch("torch._inductor.config.comment_origin", True)
        @patch("torch._functorch.config.max_dist_from_bw", 0)
        def test_inductor_sequence_nr(self):
            class Model(torch.nn.Module):
                def __init__(self):
                    super().__init__()
                    self.conv1 = torch.nn.Conv2d(
                        in_channels=16,
                        out_channels=16,
                        kernel_size=(1, 1),
                        stride=1,
                        padding="same",
                        bias=True,
                    )
                    self.bn1 = torch.nn.BatchNorm2d(num_features=16)
                    self.relu1 = torch.nn.ReLU()
                    self.loss_fn = torch.nn.L1Loss()

                def forward(self, x, target):
                    y = x
                    x = self.conv1(x)
                    x = self.bn1(x)
                    x = self.relu1(x)
                    x = x + y
                    x = torch.flatten(x)
                    output = self.loss_fn(x, target)
                    return (output,)

            def get_triton_codegen(optimized_module, args):
                def run_with_backward():
                    result = optimized_module(*args)
                    result[0].backward()
                    return result

                res, (fwd_code, bwd_code) = run_and_get_code(run_with_backward)
                return fwd_code, bwd_code

            x = torch.rand(100, 16, 32, 32, requires_grad=True, device=GPU_TYPE)
            target = torch.rand(1, device=GPU_TYPE)
            args = [x, target]
            model = Model().to(device=GPU_TYPE)
            opt_model = torch.compile(model)
            fwd_code, bwd_code = get_triton_codegen(opt_model, args)

            bwd_seq_nr_set = set()
            fwd_seq_nr_set = set()
            for idx, code in enumerate([fwd_code, bwd_code]):
                seq_nr_set = bwd_seq_nr_set if idx > 0 else fwd_seq_nr_set
                prefix = "BWD" if idx > 0 else "FWD"
                for line in code.split("\n"):
                    if "seq_nr" in line:
                        res = re.search(r"seq_nr:(\d+)", line)
                        if res:
                            seq_nr_set.add(int(res.group(1)))
            self.assertTrue(bwd_seq_nr_set.issubset(fwd_seq_nr_set))

        @config.patch(
            {
                "coordinate_descent_tuning": True,
                "triton.unique_kernel_names": True,
                "benchmark_kernel": True,
            }
        )
        @skipIfRocm
        @expectedFailureXPU
        @unittest.skipIf(
            torch.cuda.is_available() and torch.cuda.get_device_capability() < (9, 0),
            "Triton does not support fp8 on A100",
        )
        def test_red_followed_by_transposed_pointwise(self):
            bs = 26624
            dim = 1024

            @torch.compile(dynamic=False)
            def f(in1, in2, a, b, scale_a, scale_b):
                out = torch.nn.functional.silu(in1) * in2
                out_row = (out / out.amax(dim=1, keepdim=True)).to(torch.float8_e4m3fn)
                out_col = (out / out.amax(dim=0, keepdim=True)).to(torch.float8_e4m3fn)

                # setup strides for _scaled_mm
                out_row = out_row.contiguous()
                out_col = out_col.t().contiguous().t()

                return (
                    torch._scaled_mm(
                        out_row, a, scale_a, scale_b, out_dtype=torch.bfloat16
                    ),
                    torch._scaled_mm(
                        b, out_col, scale_a, scale_b, out_dtype=torch.bfloat16
                    ),
                )

            in1 = torch.randn((bs, dim), dtype=torch.bfloat16, device=GPU_TYPE)
            in2 = torch.randn((bs, dim), dtype=torch.bfloat16, device=GPU_TYPE)
            a = (
                torch.randn((dim, dim), dtype=torch.bfloat16, device=GPU_TYPE)
                .t()
                .to(torch.float8_e4m3fn)
            )
            b = torch.randn((dim, bs), dtype=torch.bfloat16, device=GPU_TYPE).to(
                torch.float8_e4m3fn
            )
            # Scales
            scale_a = torch.tensor(1.0, device=GPU_TYPE)
            scale_b = torch.tensor(1.0, device=GPU_TYPE)

            # warmup
            _, (wrapper,) = run_and_get_code(f, in1, in2, a, b, scale_a, scale_b)

            # Previously indcutor decide reduction hint for a reduction kernel without considering
            # the pointwise nodes. That will cause the third reduction kernel in this wrapper to be a
            # persistent inner reduction and cause bad perf.
            #
            # We fix that by making the third reduction a non-persistent reduction
            # and improve the perf by 4.14x (451us -> 109us)
            self.assertEqual(3, wrapper.count("def triton_red_"))
            self.assertEqual(0, wrapper.count("def triton_per_"))

            if DO_PERF_TEST:
                with torch.profiler.profile(
                    activities=[torch.profiler.ProfilerActivity.CUDA]
                ) as p:
                    for _ in range(1000):
                        f(in1, in2, a, b, scale_a, scale_b)

                print(p.key_averages().table(max_name_column_width=200))

    class RNNTest(TestCase):
        device_type = GPU_TYPE

        class Model(torch.nn.Module):
            def __init__(self):
                super().__init__()
                self.gru = torch.nn.GRU(16, 16, batch_first=True)

            def forward(self, x):
                return self.gru(x)

        @expectedFailureXPU
        def test_rnn_compile_safe(self):
            device = torch.device(GPU_TYPE)
            model = RNNTest.Model().to(device)
            model = torch._dynamo.optimize("inductor")(model)
            x = torch.rand(1024, 20, 16).to(device)
            model(x)

    class NanCheckerTest(TestCase):
        @config.patch("nan_asserts", True)
        def test_nan_checker_pass(self):
            def f(x):
                return torch.softmax(x, dim=-1)

            x = torch.randn(2, 1024, device=GPU_TYPE)
            ref = f(x)
            actual, (code,) = run_and_get_code(torch.compile(f), x)
            self.assertTrue(torch.allclose(ref, actual))
            self.assertTrue("# make sure graph inputs are not nan/inf" in code)
            self.assertTrue(
                re.search(r"assert not .*\.isnan\(\)\.any\(\).item\(\)", code)
                is not None
            )
            self.assertTrue(
                re.search(r"assert not .*\.isinf\(\)\.any\(\).item\(\)", code)
                is not None
            )

        @config.patch("nan_asserts", True)
        def test_nan_checker_fail(self):
            def f(x):
                return torch.softmax(x, dim=-1)

            x = torch.randn(2, 1024, device=GPU_TYPE)
            x[0, 0] = float("nan")
            with self.assertRaises(AssertionError):
                torch.compile(f)(x)


if HAS_CPU:

    class TestFull(TestCase):
        @skipIfWindows
        def test_full_dtype(self):
            pytypes = (
                bool,
                int,
                float,
                # TODO: Triton's JITFunction._type_of has no support for complex
                # complex,
            )

            dtypes = (
                torch.bool,
                torch.int32,
                torch.int64,
                torch.float32,
                torch.float64,
                None,
                # torch.complex64,
                # torch.complex128,
            )

            def fn(pytype, dtype):
                if pytype is bool:
                    fill_value = True
                elif pytype is int:
                    fill_value = 42
                elif pytype is float:
                    fill_value = 42.0
                else:
                    raise AssertionError(f"Unexpected Python type: {pytype}")

                return torch.full(
                    (4, 6), fill_value, dtype=dtype, device=torch.device("cpu")
                )

            fn_opt = torch._dynamo.optimize("inductor")(fn)

            for pytype, dtype in itertools.product(pytypes, dtypes):
                with enable_python_dispatcher():
                    with torch.no_grad():
                        ret_opt = fn_opt(pytype, dtype)

                self.assertEqual(ret_opt, fn(pytype, dtype))


if __name__ == "__main__":
    from torch._inductor.test_case import run_tests

    if HAS_CPU or HAS_GPU:
        run_tests(needs="filelock")<|MERGE_RESOLUTION|>--- conflicted
+++ resolved
@@ -787,10 +787,7 @@
 
     @skipCUDAIf(not SM80OrLater, "Requires sm80")
     @skip_if_halide  # aoti
-<<<<<<< HEAD
-=======
     @skipIfWindows
->>>>>>> e9d1c262
     def test_aoti_eager_dtype_device_layout(self):
         ns = "aten"
         op_name = "tril_indices"
@@ -832,10 +829,7 @@
 
     @skipCUDAIf(not SM80OrLater, "Requires sm80")
     @skip_if_halide  # aoti
-<<<<<<< HEAD
-=======
     @skipIfWindows
->>>>>>> e9d1c262
     def test_aoti_eager_support_out(self):
         ns = "aten"
         op_name = "clamp"
@@ -889,10 +883,7 @@
 
     @skipCUDAIf(not SM80OrLater, "Requires sm80")
     @skip_if_halide  # aoti
-<<<<<<< HEAD
-=======
     @skipIfWindows
->>>>>>> e9d1c262
     def test_aoti_eager_support_str(self):
         ns = "aten"
         op_name = "div"
@@ -931,10 +922,7 @@
 
     @skipCUDAIf(not SM80OrLater, "Requires sm80")
     @skip_if_halide  # aoti
-<<<<<<< HEAD
-=======
     @skipIfWindows
->>>>>>> e9d1c262
     def test_aoti_eager_cache_hit(self):
         ns = "aten"
         op_name = "abs"
@@ -977,10 +965,7 @@
 
     @skipCUDAIf(not SM80OrLater, "Requires sm80")
     @skip_if_halide  # aoti
-<<<<<<< HEAD
-=======
     @skipIfWindows
->>>>>>> e9d1c262
     def test_aoti_eager_with_persistent_cache(self):
         def fn(a):
             return torch.abs(a)
@@ -1026,10 +1011,7 @@
 
     @skipCUDAIf(not SM80OrLater, "Requires sm80")
     @skip_if_halide  # aoti
-<<<<<<< HEAD
-=======
     @skipIfWindows
->>>>>>> e9d1c262
     def test_aoti_eager_with_scalar(self):
         namespace_name = "aten"
         op_name = "add"
@@ -1101,10 +1083,7 @@
 
     @skipCUDAIf(not SM80OrLater, "Requires sm80")
     @skip_if_halide  # aoti
-<<<<<<< HEAD
-=======
     @skipIfWindows
->>>>>>> e9d1c262
     def test_aoti_eager_override_registration(self):
         namespace_name = "aten"
         dispatch_key = "CPU"
