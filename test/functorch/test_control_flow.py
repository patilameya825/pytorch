# Owner(s): ["module: functorch"]
import contextlib
import functools
import importlib
import unittest

import torch
import torch.utils._pytree as pytree
from functorch.experimental import control_flow
from functorch.experimental.control_flow import cond, UnsupportedAliasMutationException
from torch._higher_order_ops.associative_scan import associative_scan
from torch._higher_order_ops.while_loop import while_loop
from torch._subclasses.functional_tensor import (
    CppFunctionalizeAPI,
    FunctionalTensor,
    FunctionalTensorMode,
    PythonFunctionalizeAPI,
)
from torch.fx.experimental.proxy_tensor import make_fx
from torch.testing._internal.common_cuda import SM70OrLater
from torch.testing._internal.common_quantization import skipIfNoDynamoSupport
from torch.testing._internal.common_utils import (
    instantiate_parametrized_tests,
    IS_WINDOWS,
    parametrize,
    run_tests,
    skipIfTorchDynamo,
    TEST_WITH_TORCHDYNAMO,
    TestCase,
    xfailIfTorchDynamo,
)


# TODO: pull these helpers from AOTAutograd later
def to_fun(t):
    if isinstance(t, torch.Tensor):
        return FunctionalTensor.to_functional(t)
    return t


def from_fun(t):
    if not isinstance(t, FunctionalTensor):
        # quick sanity assert
        if isinstance(t, torch.Tensor):
            assert not torch._is_functional_tensor(t)
        return t
    torch._sync(t)
    return torch._from_functional_tensor(t.elem)


def to_fun_old(t):
    if isinstance(t, torch.Tensor) and not torch._is_functional_tensor(t):
        out = torch._to_functional_tensor(t)
        torch._mirror_autograd_meta_to(t, out)
        return out
    return t


def from_fun_old(t):
    # quick sanity assert
    if isinstance(t, torch.Tensor):
        assert torch._is_functional_tensor(t)
        torch._sync(t)
        return torch._from_functional_tensor(t)
    return t


def _fake_map(f, x, *args):
    from functorch.experimental.control_flow import _stack_pytree, _unstack_pytree

    x_pytrees = _unstack_pytree(x)
    zs = []
    for xp in x_pytrees:
        zs.append(f(xp, *args))
    return _stack_pytree(zs)


def _fake_while_loop(cond_fn, body_fn, operands):
    while cond_fn(*operands):
        operands = body_fn(*operands)
    return operands


def _fake_associative_scan(combine_fn, input, dim, reverse=False):
    inp_leaves, spec = pytree.tree_flatten(input)
    result_flat = []
    num_leaves = len(inp_leaves)
    op = reversed if reverse else lambda x: x

    for ind in op(range(inp_leaves[0].size(dim))):
        r = [
            inp_leaves[leave_ind][(slice(None),) * dim + (ind,)]
            for leave_ind in range(num_leaves)
        ]
        if (ind > 0 and not reverse) or (
            ind < (inp_leaves[0].size(dim) - 1) and reverse
        ):
            r = combine_fn(
                pytree.tree_unflatten(result_flat[-1], spec),
                pytree.tree_unflatten(r, spec),
            )
        r_flat, _ = pytree.tree_flatten(r)
        result_flat.append(r_flat)

    results = [
        torch.stack([e[leave_ind] for e in op(result_flat)], dim)
        for leave_ind in range(num_leaves)
    ]
    return pytree.tree_unflatten(results, spec)


def _while_loop_tests():
    def simple(x):
        def cond_fn(x):
            return x.sum() < 10

        def body_fn(x):
            return (x + 1,)

        return while_loop(cond_fn, body_fn, (x,))

    def simple_with_mutation(x):
        def cond_fn(x):
            y = x.clone().add_(1).add_(-1)
            return y.sum() < 10

        def body_fn(x):
            y = x.clone().add_(1).add_(-1)
            return (y + 1,)

        return while_loop(cond_fn, body_fn, (x,))

    def nested(out_iter, it, y):
        def cond_fn(out_iter, it, y):
            return it.sum() < 10

        def body_fn(out_iter, it, y):
            return (out_iter.clone(), it + y, y + 1)

        def outer_cond_fn(out_iter, it, y):
            return out_iter.sum() < 2

        def outer_body_fn(out_iter, it, y):
            out_iter, it, y = while_loop(cond_fn, body_fn, (out_iter, it, y))
            return (out_iter + 1, it, y)

        return while_loop(outer_cond_fn, outer_body_fn, (out_iter, it, y))

    class Nested(torch.nn.Module):
        def forward(self, ci, cj, a, b):
            def cond_fn(i1, j1, x1, y1):
                return i1 > 0

            def body_fn(i1, j1, x1, y1):
                def cond_fn_nested(i2, j2, x2, y2):
                    return j2 > 0

                def body_fn_nested(i2, j2, x2, y2):
                    return i2.clone(), j2 - 1, x2 + 3.14, y2 - 2.71

                i1, j1, x1, y1 = while_loop(
                    cond_fn_nested, body_fn_nested, [i1, j1, x1, y1]
                )
                return i1 - 1, j1.clone(), x1 * 2, y1 / 2

            return while_loop(cond_fn, body_fn, (ci, cj, a, b))

    class SimpleWithLinear(torch.nn.Module):
        def __init__(self) -> None:
            super().__init__()
            self.linear = torch.nn.Linear(2, 2)
            self.dec = torch.nn.Buffer(torch.tensor(1))

        def forward(self, iter, x):
            def cond_fn(it, x):
                return it - self.dec > 0

            def body_fn(it, x):
                return it - 1, self.linear(x)

            return while_loop(cond_fn, body_fn, (iter, x))

    class NestedWithLinear(torch.nn.Module):
        def __init__(self) -> None:
            super().__init__()
            self.mod = SimpleWithLinear()
            self.outer_linear = torch.nn.Linear(2, 2)
            self.dec = torch.nn.Buffer(torch.tensor(1))

        def forward(self, iter, x):
            def cond_fn(it, x):
                return it - self.dec > 0

            def body_fn(it, x):
                return it - 1, self.outer_linear(self.mod(it, x)[1])

            return while_loop(cond_fn, body_fn, (iter, x))

    nested2 = Nested()
    simple_with_linear = SimpleWithLinear()
    nested_with_linear = NestedWithLinear()

    x = torch.zeros(1)
    y = torch.zeros(1)
    z = torch.zeros(1)
    return {
        "simple": (simple, (x,)),
        "nested": (nested, (x, y, z)),
        "nested2": (
            nested2,
            (torch.tensor(2), torch.tensor(2), torch.ones(2, 2), torch.ones(2, 2)),
        ),
        "simple_with_mutation": (simple_with_mutation, (x,)),
        "simple_with_linear": (
            simple_with_linear,
            (torch.tensor(3), torch.randn(2, 2)),
        ),
        "nested_with_linear": (
            nested_with_linear,
            (torch.tensor(3), torch.randn(2, 2)),
        ),
    }


WHILE_LOOP_TESTS = _while_loop_tests()


def collect_meta_for_filtered_nodes(
    gm: torch.fx.GraphModule, node_names, meta_field_name
):
    ret = []
    for mod in gm.modules():
        for node in mod.graph.nodes:
            if node.name in node_names:
                for field_name in meta_field_name:
                    ret.append(node.meta.get(field_name))
    return ret


def reduce_func(*operands):
    acc = 0
    for operand in operands:
        acc += operand
    return acc


class ReduceObj:
    def __call__(self, *operands):
        return reduce_func(*operands)


class ReduceMod(torch.nn.Module):
    def _reduce(self, *operands):
        return reduce_func(*operands)

    def forward(self, *operands):
        return self._reduce(*operands)


@unittest.skipIf(IS_WINDOWS, "Windows not supported for this test")
@skipIfNoDynamoSupport
class TestControlFlow(TestCase):
    def setUp(self):
        torch._dynamo.reset()
        super().setUp()

    def test_cond_no_trace(self):
        def true_fn(x):
            return x.sin()

        def false_fn(x):
            return x.cos()

        x = torch.randn(4)
        result = cond(False, true_fn, false_fn, [x])
        self.assertEqual(result, torch.cos(x))

    @unittest.skipIf(not torch.cuda.is_available(), "Test requires CUDA.")
    def test_cond_gpu(self):
        def true_fn(x):
            return x.sin()

        def false_fn(x):
            return x.cos()

        x = torch.randn(4, device="cuda")
        pred = torch.tensor(False, device="cuda")
        result = cond(pred, true_fn, false_fn, [x])
        self.assertEqual(result, torch.cos(x))

    def test_cond_autograd_simple(self):
        def true_fn(x):
            return x.sin()

        def false_fn(x):
            return x.cos()

        for pred, fn in zip(
            [torch.tensor(False), torch.tensor(True)], [false_fn, true_fn]
        ):
            x = torch.randn(4, requires_grad=True)
            result = cond(pred, true_fn, false_fn, (x,))
            self.assertEqual(result, fn(x))

            grad_out = torch.ones_like(result)
            grads = torch.autograd.grad(result, (x,), grad_out)
            expected_grads = torch.autograd.grad(fn(x), (x,), grad_out)
            self.assertEqual(expected_grads, grads)

        def f(pred, x):
            result = cond(pred, true_fn, false_fn, (x,))
            grad_out = torch.ones_like(result)
            return torch.autograd.grad(result, (x,), grad_out)

        gm = make_fx(f, tracing_mode="symbolic")(pred, x)

        self.assertExpectedInline(
            gm.code.strip(),
            """\
def forward(self, pred_1, x_1):
    true_graph_0 = self.true_graph_0
    false_graph_0 = self.false_graph_0
    cond = torch.ops.higher_order.cond(pred_1, true_graph_0, false_graph_0, (x_1,));  true_graph_0 = false_graph_0 = None
    getitem = cond[0];  cond = None
    ones_like = torch.ops.aten.ones_like.default(getitem, pin_memory = False);  getitem = None
    true_graph_1 = self.true_graph_1
    false_graph_1 = self.false_graph_1
    cond_1 = torch.ops.higher_order.cond(pred_1, true_graph_1, false_graph_1, (ones_like, x_1));  pred_1 = true_graph_1 = false_graph_1 = ones_like = x_1 = None
    getitem_1 = cond_1[0];  cond_1 = None
    return (getitem_1,)""",  # noqa: B950
        )

    def test_cond_autograd_complex(self):
        def true_fn(x):
            return torch.abs((x**2).sin())

        def false_fn(x):
            return (x + 42).cos()

        for pred, fn in zip(
            [torch.tensor(False), torch.tensor(True)], [false_fn, true_fn]
        ):
            x = torch.randn(4, requires_grad=True)
            result = cond(pred, true_fn, false_fn, (x,))
            self.assertEqual(result, fn(x))

            grad_out = torch.ones_like(result)
            grads = torch.autograd.grad(result, (x,), grad_out)
            expected_grads = torch.autograd.grad(fn(x), (x,), grad_out)
            self.assertEqual(expected_grads, grads)

        def f(pred, x):
            result = cond(pred, true_fn, false_fn, (x,))
            grad_out = torch.ones_like(result)
            return torch.autograd.grad(result, (x,), grad_out)

        gm = make_fx(f, tracing_mode="symbolic")(pred, x)
        self.assertExpectedInline(
            gm.code.strip(),
            """\
def forward(self, pred_1, x_1):
    true_graph_0 = self.true_graph_0
    false_graph_0 = self.false_graph_0
    cond = torch.ops.higher_order.cond(pred_1, true_graph_0, false_graph_0, (x_1,));  true_graph_0 = false_graph_0 = None
    getitem = cond[0];  cond = None
    ones_like = torch.ops.aten.ones_like.default(getitem, pin_memory = False);  getitem = None
    true_graph_1 = self.true_graph_1
    false_graph_1 = self.false_graph_1
    cond_1 = torch.ops.higher_order.cond(pred_1, true_graph_1, false_graph_1, (ones_like, x_1));  pred_1 = true_graph_1 = false_graph_1 = ones_like = x_1 = None
    getitem_1 = cond_1[0];  cond_1 = None
    return (getitem_1,)""",  # noqa: B950
        )

    @skipIfTorchDynamo("Skip due to graph break when run with dynamo")
    def test_cond_autograd_nested(self):
        class Nested(torch.nn.Module):
            def forward(self, p0, p1, p2, a, b, c):
                def true_fn(x0, y0, z0):
                    def true_true_fn(x1, y1, z1):
                        return (x1 - y1 * z1) * 3.14

                    def true_false_fn(x1, y1, z1):
                        def true_false_true_fn(x2, y2, z2):
                            return (x2 * y2 * z2) / 2.71

                        def true_false_false_fn(x2, y2, z2):
                            return (x2 + y2 + z2) * 1.23

                        return torch.cond(
                            p2, true_false_true_fn, true_false_false_fn, [x1, y1, z1]
                        )

                    return torch.cond(p1, true_true_fn, true_false_fn, [x0, y0, z0])

                def false_fn(x0, y0, z0):
                    def false_true_fn(x1, y1, z1):
                        def false_true_true_fn(x2, y2, z2):
                            return (x2 - y2 - z2) + 1.23

                        def false_true_false_fn(x2, y2, z2):
                            return (x2 / y2 / z2) - 3.14

                        return torch.cond(
                            p2, false_true_true_fn, false_true_false_fn, [x1, y1, z1]
                        )

                    def false_false_fn(x1, y1, z1):
                        return (x1 - y1 * z1) / 2.71

                    return torch.cond(p1, false_true_fn, false_false_fn, [x0, y0, z0])

                return torch.cond(p0, true_fn, false_fn, [a, b, c])

        nn_module = Nested()

        def true_fn(x):
            return nn_module(
                torch.tensor(False), torch.tensor(True), torch.tensor(False), x, x, x
            )

        def false_fn(x):
            return nn_module(
                torch.tensor(True), torch.tensor(False), torch.tensor(True), x, x, x
            )

        x = torch.randn(4, requires_grad=True)

        for pred, fn in zip(
            [torch.tensor(False), torch.tensor(True)], [false_fn, true_fn]
        ):
            result = cond(pred, true_fn, false_fn, (x,))
            self.assertEqual(result, fn(x))

            grad_out = torch.ones_like(result)
            grads = torch.autograd.grad(result, (x,), grad_out)
            expected_grads = torch.autograd.grad(fn(x), (x,), grad_out)
            self.assertEqual(expected_grads, grads)

    @skipIfTorchDynamo("Skip due to graph break when run with dynamo")
    def test_cond_autograd_mixed_require_grad(self):
        def true_fn(x, y, z):
            return x * y * z

        def false_fn(x, y, z):
            return x + y + z

        x = torch.randn(4, requires_grad=True)
        y = torch.randn(4, requires_grad=False)

        for pred, fn in zip(
            [torch.tensor(False), torch.tensor(True)], [false_fn, true_fn]
        ):
            result = cond(pred, true_fn, false_fn, (x, y, x))
            self.assertEqual(result, fn(x, y, x))

            grad_out = torch.ones_like(result)
            grads = torch.autograd.grad(result, (x,), grad_out)
            expected_grads = torch.autograd.grad(fn(x, y, x), (x,), grad_out)
            self.assertEqual(expected_grads, grads)

        def f(pred, x, y, z):
            result = cond(pred, true_fn, false_fn, (x, y, z))
            grad_out = torch.ones_like(result)
            return torch.autograd.grad(result, (x,), grad_out)

        gm = make_fx(f, tracing_mode="symbolic")(pred, x, y, x)
        self.assertExpectedInline(
            gm.code.strip(),
            """\
def forward(self, pred_1, x_1, y_1, z_1):
    true_graph_0 = self.true_graph_0
    false_graph_0 = self.false_graph_0
    cond = torch.ops.higher_order.cond(pred_1, true_graph_0, false_graph_0, (z_1, y_1));  true_graph_0 = false_graph_0 = None
    getitem = cond[0];  cond = None
    ones_like = torch.ops.aten.ones_like.default(getitem, pin_memory = False);  getitem = None
    true_graph_1 = self.true_graph_1
    false_graph_1 = self.false_graph_1
    cond_1 = torch.ops.higher_order.cond(pred_1, true_graph_1, false_graph_1, (ones_like, z_1, y_1));  pred_1 = true_graph_1 = false_graph_1 = ones_like = z_1 = y_1 = None
    getitem_1 = cond_1[0]
    getitem_2 = cond_1[1];  cond_1 = getitem_2 = None
    return (getitem_1,)""",  # noqa: B950
        )

    @skipIfTorchDynamo("Skip due to graph break when run with dynamo")
    def test_cond_autograd_grad_through_cond(self):
        nn_module = torch.nn.Linear(4, 4)

        def true_fn(x):
            return nn_module(x)

        def false_fn(X):
            return x * nn_module(x)

        x = torch.randn(4, requires_grad=True)

        for pred, fn in zip(
            [torch.tensor(False), torch.tensor(True)], [false_fn, true_fn]
        ):
            result = cond(pred, true_fn, false_fn, (x,))
            self.assertEqual(result, fn(x))

            grad_out = torch.ones_like(result)
            grads = torch.autograd.grad(result, (nn_module.weight,), grad_out)
            expected_grads = torch.autograd.grad(
                fn(
                    x,
                ),
                (nn_module.weight,),
                grad_out,
            )
            self.assertEqual(expected_grads, grads)

        def f(pred, x):
            result = cond(pred, true_fn, false_fn, (x,))
            grad_out = torch.ones_like(result)
            return torch.autograd.grad(result, (nn_module.weight,), grad_out)

        # need to set _allow_non_fake_inputs = True because model parameters don't
        # get fakified.
        gm = make_fx(f, tracing_mode="symbolic", _allow_non_fake_inputs=True)(pred, x)
        self.assertExpectedInline(
            gm.code.strip(),
            """\
def forward(self, pred_1, x_1):
    true_graph_0 = self.true_graph_0
    false_graph_0 = self.false_graph_0
    _param_constant0 = self._param_constant0
    _param_constant1 = self._param_constant1
    _tensor_constant0 = self._tensor_constant0
    cond = torch.ops.higher_order.cond(pred_1, true_graph_0, false_graph_0, (_param_constant0, _param_constant1, x_1, _tensor_constant0));  true_graph_0 = false_graph_0 = _param_constant0 = _param_constant1 = _tensor_constant0 = None
    getitem = cond[0];  cond = None
    ones_like = torch.ops.aten.ones_like.default(getitem, pin_memory = False);  getitem = None
    true_graph_1 = self.true_graph_1
    false_graph_1 = self.false_graph_1
    _param_constant0_1 = self._param_constant0
    _param_constant1_1 = self._param_constant1
    _tensor_constant0_1 = self._tensor_constant0
    cond_1 = torch.ops.higher_order.cond(pred_1, true_graph_1, false_graph_1, (ones_like, _param_constant0_1, _param_constant1_1, x_1, _tensor_constant0_1));  pred_1 = true_graph_1 = false_graph_1 = ones_like = _param_constant0_1 = _param_constant1_1 = x_1 = _tensor_constant0_1 = None
    getitem_1 = cond_1[0];  getitem_1 = None
    getitem_2 = cond_1[1]
    getitem_3 = cond_1[2];  getitem_3 = None
    getitem_4 = cond_1[3];  cond_1 = getitem_4 = None
    return (getitem_2,)""",  # noqa: B950
        )

    def test_cond_in_forloop(self):
        def for_loop_fake(x):
            for i in range(3):
                x = x * x + 1
            return x

        def for_loop_test(x):
            for i in range(3):
                pred = i < 3

                def true_fn(x):
                    return x * x + 1

                def false_fn(x):
                    return x

                x = cond(pred, true_fn, false_fn, (x,))

            return x

        x = torch.ones(4, requires_grad=True)
        x_new = for_loop_test(x)
        x_exp = for_loop_fake(x)

        self.assertEqual(x_new, x_exp)

        grad_out = torch.ones_like(x_new)
        grads = torch.autograd.grad(x_new, (x,), grad_out)
        expected_grads = torch.autograd.grad(x_exp, (x,), grad_out)
        self.assertEqual(expected_grads, grads)

        def f(x):
            x_new = for_loop_test(x)
            grad_out = torch.ones_like(x_new)
            return torch.autograd.grad(x_new, (x,), grad_out)

        gm = make_fx(f, tracing_mode="symbolic")(x)
        self.assertExpectedInline(
            gm.code.strip(),
            """\
def forward(self, x_1):
    mul = torch.ops.aten.mul.Tensor(x_1, x_1)
    add = torch.ops.aten.add.Tensor(mul, 1);  mul = None
    mul_1 = torch.ops.aten.mul.Tensor(add, add)
    add_1 = torch.ops.aten.add.Tensor(mul_1, 1);  mul_1 = None
    mul_2 = torch.ops.aten.mul.Tensor(add_1, add_1)
    add_2 = torch.ops.aten.add.Tensor(mul_2, 1);  mul_2 = None
    ones_like = torch.ops.aten.ones_like.default(add_2, pin_memory = False);  add_2 = None
    mul_3 = torch.ops.aten.mul.Tensor(ones_like, add_1)
    mul_4 = torch.ops.aten.mul.Tensor(ones_like, add_1);  ones_like = add_1 = None
    add_3 = torch.ops.aten.add.Tensor(mul_4, mul_3);  mul_4 = mul_3 = None
    mul_5 = torch.ops.aten.mul.Tensor(add_3, add)
    mul_6 = torch.ops.aten.mul.Tensor(add_3, add);  add_3 = add = None
    add_4 = torch.ops.aten.add.Tensor(mul_6, mul_5);  mul_6 = mul_5 = None
    mul_7 = torch.ops.aten.mul.Tensor(add_4, x_1)
    mul_8 = torch.ops.aten.mul.Tensor(add_4, x_1);  add_4 = x_1 = None
    add_5 = torch.ops.aten.add.Tensor(mul_8, mul_7);  mul_8 = mul_7 = None
    return (add_5,)""",  # noqa: B950
        )

    @skipIfTorchDynamo("Skip due to graph break when run with dynamo")
    def test_cond_autograd_pytree_not_all_inputs_used(self):
        def true_fn(x):
            return x["t"][0] + x["t"][1]["b"]

        def false_fn(x):
            return x["t"][0] * (x["t"][2][0] / x["t"][1]["b"])

        a = torch.randn(4, requires_grad=True)
        b = torch.randn(4, requires_grad=True)
        c = torch.randn(4, requires_grad=True)

        for pred, fn in zip(
            [torch.tensor(False), torch.tensor(True)], [false_fn, true_fn]
        ):
            result = cond(pred, true_fn, false_fn, ({"t": [a, {"b": b}, (c,)]},))
            self.assertEqual(result, fn({"t": [a, {"b": b}, (c,)]}))

            grad_out = torch.ones_like(result)
            if pred:
                with self.assertRaisesRegex(Exception, r"."):
                    grads = torch.autograd.grad(result, (a, b, c), grad_out)
                    expected_grads = torch.autograd.grad(
                        fn({"t": [a, {"b": b}, (c,)]}), (a, b, c), grad_out
                    )
                    self.assertEqual(expected_grads, grads)

        def f(pred, a, b, c):
            result = cond(pred, true_fn, false_fn, ({"t": [a, {"b": b}, (c,)]},))
            grad_out = torch.ones_like(result)
            return torch.autograd.grad(result, (a, b), grad_out)

        gm = make_fx(f, tracing_mode="symbolic", _allow_non_fake_inputs=True)(
            pred, a, b, c
        )
        self.assertExpectedInline(
            gm.code.strip(),
            """\
def forward(self, pred_1, a_1, b_1, c_1):
    true_graph_0 = self.true_graph_0
    false_graph_0 = self.false_graph_0
    cond = torch.ops.higher_order.cond(pred_1, true_graph_0, false_graph_0, (a_1, b_1, c_1));  true_graph_0 = false_graph_0 = None
    getitem = cond[0];  cond = None
    ones_like = torch.ops.aten.ones_like.default(getitem, pin_memory = False);  getitem = None
    true_graph_1 = self.true_graph_1
    false_graph_1 = self.false_graph_1
    cond_1 = torch.ops.higher_order.cond(pred_1, true_graph_1, false_graph_1, (ones_like, a_1, b_1, c_1));  pred_1 = true_graph_1 = false_graph_1 = ones_like = a_1 = b_1 = c_1 = None
    getitem_1 = cond_1[0]
    getitem_2 = cond_1[1]
    getitem_3 = cond_1[2];  cond_1 = getitem_3 = None
    return (getitem_1, getitem_2)""",  # noqa: B950
        )
        # Forward
        self.assertExpectedInline(
            gm.true_graph_0.code.strip(),
            """\
def forward(self, arg0_1, arg1_1, arg2_1):
    add = torch.ops.aten.add.Tensor(arg0_1, arg1_1);  arg0_1 = arg1_1 = None
    return (add,)""",
        )
        # Backward
        self.assertExpectedInline(
            gm.true_graph_1.code.strip(),
            """\
def forward(self, arg0_1, arg1_1, arg2_1, arg3_1):
    add = torch.ops.aten.add.Tensor(arg1_1, arg2_1);  arg1_1 = arg2_1 = add = None
    clone = torch.ops.aten.clone.default(arg0_1)
    clone_1 = torch.ops.aten.clone.default(arg0_1);  arg0_1 = None
    return [clone, clone_1, None]""",
        )

    def test_cond_autograd_pytree_input(self):
        def true_fn(x):
            return x["t"][0] + x["t"][1]["b"] * x["t"][2][0]

        def false_fn(x):
            return x["t"][0] * (x["t"][2][0] / x["t"][1]["b"])

        a = torch.randn(4, requires_grad=True)
        b = torch.randn(4, requires_grad=True)
        c = torch.randn(4, requires_grad=True)

        for pred, fn in zip(
            [torch.tensor(False), torch.tensor(True)], [false_fn, true_fn]
        ):
            result = cond(pred, true_fn, false_fn, ({"t": [a, {"b": b}, (c,)]},))
            self.assertEqual(result, fn({"t": [a, {"b": b}, (c,)]}))

            grad_out = torch.ones_like(result)
            grads = torch.autograd.grad(result, (a, b), grad_out)
            expected_grads = torch.autograd.grad(
                fn({"t": [a, {"b": b}, (c,)]}), (a, b), grad_out
            )
            self.assertEqual(expected_grads, grads)

        def f(pred):
            result = cond(pred, true_fn, false_fn, ({"t": [a, {"b": b}, (c,)]},))
            grad_out = torch.ones_like(result)
            return torch.autograd.grad(result, (a, b), grad_out)

        # need to set _allow_non_fake_inputs = True because model parameters don't
        # get fakified.
        gm = make_fx(f, tracing_mode="symbolic", _allow_non_fake_inputs=True)(pred)
        self.assertExpectedInline(
            gm.code.strip(),
            """\
def forward(self, pred_1):
    true_graph_0 = self.true_graph_0
    false_graph_0 = self.false_graph_0
    _tensor_constant0 = self._tensor_constant0
    _tensor_constant1 = self._tensor_constant1
    _tensor_constant2 = self._tensor_constant2
    cond = torch.ops.higher_order.cond(pred_1, true_graph_0, false_graph_0, (_tensor_constant0, _tensor_constant1, _tensor_constant2));  true_graph_0 = false_graph_0 = _tensor_constant0 = _tensor_constant1 = _tensor_constant2 = None
    getitem = cond[0];  cond = None
    ones_like = torch.ops.aten.ones_like.default(getitem, pin_memory = False);  getitem = None
    true_graph_1 = self.true_graph_1
    false_graph_1 = self.false_graph_1
    _tensor_constant0_1 = self._tensor_constant0
    _tensor_constant1_1 = self._tensor_constant1
    _tensor_constant2_1 = self._tensor_constant2
    cond_1 = torch.ops.higher_order.cond(pred_1, true_graph_1, false_graph_1, (ones_like, _tensor_constant0_1, _tensor_constant1_1, _tensor_constant2_1));  pred_1 = true_graph_1 = false_graph_1 = ones_like = _tensor_constant0_1 = _tensor_constant1_1 = _tensor_constant2_1 = None
    getitem_1 = cond_1[0]
    getitem_2 = cond_1[1]
    getitem_3 = cond_1[2];  cond_1 = getitem_3 = None
    return (getitem_1, getitem_2)""",  # noqa: B950
        )

    def test_cond_autograd_different_pytree_output(self):
        def true_fn(x):
            return x["t"][0], {"r": x["t"][2][0] / x["t"][1]["b"]}, [x["t"][2][0]]

        def false_fn(x):
            return {"res": [x["t"][0] * x["t"][1]["b"], x["t"][2][0]]}

        a = torch.randn(4, requires_grad=True)
        b = torch.randn(4, requires_grad=True)
        c = torch.randn(4, requires_grad=True)

        for pred, fn in zip(
            [torch.tensor(False), torch.tensor(True)], [false_fn, true_fn]
        ):
            with self.assertRaisesRegex(
                torch._dynamo.exc.UncapturedHigherOrderOpError,
                "Cond doesn't work unless it is captured completely with torch.compile",
            ):
                cond(pred, true_fn, false_fn, ({"t": [a, {"b": b}, (c,)]},))

    @skipIfTorchDynamo("Skip due to graph break when run with dynamo")
    def test_cond_autograd_same_pytree_output(self):
        def true_fn(x):
            return {"res": [x["t"][0], (x["t"][2][0],)]}

        def false_fn(x):
            return {"res": [x["t"][1]["b"], (x["t"][2][0],)]}

        a = torch.randn(4, requires_grad=True)
        b = torch.randn(4, requires_grad=True)
        c = torch.randn(4, requires_grad=True)

        for pred, fn in zip(
            [torch.tensor(False), torch.tensor(True)], [false_fn, true_fn]
        ):
            result = cond(pred, true_fn, false_fn, ({"t": [a, {"b": b}, (c,)]},))
            result_exp = fn({"t": [a, {"b": b}, (c,)]})
            self.assertEqual(result, result_exp)

            result_flat, _ = pytree.tree_flatten(result)
            result_exp_flat, _ = pytree.tree_flatten(result_exp)

            grad_out = [torch.ones_like(g) for g in result_flat]
            expected_grads = torch.autograd.grad(result_exp_flat, (c,), grad_out)
            grads = torch.autograd.grad(result_flat, (c,), grad_out)
            self.assertEqual(expected_grads, grads)

        def f(pred):
            result = cond(pred, true_fn, false_fn, ({"t": [a, {"b": b}, (c,)]},))
            return result

        gm = make_fx(f, tracing_mode="symbolic", _allow_non_fake_inputs=True)(pred)
        self.assertExpectedInline(
            gm.code.strip(),
            """\
def forward(self, pred_1):
    true_graph_0 = self.true_graph_0
    false_graph_0 = self.false_graph_0
    _tensor_constant0 = self._tensor_constant0
    _tensor_constant1 = self._tensor_constant1
    _tensor_constant2 = self._tensor_constant2
    cond = torch.ops.higher_order.cond(pred_1, true_graph_0, false_graph_0, (_tensor_constant0, _tensor_constant1, _tensor_constant2));  pred_1 = true_graph_0 = false_graph_0 = _tensor_constant0 = _tensor_constant1 = _tensor_constant2 = None
    getitem = cond[0]
    getitem_1 = cond[1];  cond = None
    view = torch.ops.aten.view.default(getitem, [4]);  getitem = None
    view_1 = torch.ops.aten.view.default(getitem_1, [4]);  getitem_1 = None
    return {'res': [view, (view_1,)]}""",  # noqa: B950
        )

    @skipIfTorchDynamo("Skip due to graph break when run with dynamo")
    def test_cond_autograd_torch_nn_module(self):
        nn_module_true = torch.nn.Linear(4, 4)

        def true_fn(x):
            return nn_module_true(torch.abs((x**2).sin()))

        nn_module_false = torch.nn.GRUCell(4, 4)

        def false_fn(x):
            return nn_module_false((x + 42).cos())

        for pred, fn in zip(
            [torch.tensor(False), torch.tensor(True)], [false_fn, true_fn]
        ):
            x = torch.randn(4, requires_grad=True)
            result = cond(pred, true_fn, false_fn, (x,))
            self.assertEqual(result, fn(x))

            grad_out = torch.ones_like(result)
            grads = torch.autograd.grad(result, (x,), grad_out)
            expected_grads = torch.autograd.grad(fn(x), (x,), grad_out)
            self.assertEqual(expected_grads, grads)

        def f(pred, x):
            result = cond(pred, true_fn, false_fn, (x,))
            grad_out = torch.ones_like(result)
            return torch.autograd.grad(result, (x,), grad_out)

        gm = make_fx(f)(pred, x)
        self.assertExpectedInline(
            gm.code.strip(),
            """\
def forward(self, pred_1, x_1):
    true_graph_0 = self.true_graph_0
    false_graph_0 = self.false_graph_0
    _param_constant0 = self._param_constant0
    _param_constant1 = self._param_constant1
    _param_constant2 = self._param_constant2
    _param_constant3 = self._param_constant3
    _param_constant4 = self._param_constant4
    _param_constant5 = self._param_constant5
    cond = torch.ops.higher_order.cond(pred_1, true_graph_0, false_graph_0, (x_1, _param_constant0, _param_constant1, _param_constant2, _param_constant3, _param_constant4, _param_constant5));  true_graph_0 = false_graph_0 = _param_constant0 = _param_constant1 = _param_constant2 = _param_constant3 = _param_constant4 = _param_constant5 = None
    getitem = cond[0];  cond = None
    ones_like = torch.ops.aten.ones_like.default(getitem, pin_memory = False);  getitem = None
    true_graph_1 = self.true_graph_1
    false_graph_1 = self.false_graph_1
    _param_constant0_1 = self._param_constant0
    _param_constant1_1 = self._param_constant1
    _param_constant2_1 = self._param_constant2
    _param_constant3_1 = self._param_constant3
    _param_constant4_1 = self._param_constant4
    _param_constant5_1 = self._param_constant5
    cond_1 = torch.ops.higher_order.cond(pred_1, true_graph_1, false_graph_1, (ones_like, x_1, _param_constant0_1, _param_constant1_1, _param_constant2_1, _param_constant3_1, _param_constant4_1, _param_constant5_1));  pred_1 = true_graph_1 = false_graph_1 = ones_like = x_1 = _param_constant0_1 = _param_constant1_1 = _param_constant2_1 = _param_constant3_1 = _param_constant4_1 = _param_constant5_1 = None
    getitem_1 = cond_1[0]
    getitem_2 = cond_1[1];  getitem_2 = None
    getitem_3 = cond_1[2];  getitem_3 = None
    getitem_4 = cond_1[3];  getitem_4 = None
    getitem_5 = cond_1[4];  getitem_5 = None
    getitem_6 = cond_1[5];  getitem_6 = None
    getitem_7 = cond_1[6];  cond_1 = getitem_7 = None
    return (getitem_1,)""",  # noqa: B950
        )

    def test_cond_autograd_user_nn_module(self):
        class User_nn_module(torch.nn.Module):
            def __init__(self) -> None:
                super().__init__()

            def forward(self, input):
                return input * input

        nn_module_true = User_nn_module()

        def true_fn(x):
            return nn_module_true(torch.abs((x**2).sin()))

        nn_module_false = torch.nn.ReLU(inplace=False)

        def false_fn(x):
            return nn_module_false((x + 42).cos())

        for pred, fn in zip(
            [torch.tensor(False), torch.tensor(True)], [false_fn, true_fn]
        ):
            x = torch.randn(4, requires_grad=True)
            result = cond(pred, true_fn, false_fn, (x,))
            self.assertEqual(result, fn(x))

            grad_out = torch.ones_like(result)
            grads = torch.autograd.grad(result, (x,), grad_out)
            expected_grads = torch.autograd.grad(fn(x), (x,), grad_out)
            self.assertEqual(expected_grads, grads)

        def f(pred, x):
            result = cond(pred, true_fn, false_fn, (x,))
            grad_out = torch.ones_like(result)
            return torch.autograd.grad(result, (x,), grad_out)

        gm = make_fx(f)(pred, x)
        self.assertExpectedInline(
            gm.code.strip(),
            """\
def forward(self, pred_1, x_1):
    true_graph_0 = self.true_graph_0
    false_graph_0 = self.false_graph_0
    cond = torch.ops.higher_order.cond(pred_1, true_graph_0, false_graph_0, (x_1,));  true_graph_0 = false_graph_0 = None
    getitem = cond[0];  cond = None
    ones_like = torch.ops.aten.ones_like.default(getitem, pin_memory = False);  getitem = None
    true_graph_1 = self.true_graph_1
    false_graph_1 = self.false_graph_1
    cond_1 = torch.ops.higher_order.cond(pred_1, true_graph_1, false_graph_1, (ones_like, x_1));  pred_1 = true_graph_1 = false_graph_1 = ones_like = x_1 = None
    getitem_1 = cond_1[0];  cond_1 = None
    return (getitem_1,)""",  # noqa: B950
        )

    def test_cond_autograd_inner_fn(self):
        def true_fn(x):
            return torch.abs((x**2).sin())

        def false_fn(x):
            def inner_fn(x):
                return x**2

            return torch.abs(inner_fn(x).sin())

        x = torch.randn(4, requires_grad=True)
        pred = torch.tensor(False)
        fn = false_fn
        result_false = cond(pred, true_fn, false_fn, (x,))
        self.assertEqual(result_false, fn(x))

        grad_out = torch.ones_like(result_false)
        grads_false = torch.autograd.grad(result_false, (x,), grad_out)
        expected_grads = torch.autograd.grad(fn(x), (x,), grad_out)
        self.assertEqual(expected_grads, grads_false)

        pred = torch.tensor(True)
        fn = true_fn
        result_true = cond(pred, true_fn, false_fn, (x,))
        self.assertEqual(result_true, fn(x))
        self.assertEqual(result_false, result_true)

        grad_out = torch.ones_like(result_true)
        grads_true = torch.autograd.grad(result_true, (x,), grad_out)
        expected_grads = torch.autograd.grad(fn(x), (x,), grad_out)
        self.assertEqual(expected_grads, grads_true)
        self.assertEqual(grads_false, grads_true)

        def f(pred, x):
            result = cond(pred, true_fn, false_fn, (x,))
            grad_out = torch.ones_like(result)
            return torch.autograd.grad(result, (x,), grad_out)

        gm = make_fx(f)(pred, x)
        self.assertExpectedInline(
            gm.code.strip(),
            """\
def forward(self, pred_1, x_1):
    true_graph_0 = self.true_graph_0
    false_graph_0 = self.false_graph_0
    cond = torch.ops.higher_order.cond(pred_1, true_graph_0, false_graph_0, (x_1,));  true_graph_0 = false_graph_0 = None
    getitem = cond[0];  cond = None
    ones_like = torch.ops.aten.ones_like.default(getitem, pin_memory = False);  getitem = None
    true_graph_1 = self.true_graph_1
    false_graph_1 = self.false_graph_1
    cond_1 = torch.ops.higher_order.cond(pred_1, true_graph_1, false_graph_1, (ones_like, x_1));  pred_1 = true_graph_1 = false_graph_1 = ones_like = x_1 = None
    getitem_1 = cond_1[0];  cond_1 = None
    return (getitem_1,)""",  # noqa: B950
        )

    def test_cond_autograd_inner_tensor(self):
        def true_fn(x):
            return torch.abs((x**2).sin())

        def false_fn(x):
            y = torch.ones(4, requires_grad=False) * 42
            return (x * y).cos()

        for pred, fn in zip(
            [torch.tensor(False), torch.tensor(True)], [false_fn, true_fn]
        ):
            x = torch.randn(4, requires_grad=True)
            result = cond(pred, true_fn, false_fn, (x,))
            self.assertEqual(result, fn(x))

            grad_out = torch.ones_like(result)
            grads = torch.autograd.grad(result, (x,), grad_out)
            expected_grads = torch.autograd.grad(fn(x), (x,), grad_out)
            self.assertEqual(expected_grads, grads)

        def f(pred, x):
            result = cond(pred, true_fn, false_fn, (x,))
            grad_out = torch.ones_like(result)
            return torch.autograd.grad(result, (x,), grad_out)

        gm = make_fx(f, tracing_mode="symbolic")(pred, x)
        self.assertExpectedInline(
            gm.code.strip(),
            """\
def forward(self, pred_1, x_1):
    true_graph_0 = self.true_graph_0
    false_graph_0 = self.false_graph_0
    cond = torch.ops.higher_order.cond(pred_1, true_graph_0, false_graph_0, (x_1,));  true_graph_0 = false_graph_0 = None
    getitem = cond[0];  cond = None
    ones_like = torch.ops.aten.ones_like.default(getitem, pin_memory = False);  getitem = None
    true_graph_1 = self.true_graph_1
    false_graph_1 = self.false_graph_1
    cond_1 = torch.ops.higher_order.cond(pred_1, true_graph_1, false_graph_1, (ones_like, x_1));  pred_1 = true_graph_1 = false_graph_1 = ones_like = x_1 = None
    getitem_1 = cond_1[0];  cond_1 = None
    return (getitem_1,)""",  # noqa: B950
        )

    @unittest.skipIf(not torch.cuda.is_available(), "Test requires CUDA.")
    def test_cond_autograd_gpu(self):
        def true_fn(x):
            return x.sin()

        def false_fn(x):
            return x.cos()

        for pred, fn in zip(
            [torch.tensor(False, device="cuda"), torch.tensor(True, device="cuda")],
            [false_fn, true_fn],
        ):
            x = torch.randn(4, requires_grad=True, device="cuda")
            result = cond(pred, true_fn, false_fn, (x,))
            self.assertEqual(result, fn(x))

            grad_out = torch.ones_like(result)
            grads = torch.autograd.grad(result, (x,), grad_out)
            expected_grads = torch.autograd.grad(fn(x), (x,), grad_out)
            self.assertEqual(expected_grads, grads)

    @unittest.skipIf(not torch.cuda.is_available(), "Test requires CUDA.")
    def test_map_gpu(self):
        def f(x, y):
            return x + y

        xs = torch.ones(3, 2, 2, device="cuda")
        y = torch.ones(2, device="cuda")
        res = control_flow.map(f, xs, y)
        expected = _fake_map(f, xs, y)
        self.assertEqual(expected, res)

    @unittest.skipIf(not torch.cuda.is_available(), "Test requires CUDA.")
    def test_while_loop_gpu(self):
        def cond_fn(x):
            return x.sum() < 10

        def body_fn(x):
            return (x + 1,)

        x = torch.zeros(1, device="cuda")
        res = while_loop(cond_fn, body_fn, (x,))
        expected = _fake_while_loop(cond_fn, body_fn, (x,))
        self.assertEqual(expected, res)

    def test_map_illegal_inputs(self):
        def f(x, y):
            return x[0] + x[1] + y

        with self.assertRaisesRegex(
            RuntimeError,
            r"Mapped xs can only consist of tensors\. Got xs \[3, tensor\(\[1\., 1\.\]\)\]\.",
        ):
            _ = control_flow.map(f, (3, torch.ones(2)), torch.ones(2))

        with self.assertRaisesRegex(
            RuntimeError, r"Leading dimensions of mapped xs cannot be 0\."
        ):
            _ = control_flow.map(
                f, (torch.ones(0, 1, 2), torch.ones(0, 1, 2)), torch.ones(2)
            )

        with self.assertRaisesRegex(
            RuntimeError,
            r"Leading dimensions of mapped xs must be consistent\. "
            r"Got shapes \[torch\.Size\(\[3, 4, 5\]\), torch\.Size\(\[4, 4, 5\]\)\]\.",
        ):
            _ = control_flow.map(
                f, (torch.ones(3, 4, 5), torch.ones(4, 4, 5)), torch.ones(5)
            )

    def test_map_illegal_outputs(self):
        def f(x, y):
            return x.item()

        def f1(x, y):
            return y.size()

        def f2(x, y):
            return None

        x = torch.ones([3])
        y = torch.ones([1, 2, 3])
        with self.assertRaisesRegex(
            RuntimeError, r"Expect outputs of map only contains tensors or None\."
        ):
            _ = control_flow.map(f, x, y)

        with self.assertRaisesRegex(
            RuntimeError, r"Expect outputs of map only contains tensors or None\."
        ):
            out = control_flow.map(f1, x, y)

        # return None is OK
        _ = control_flow.map(f2, x, y)

    def test_map_list_in_out(self):
        def f(x, y):
            return [[x[0][0] + y]]

        xs = [[torch.ones(3, 2, 2)]]
        y = torch.ones(2)
        res = control_flow.map(f, xs, y)
        expected = _fake_map(f, xs, y)
        self.assertEqual(len(res), 1)
        self.assertEqual(len(res[0]), 1)
        self.assertEqual(expected, res)

    def test_map_dict_in_out(self):
        def f(x, y):
            return {"c": x["a"]["b"] + y}

        xs = {"a": {"b": torch.ones(3, 2, 2)}}
        y = torch.ones(2)
        res = control_flow.map(f, xs, y)
        expected = _fake_map(f, xs, y)
        self.assertEqual(len(res), 1)
        self.assertTrue("c" in res)
        self.assertEqual(expected, res)

    def test_map_autograd_simple(self):
        def f(x, y):
            return x.sin().cos() * y.cos().sin()

        xs = torch.ones(3, 2, 2, requires_grad=True)
        y = torch.ones(2, requires_grad=True)
        res = control_flow.map(f, xs, y)
        expected_res = _fake_map(f, xs, y)
        grad_out = torch.ones_like(res)
        grads = torch.autograd.grad(res, (xs, y), grad_out)
        expected_grads = torch.autograd.grad(expected_res, (xs, y), grad_out)
        self.assertEqual(expected_res, res)
        self.assertEqual(expected_grads, grads)

    def test_map_autograd_simple_partial_grad(self):
        def f(x, y):
            return x.sin().cos() * y.cos().sin()

        xs = torch.ones(3, 2, 2, requires_grad=True)
        # Disable the gradient computation for y
        y = torch.ones(2, requires_grad=False)
        res = control_flow.map(f, xs, y)
        expected_res = _fake_map(f, xs, y)
        grad_out = torch.ones_like(res)
        grads = torch.autograd.grad(res, (xs,), grad_out)
        expected_grads = torch.autograd.grad(expected_res, (xs,), grad_out)
        self.assertEqual(expected_res, res)
        self.assertEqual(expected_grads, grads)

    def test_map_autograd_no_grad_output(self):
        def f(x, y):
            return x[0].sin().cos() + y, y.cos().sin()

        xs = [torch.ones(3, 2, 2, requires_grad=True), torch.ones(3, 3)]
        # Disable the gradient computation for y
        y = torch.ones(2, requires_grad=False)
        res = control_flow.map(f, xs, y)
        expected_res = _fake_map(f, xs, y)
        grad_out = torch.ones_like(res[0])
        grads = torch.autograd.grad(res[0], (xs[0],), grad_out)
        expected_grads = torch.autograd.grad(expected_res[0], (xs[0],), grad_out)
        self.assertEqual(expected_res, res)
        self.assertEqual(expected_grads, grads)

    def test_map_autograd_nested_list(self):
        import torch.utils._pytree as pytree

        def f(x, y):
            a, b = x
            c, d = a
            return [[b.sin() * c.cos()], d.sin() * y.cos()]

        def fwbw(map_op, f, x, y):
            z = map_op(f, x, y)
            flat_x = pytree.tree_leaves(x)
            flat_z = pytree.tree_leaves(z)
            grads = torch.autograd.grad(
                flat_z, flat_x, [torch.ones_like(z) for z in flat_z]
            )
            return z, grads

        x = [
            [
                torch.randn(3, 2, 2, requires_grad=True),
                torch.randn(3, 2, 1, requires_grad=True),
            ],
            torch.ones(3, 1, 2, requires_grad=True),
        ]
        y = torch.ones(1, requires_grad=True)
        true_outs = fwbw(control_flow.map, f, x, y)
        fake_outs = fwbw(_fake_map, f, x, y)
        self.assertEqual(true_outs, fake_outs)

    @unittest.skipIf(not SM70OrLater, "triton")
    @unittest.skipIf(not torch.cuda.is_available(), "Test requires CUDA.")
    @parametrize("reverse", [False, True])
<<<<<<< HEAD
    @parametrize("combine_mode", ["pointwise", "generic"])
    @parametrize("device", [torch.device("cuda")])
    def test_pointwise_associative_scan_reverse_simple(
        self, reverse, combine_mode, device
    ):
=======
    @parametrize("device", [torch.device("cuda")])
    def test_pointwise_associative_scan_reverse_simple(self, reverse, device):
>>>>>>> a0ef8888
        def add(x: torch.Tensor, y: torch.Tensor):
            return x + y

        def mul(x: torch.Tensor, y: torch.Tensor):
            return x * y

        x = torch.randn(3, 10, 2, device=device)
        for op, op_pt in [(add, torch.cumsum), (mul, torch.cumprod)]:
<<<<<<< HEAD
            result = associative_scan(
                op, x, 0, reverse=reverse, combine_mode=combine_mode
            )
=======
            result = associative_scan(op, x, 0, reverse=reverse)
>>>>>>> a0ef8888
            result_exp = _fake_associative_scan(op, x, 0, reverse=reverse)
            self.assertEqual(result, result_exp)
            if not reverse:
                result_exp_PT = op_pt(x, 0)
                self.assertEqual(result, result_exp_PT)

        # Jax Examples
        x = torch.arange(0, 4, device=device)
<<<<<<< HEAD
        cumsum1 = associative_scan(
            add, x, 0, reverse=reverse, combine_mode=combine_mode
        )
=======
        cumsum1 = associative_scan(add, x, 0, reverse=reverse)
>>>>>>> a0ef8888
        cumsum_exp = _fake_associative_scan(add, x, 0, reverse=reverse)
        if not reverse:
            self.assertEqual(
                cumsum1, torch.tensor([0.0, 1.0, 3.0, 6.0], dtype=torch.int64)
            )
        else:
            self.assertEqual(
                cumsum1, torch.tensor([6.0, 6.0, 5.0, 3.0], dtype=torch.int64)
            )
        self.assertEqual(cumsum1, cumsum_exp)

    @unittest.skipIf(not SM70OrLater, "triton")
    @unittest.skipIf(not torch.cuda.is_available(), "Test requires CUDA.")
    @parametrize("reverse", [False, True])
<<<<<<< HEAD
    @parametrize("combine_mode", ["pointwise", "generic"])
    @parametrize("device", [torch.device("cuda")])
    def test_pointwise_associative_scan_reverse_dim(
        self, reverse, combine_mode, device
    ):
=======
    @parametrize("device", [torch.device("cuda")])
    def test_pointwise_associative_scan_reverse_dim(self, reverse, device):
>>>>>>> a0ef8888
        import random

        def add(x: torch.Tensor, y: torch.Tensor):
            return x + y

        def mul(x: torch.Tensor, y: torch.Tensor):
            return x * y

        num_dims = [random.randint(2, 5) for _ in range(10)]
        for num_dim in num_dims:
            shapes = [random.randint(1, 10) for _ in range(num_dim)]
            rnd_scan_dim = random.randint(0, num_dim - 1)
            x = torch.randn(*shapes, device=device)

            for op, op_pt in [(add, torch.cumsum), (mul, torch.cumprod)]:
<<<<<<< HEAD
                result = associative_scan(
                    op, x, rnd_scan_dim, reverse=reverse, combine_mode=combine_mode
                )
=======
                result = associative_scan(op, x, rnd_scan_dim, reverse=reverse)
>>>>>>> a0ef8888
                result_exp = _fake_associative_scan(
                    op, x, rnd_scan_dim, reverse=reverse
                )
                self.assertEqual(result, result_exp)
                if not reverse:
                    result_exp_PT = op_pt(x, rnd_scan_dim)
                    self.assertEqual(result, result_exp_PT)

    @unittest.skipIf(not SM70OrLater, "triton")
    @unittest.skipIf(not torch.cuda.is_available(), "Test requires CUDA.")
    @parametrize("reverse", [False, True])
<<<<<<< HEAD
    @parametrize("combine_mode", ["pointwise", "generic"])
    @parametrize("compile_mode", ["compile", "compile_dynamic_shape"])
    @parametrize("device", [torch.device("cuda")])
    def test_pointwise_associative_scan_reverse_compile(
        self, reverse, combine_mode, compile_mode, device
=======
    @parametrize("compile_mode", ["compile", "compile_dynamic_shape"])
    @parametrize("device", [torch.device("cuda")])
    def test_pointwise_associative_scan_reverse_compile(
        self, reverse, compile_mode, device
>>>>>>> a0ef8888
    ):
        def add(x: torch.Tensor, y: torch.Tensor):
            return x + y

        def mul(x: torch.Tensor, y: torch.Tensor):
            return x * y

        x = torch.randn(3, 10, 2, device=device)
        torch.compiler.reset()
        if compile_mode == "compile":
            associative_scan_fct = torch.compile(
                associative_scan, fullgraph=True, dynamic=False
            )
        else:
            associative_scan_fct = torch.compile(
                associative_scan, fullgraph=True, dynamic=True
            )

        for op, op_pt in [(add, torch.cumsum), (mul, torch.cumprod)]:
<<<<<<< HEAD
            result = associative_scan_fct(
                op, x, 0, reverse=reverse, combine_mode=combine_mode
            )
=======
            result = associative_scan_fct(op, x, 0, reverse=reverse)
>>>>>>> a0ef8888
            result_exp = _fake_associative_scan(op, x, 0, reverse=reverse)
            self.assertEqual(result, result_exp)
            if not reverse:
                result_exp_PT = op_pt(x, 0)
                self.assertEqual(result, result_exp_PT)

        # Jax Examples
        x = torch.arange(0, 4, device=device)
<<<<<<< HEAD
        cumsum1 = associative_scan(
            add, x, 0, reverse=reverse, combine_mode=combine_mode
        )
=======
        cumsum1 = associative_scan_fct(add, x, 0, reverse=reverse)
>>>>>>> a0ef8888
        cumsum_exp = _fake_associative_scan(add, x, 0, reverse=reverse)
        if not reverse:
            self.assertEqual(
                cumsum1, torch.tensor([0.0, 1.0, 3.0, 6.0], dtype=torch.int64)
            )
        else:
            self.assertEqual(
                cumsum1, torch.tensor([6.0, 6.0, 5.0, 3.0], dtype=torch.int64)
            )
        self.assertEqual(cumsum1, cumsum_exp)

<<<<<<< HEAD
    @unittest.skipIf(not SM70OrLater, "triton")
    @unittest.skipIf(not torch.cuda.is_available(), "Test requires CUDA.")
    @unittest.skipIf(not importlib.util.find_spec("jax"), "Test requires JAX.")
    @unittest.skipIf(not importlib.util.find_spec("numpy"), "Test requires NumPy.")
    @parametrize("reverse", [False, True])
    @parametrize("combine_mode", ["pointwise", "generic"])
    @parametrize("device", [torch.device("cuda")])
    def test_pointwise_associative_scan_binary_operator(
        self, reverse, combine_mode, device
    ):
        import jax
        import numpy as np

        def fct(x, y):
            A_i, Bu_i = x
            A_j, Bu_j = y
            return A_j * A_i, A_j * Bu_i + Bu_j

        torch.compiler.reset()
        associative_scan1 = torch.compile(associative_scan, fullgraph=True)
        associative_scan2 = associative_scan

        state_dim = 20
        timesteps = 10
        projected_inputs = torch.randn(
            timesteps, state_dim, requires_grad=True, device=device
        )
        A = torch.randn(state_dim, requires_grad=True, device=device)
        elements = (A.repeat((timesteps, 1)), projected_inputs)
        elements_jax = tuple([el.cpu().detach().numpy() for el in elements])

        result1 = associative_scan1(
            fct, elements, 0, combine_mode=combine_mode, reverse=reverse
        )
        result2 = associative_scan2(
            fct, elements, 0, combine_mode=combine_mode, reverse=reverse
        )
        expected_result = jax.lax.associative_scan(fct, elements_jax, reverse=reverse)
        self.assertEqual(
            [r.cpu().detach().numpy() for r in result1],
            [np.array(r) for r in expected_result],
        )
        self.assertEqual([r.device.type for r in result1], [device.type] * len(result1))
        self.assertEqual(
            [r.cpu().detach().numpy() for r in result2],
            [np.array(r) for r in expected_result],
        )
        self.assertEqual([r.device.type for r in result2], [device.type] * len(result2))

    @unittest.skipIf(not SM70OrLater, "triton")
    @unittest.skipIf(not torch.cuda.is_available(), "Test requires CUDA.")
    @parametrize("reverse", [False, True])
    @parametrize("combine_mode", ["pointwise", "generic"])
    @parametrize("device", [torch.device("cuda")])
    def test_pointwise_associative_scan_tuple(self, reverse, combine_mode, device):
        def fct(x, y):
            return (x[0] + y[0], x[1] * y[1])

        x = torch.randn(3, 2, 2, device=device, requires_grad=True)
        y = torch.randn(3, 2, 2, device=device, requires_grad=True)
        inp = (x, y)

        result1 = associative_scan(
            fct, inp, 0, reverse=reverse, combine_mode=combine_mode
        )
        expected_result = _fake_associative_scan(fct, inp, 0, reverse=reverse)
        self.assertEqual(result1, expected_result)

    @unittest.skipIf(not SM70OrLater, "triton")
    @unittest.skipIf(not torch.cuda.is_available(), "Test requires CUDA.")
    @parametrize("reverse", [False, True])
    @parametrize("combine_mode", ["pointwise", "generic"])
    @parametrize("device", [torch.device("cuda")])
    def test_pointwise_associative_scan_complex_pytree(
        self, reverse, combine_mode, device
    ):
        def fct_wrong_pytree(x, y):
            return {
                "i": x["i"] * y["j"][0][0],
                "k": 0.0,
                "j": ([x["j"][1][0]["o"]], [{"o": torch.sin(x["i"])}]),
            }

        def fct_pointwise(x, y):
            return {
                "i": x["i"] * y["i"],
                "j": (
                    [x["j"][0][0] * y["j"][0][0]],
                    [{"o": x["j"][1][0]["o"] + y["j"][1][0]["o"]}],
                ),
            }

        x = torch.randn(3, 2, 2, device=device, requires_grad=True)
        y = torch.randn(3, 2, 2, device=device, requires_grad=True)
        z = torch.randn(3, 2, 2, device=device, requires_grad=True)
        inp = {"i": x, "j": ([y], [{"o": z}])}

        with self.assertRaisesRegex(Exception, r"."):
            result = associative_scan(fct_wrong_pytree, inp, 0, combine_mode="generic")

        torch.compiler.reset()
        associative_scan1 = torch.compile(associative_scan, fullgraph=True)
        associative_scan2 = associative_scan

        result1 = associative_scan1(
            fct_pointwise, inp, 0, combine_mode=combine_mode, reverse=reverse
        )
        result2 = associative_scan2(
            fct_pointwise, inp, 0, combine_mode=combine_mode, reverse=reverse
        )
        expected_result = _fake_associative_scan(fct_pointwise, inp, 0, reverse=reverse)
        self.assertEqual(result1, expected_result)
        self.assertEqual(result2, expected_result)

    @unittest.skipIf(not SM70OrLater, "triton")
    @unittest.skipIf(not torch.cuda.is_available(), "Test requires CUDA.")
    @parametrize("reverse", [False, True])
    @parametrize("device", [torch.device("cuda")])
    def test_generic_associative_scan_generic_simple(self, reverse, device):
        def non_pointwise(x: torch.Tensor, y: torch.Tensor):
            W = torch.diag(torch.ones(2, device=device))
            return x @ W + y @ W

        x = torch.randn(3, 10, 2, device=device)
        with self.assertRaisesRegex(Exception, ".*"):
            out = associative_scan(
                non_pointwise, x, 0, reverse=reverse, combine_mode="pointwise"
            )

        result1 = associative_scan(
            non_pointwise, x, 0, reverse=reverse, combine_mode="generic"
        )
        result_expected = _fake_associative_scan(non_pointwise, x, 0, reverse=reverse)
        self.assertEqual(result1, result_expected)

=======
>>>>>>> a0ef8888

@unittest.skipIf(IS_WINDOWS, "Windows not supported for this test")
@skipIfNoDynamoSupport
class TestControlFlowTraced(TestCase):
    def setUp(self):
        torch._dynamo.reset()
        super().setUp()

    def _check_tracing(self, fn, args, allow_non_fake_inputs=False):
        graphs = {}
        eager_res = fn(*args)
        for tracing_mode in ["symbolic", "real", "fake"]:
            graph = make_fx(
                fn,
                tracing_mode=tracing_mode,
                _allow_non_fake_inputs=allow_non_fake_inputs,
            )(*args)
            graphs[tracing_mode] = graph
            self.assertEqual(graph(*args), eager_res)
        return graphs

    def _check_compile(self, fn, args, *, backend="eager"):
        eager_res = fn(*args)
        compiled_fn = torch.compile(fn, backend=backend)
        self.assertEqual(compiled_fn(*args), eager_res)

    def test_cond_traced_not_nested(self):
        def true_fn(x):
            return x.sin()

        def false_fn(x):
            return x.cos()

        def f(x, y):
            return cond(y, true_fn, false_fn, [x])

        x = torch.randn(4)
        graph = make_fx(f)(x, torch.tensor(False))
        result_true = graph.forward(x, torch.tensor(True))
        result_false = graph.forward(x, torch.tensor(False))
        self.assertFalse(torch.allclose(result_true, result_false))
        self.assertEqual(result_true, torch.sin(x))
        self.assertEqual(result_false, torch.cos(x))

        graph = make_fx(f, tracing_mode="symbolic")(x, torch.tensor(False))
        self.assertEqual(graph(x, torch.tensor(True)), f(x, torch.tensor(True)))

    @skipIfTorchDynamo("Graph is not captured by backend if test with dynamo")
    def test_cond_simple_with_linear_compile_check_graph(self):
        from torch._dynamo.testing import EagerAndRecordGraphs

        def true_fn(x):
            return x.sin()

        def false_fn(x):
            return x.cos()

        x = torch.randn(4, requires_grad=True)

        def f(pred, x):
            result = cond(pred, true_fn, false_fn, (x,))
            grad_out = torch.ones_like(result)
            return torch.autograd.grad(result, (x,), grad_out)

        backend = EagerAndRecordGraphs()
        torch.compile(f, backend=backend)(torch.tensor(False), x)
        self.assertEqual(len(backend.graphs), 2)
        gm = backend.graphs[0]

        self.assertExpectedInline(
            gm.code.strip(),
            """\
def forward(self, L_pred_ : torch.Tensor, L_x_ : torch.Tensor):
    l_pred_ = L_pred_
    l_x_ = L_x_
    cond_true_0 = self.cond_true_0
    cond_false_0 = self.cond_false_0
    cond = torch.ops.higher_order.cond(l_pred_, cond_true_0, cond_false_0, [l_x_]);  l_pred_ = cond_true_0 = cond_false_0 = l_x_ = None
    result = cond[0];  cond = None
    grad_out = torch.ones_like(result)
    return (result, grad_out)""",  # noqa: B950
        )

        self.assertExpectedInline(
            gm.cond_true_0.code.strip(),
            """\
def forward(self, l_x_):
    l_x__1 = l_x_
    sin = l_x__1.sin();  l_x__1 = None
    return (sin,)""",  # noqa: B950
        )
        self.assertExpectedInline(
            gm.cond_false_0.code.strip(),
            """\
def forward(self, l_x_):
    l_x__1 = l_x_
    cos = l_x__1.cos();  l_x__1 = None
    return (cos,)""",  # noqa: B950
        )

        backward_gm = backend.graphs[1]
        self.assertExpectedInline(
            backward_gm.code.strip(),
            """\
def forward(self, L_ctx_saved_tensors_0_ : torch.Tensor, L_ctx_pred : torch.Tensor, L_flat_grads_0_ : torch.Tensor):
    l_ctx_saved_tensors_0_ = L_ctx_saved_tensors_0_
    l_ctx_pred = L_ctx_pred
    l_flat_grads_0_ = L_flat_grads_0_
    cond_true_0 = self.cond_true_0
    cond_false_0 = self.cond_false_0
    cond = torch.ops.higher_order.cond(l_ctx_pred, cond_true_0, cond_false_0, [l_ctx_saved_tensors_0_, l_flat_grads_0_]);  l_ctx_pred = cond_true_0 = cond_false_0 = l_ctx_saved_tensors_0_ = l_flat_grads_0_ = None
    getitem = cond[0];  cond = None
    return (getitem,)""",  # noqa: B950
        )

    def test_while_loop_nested_traced(self):
        fn, inp = WHILE_LOOP_TESTS["nested"]
        graphs = self._check_tracing(fn, inp)
        self.assertExpectedInline(
            graphs["symbolic"].code.strip("\n"),
            """\
def forward(self, out_iter_1, it_1, y_1):
    while_loop_cond_graph_0 = self.while_loop_cond_graph_0
    while_loop_body_graph_0 = self.while_loop_body_graph_0
    while_loop = torch.ops.higher_order.while_loop(while_loop_cond_graph_0, while_loop_body_graph_0, (out_iter_1, it_1, y_1), ());  while_loop_cond_graph_0 = while_loop_body_graph_0 = out_iter_1 = it_1 = y_1 = None
    getitem = while_loop[0]
    getitem_1 = while_loop[1]
    getitem_2 = while_loop[2];  while_loop = None
    return (getitem, getitem_1, getitem_2)
    """,  # noqa: B950
        )
        self.assertExpectedInline(
            graphs["symbolic"].while_loop_cond_graph_0.code.strip("\n"),
            """\
def forward(self, arg0_1, arg1_1, arg2_1):
    sum_1 = torch.ops.aten.sum.default(arg0_1);  arg0_1 = None
    lt = torch.ops.aten.lt.Scalar(sum_1, 2);  sum_1 = None
    return lt
    """,
        )
        self.assertExpectedInline(
            graphs["symbolic"].while_loop_body_graph_0.code.strip("\n"),
            """\
def forward(self, arg0_1, arg1_1, arg2_1):
    while_loop_cond_graph_0 = self.while_loop_cond_graph_0
    while_loop_body_graph_0 = self.while_loop_body_graph_0
    while_loop = torch.ops.higher_order.while_loop(while_loop_cond_graph_0, while_loop_body_graph_0, (arg0_1, arg1_1, arg2_1), ());  while_loop_cond_graph_0 = while_loop_body_graph_0 = arg0_1 = arg1_1 = arg2_1 = None
    getitem = while_loop[0]
    getitem_1 = while_loop[1]
    getitem_2 = while_loop[2];  while_loop = None
    add = torch.ops.aten.add.Tensor(getitem, 1);  getitem = None
    return (add, getitem_1, getitem_2)
    """,  # noqa: B950
        )

    def _wrap_with_functionalize(self, fn, func_type):
        mode = None
        if func_type == "cpp":
            fn = CppFunctionalizeAPI().functionalize(fn)
        elif func_type == "python":
            fn = PythonFunctionalizeAPI().functionalize(fn)
            mode = FunctionalTensorMode()
        elif func_type == "functorch":
            fn = torch.func.functionalize(fn)
        else:
            assert func_type == "no"
        return fn, mode

    @parametrize("func_type", ["no", "cpp", "python", "functorch"])
    def test_while_loop_simple_functionalize_check_graph(self, func_type):
        fn, inp = WHILE_LOOP_TESTS["simple_with_mutation"]
        fn, mode = self._wrap_with_functionalize(fn, func_type)
        mode = mode if mode is not None else contextlib.nullcontext()
        with mode:
            graphs = self._check_tracing(fn, inp)
        if func_type == "no":
            self.assertExpectedInline(
                graphs["symbolic"].code.strip("\n"),
                """\
def forward(self, x_1):
    while_loop_cond_graph_0 = self.while_loop_cond_graph_0
    while_loop_body_graph_0 = self.while_loop_body_graph_0
    while_loop = torch.ops.higher_order.while_loop(while_loop_cond_graph_0, while_loop_body_graph_0, (x_1,), ());  while_loop_cond_graph_0 = while_loop_body_graph_0 = x_1 = None
    getitem = while_loop[0];  while_loop = None
    return (getitem,)
    """,  # noqa: B950
            )
            self.assertExpectedInline(
                graphs["symbolic"].while_loop_cond_graph_0.code.strip("\n"),
                """\
def forward(self, arg0_1):
    clone = torch.ops.aten.clone.default(arg0_1);  arg0_1 = None
    add_ = torch.ops.aten.add_.Tensor(clone, 1);  clone = None
    add__1 = torch.ops.aten.add_.Tensor(add_, -1);  add_ = None
    sum_1 = torch.ops.aten.sum.default(add__1);  add__1 = None
    lt = torch.ops.aten.lt.Scalar(sum_1, 10);  sum_1 = None
    return lt
    """,
            )
            self.assertExpectedInline(
                graphs["symbolic"].while_loop_body_graph_0.code.strip("\n"),
                """\
def forward(self, arg0_1):
    clone = torch.ops.aten.clone.default(arg0_1);  arg0_1 = None
    add_ = torch.ops.aten.add_.Tensor(clone, 1);  clone = None
    add__1 = torch.ops.aten.add_.Tensor(add_, -1);  add_ = None
    add = torch.ops.aten.add.Tensor(add__1, 1);  add__1 = None
    return (add,)
    """,
            )
        elif func_type == "python":
            self.assertExpectedInline(
                graphs["symbolic"].code.strip("\n"),
                """\
def forward(self, arg0_1):
    while_loop_cond_graph_0 = self.while_loop_cond_graph_0
    while_loop_body_graph_0 = self.while_loop_body_graph_0
    while_loop = torch.ops.higher_order.while_loop(while_loop_cond_graph_0, while_loop_body_graph_0, (arg0_1,), ());  while_loop_cond_graph_0 = while_loop_body_graph_0 = arg0_1 = None
    getitem = while_loop[0];  while_loop = None
    return (getitem,)
    """,  # noqa: B950
            )
            self.assertExpectedInline(
                graphs["symbolic"].while_loop_cond_graph_0.code.strip("\n"),
                """\
def forward(self, arg0_1):
    clone = torch.ops.aten.clone.default(arg0_1);  arg0_1 = None
    add = torch.ops.aten.add.Tensor(clone, 1);  clone = None
    add_1 = torch.ops.aten.add.Tensor(add, -1);  add = None
    sum_1 = torch.ops.aten.sum.default(add_1);  add_1 = None
    lt = torch.ops.aten.lt.Scalar(sum_1, 10);  sum_1 = None
    return lt
    """,
            )
            self.assertExpectedInline(
                graphs["symbolic"].while_loop_body_graph_0.code.strip("\n"),
                """\
def forward(self, arg0_1):
    clone = torch.ops.aten.clone.default(arg0_1);  arg0_1 = None
    add = torch.ops.aten.add.Tensor(clone, 1);  clone = None
    add_1 = torch.ops.aten.add.Tensor(add, -1);  add = None
    add_2 = torch.ops.aten.add.Tensor(add_1, 1);  add_1 = None
    return (add_2,)
    """,
            )
        else:
            self.assertExpectedInline(
                graphs["symbolic"].code.strip("\n"),
                """\
def forward(self, x_1):
    while_loop_cond_graph_0 = self.while_loop_cond_graph_0
    while_loop_body_graph_0 = self.while_loop_body_graph_0
    while_loop = torch.ops.higher_order.while_loop(while_loop_cond_graph_0, while_loop_body_graph_0, (x_1,), ());  while_loop_cond_graph_0 = while_loop_body_graph_0 = x_1 = None
    getitem = while_loop[0];  while_loop = None
    return (getitem,)
    """,  # noqa: B950
            )
            self.assertExpectedInline(
                graphs["symbolic"].while_loop_cond_graph_0.code.strip("\n"),
                """\
def forward(self, arg0_1):
    clone = torch.ops.aten.clone.default(arg0_1);  arg0_1 = None
    add = torch.ops.aten.add.Tensor(clone, 1);  clone = None
    add_1 = torch.ops.aten.add.Tensor(add, -1);  add = None
    sum_1 = torch.ops.aten.sum.default(add_1);  add_1 = None
    lt = torch.ops.aten.lt.Scalar(sum_1, 10);  sum_1 = None
    return lt
    """,
            )
            self.assertExpectedInline(
                graphs["symbolic"].while_loop_body_graph_0.code.strip("\n"),
                """\
def forward(self, arg0_1):
    clone = torch.ops.aten.clone.default(arg0_1);  arg0_1 = None
    add = torch.ops.aten.add.Tensor(clone, 1);  clone = None
    add_1 = torch.ops.aten.add.Tensor(add, -1);  add = None
    add_2 = torch.ops.aten.add.Tensor(add_1, 1);  add_1 = None
    return (add_2,)
    """,
            )

    @parametrize("func_type", ["no", "cpp", "python", "functorch"])
    @parametrize("while_loop_test", list(WHILE_LOOP_TESTS.keys()))
    def test_while_loop_functionalize(self, func_type, while_loop_test):
        # simple_with_linear doesn't work becaue parameters and buffers
        # are not inputs so they're not wrapped by functionalization and tracing.
        if while_loop_test not in ("simple_with_linear", "nested_with_linear"):
            fn, inp = WHILE_LOOP_TESTS[while_loop_test]
            fn, mode = self._wrap_with_functionalize(fn, func_type)
            mode = mode if mode is not None else contextlib.nullcontext()
            with mode:
                self._check_tracing(fn, inp)

    @parametrize("while_loop_test", list(WHILE_LOOP_TESTS.keys()))
    def test_while_loop_tracing(self, while_loop_test):
        fn, inp = WHILE_LOOP_TESTS[while_loop_test]
        allow_non_fake_inputs = (
            False
            if while_loop_test not in ("simple_with_linear", "nested_with_linear")
            else True
        )
        self._check_tracing(fn, inp, allow_non_fake_inputs)

    @parametrize("backend", ["eager", "aot_eager"])
    @parametrize("while_loop_test", list(WHILE_LOOP_TESTS.keys()))
    def test_while_loop_compile(self, backend, while_loop_test):
        fn, inp = WHILE_LOOP_TESTS[while_loop_test]
        self._check_compile(fn, inp, backend=backend)

    @skipIfTorchDynamo("Graph is not captured by backend if test with dynamo")
    def test_while_loop_simple_with_linear_compile_check_graph(self):
        fn, inp = WHILE_LOOP_TESTS["simple_with_linear"]
        from torch._dynamo.testing import EagerAndRecordGraphs

        backend = EagerAndRecordGraphs()
        torch.compile(fn, backend=backend)(*inp)
        self.assertEqual(len(backend.graphs), 1)
        gm = backend.graphs[0]
        if torch._dynamo.config.inline_inbuilt_nn_modules:
            self.assertExpectedInline(
                gm.code.strip(),
                """\
def forward(self, L_iter_ : torch.Tensor, L_x_ : torch.Tensor, L_self_buffers_dec_ : torch.Tensor, L_self_modules_linear_parameters_weight_ : torch.nn.parameter.Parameter, L_self_modules_linear_parameters_bias_ : torch.nn.parameter.Parameter):
    l_iter_ = L_iter_
    l_x_ = L_x_
    l_self_buffers_dec_ = L_self_buffers_dec_
    l_self_modules_linear_parameters_weight_ = L_self_modules_linear_parameters_weight_
    l_self_modules_linear_parameters_bias_ = L_self_modules_linear_parameters_bias_
    cond_fn_0 = self.cond_fn_0
    body_fn_0 = self.body_fn_0
    while_loop = torch.ops.higher_order.while_loop(cond_fn_0, body_fn_0, (l_iter_, l_x_), (l_self_buffers_dec_, l_self_modules_linear_parameters_bias_, l_self_modules_linear_parameters_weight_));  cond_fn_0 = body_fn_0 = l_iter_ = l_x_ = l_self_buffers_dec_ = l_self_modules_linear_parameters_bias_ = l_self_modules_linear_parameters_weight_ = None
    getitem = while_loop[0]
    getitem_1 = while_loop[1];  while_loop = None
    return (getitem, getitem_1)""",  # noqa: B950
            )
            self.assertExpectedInline(
                gm.cond_fn_0.code.strip(),
                """\
def forward(self, l_iter_, l_x_, l_self_buffers_dec__cond_fn, l_self_modules_linear_parameters_bias__body_fn, l_self_modules_linear_parameters_weight__body_fn):
    sub = l_iter_ - l_self_buffers_dec__cond_fn;  l_iter_ = l_self_buffers_dec__cond_fn = None
    gt = sub > 0;  sub = None
    return gt""",  # noqa: B950
            )
            self.assertExpectedInline(
                gm.body_fn_0.code.strip(),
                """\
def forward(self, l_iter_, l_x_, l_self_buffers_dec__cond_fn, l_self_modules_linear_parameters_bias__body_fn, l_self_modules_linear_parameters_weight__body_fn):
    child = l_iter_ - 1;  l_iter_ = None
    child_1 = torch._C._nn.linear(l_x_, l_self_modules_linear_parameters_weight__body_fn, l_self_modules_linear_parameters_bias__body_fn);  l_x_ = l_self_modules_linear_parameters_weight__body_fn = l_self_modules_linear_parameters_bias__body_fn = None
    return (child, child_1)""",  # noqa: B950
            )
        else:
            self.assertExpectedInline(
                gm.code.strip(),
                """\
def forward(self, L_iter_ : torch.Tensor, L_x_ : torch.Tensor):
    l_iter_ = L_iter_
    l_x_ = L_x_
    l__self___dec = self.L__self___dec
    l__self___linear_weight = self.L__self___linear_weight
    l__self___linear_bias = self.L__self___linear_bias
    cond_fn_0 = self.cond_fn_0
    body_fn_0 = self.body_fn_0
    while_loop = torch.ops.higher_order.while_loop(cond_fn_0, body_fn_0, (l_iter_, l_x_), (l__self___dec, l__self___linear_bias, l__self___linear_weight));  cond_fn_0 = body_fn_0 = l_iter_ = l_x_ = l__self___dec = l__self___linear_bias = l__self___linear_weight = None
    getitem = while_loop[0]
    getitem_1 = while_loop[1];  while_loop = None
    return (getitem, getitem_1)""",  # noqa: B950
            )
            self.assertExpectedInline(
                gm.cond_fn_0.code.strip(),
                """\
def forward(self, l_iter_, l_x_, l__self___dec_cond_fn, l__self___linear_bias_body_fn, l__self___linear_weight_body_fn):
    sub = l_iter_ - l__self___dec_cond_fn;  l_iter_ = l__self___dec_cond_fn = None
    gt = sub > 0;  sub = None
    return gt""",  # noqa: B950
            )
            self.assertExpectedInline(
                gm.body_fn_0.code.strip(),
                """\
def forward(self, l_iter_, l_x_, l__self___dec_cond_fn, l__self___linear_bias_body_fn, l__self___linear_weight_body_fn):
    child = l_iter_ - 1;  l_iter_ = None
    child_1 = torch._C._nn.linear(l_x_, l__self___linear_weight_body_fn, l__self___linear_bias_body_fn);  l_x_ = l__self___linear_weight_body_fn = l__self___linear_bias_body_fn = None
    return (child, child_1)""",  # noqa: B950
            )

    def test_while_loop_nested2_traced(self):
        fn, inp = WHILE_LOOP_TESTS["nested2"]
        graphs = self._check_tracing(fn, inp)
        gm = graphs["symbolic"]
        outer_body = gm.while_loop_body_graph_0
        outer_cond = gm.while_loop_cond_graph_0
        inner_body = outer_body.while_loop_body_graph_0
        inner_cond = outer_body.while_loop_cond_graph_0
        self.assertExpectedInline(
            gm.code.strip("\n"),
            """\
def forward(self, arg0_1, arg1_1, arg2_1, arg3_1):
    while_loop_cond_graph_0 = self.while_loop_cond_graph_0
    while_loop_body_graph_0 = self.while_loop_body_graph_0
    while_loop = torch.ops.higher_order.while_loop(while_loop_cond_graph_0, while_loop_body_graph_0, (arg0_1, arg1_1, arg2_1, arg3_1), ());  while_loop_cond_graph_0 = while_loop_body_graph_0 = arg0_1 = arg1_1 = arg2_1 = arg3_1 = None
    getitem = while_loop[0]
    getitem_1 = while_loop[1]
    getitem_2 = while_loop[2]
    getitem_3 = while_loop[3];  while_loop = None
    return (getitem, getitem_1, getitem_2, getitem_3)
    """,  # noqa: B950
        )
        self.assertExpectedInline(
            outer_body.code.strip("\n"),
            """\
def forward(self, arg0_1, arg1_1, arg2_1, arg3_1):
    while_loop_cond_graph_0 = self.while_loop_cond_graph_0
    while_loop_body_graph_0 = self.while_loop_body_graph_0
    while_loop = torch.ops.higher_order.while_loop(while_loop_cond_graph_0, while_loop_body_graph_0, (arg0_1, arg1_1, arg2_1, arg3_1), ());  while_loop_cond_graph_0 = while_loop_body_graph_0 = arg0_1 = arg1_1 = arg2_1 = arg3_1 = None
    getitem = while_loop[0]
    getitem_1 = while_loop[1]
    getitem_2 = while_loop[2]
    getitem_3 = while_loop[3];  while_loop = None
    sub = torch.ops.aten.sub.Tensor(getitem, 1);  getitem = None
    clone = torch.ops.aten.clone.default(getitem_1);  getitem_1 = None
    mul = torch.ops.aten.mul.Tensor(getitem_2, 2);  getitem_2 = None
    div = torch.ops.aten.div.Tensor(getitem_3, 2);  getitem_3 = None
    return (sub, clone, mul, div)
    """,  # noqa: B950
        )
        self.assertExpectedInline(
            outer_body.code.strip("\n"),
            """\
def forward(self, arg0_1, arg1_1, arg2_1, arg3_1):
    while_loop_cond_graph_0 = self.while_loop_cond_graph_0
    while_loop_body_graph_0 = self.while_loop_body_graph_0
    while_loop = torch.ops.higher_order.while_loop(while_loop_cond_graph_0, while_loop_body_graph_0, (arg0_1, arg1_1, arg2_1, arg3_1), ());  while_loop_cond_graph_0 = while_loop_body_graph_0 = arg0_1 = arg1_1 = arg2_1 = arg3_1 = None
    getitem = while_loop[0]
    getitem_1 = while_loop[1]
    getitem_2 = while_loop[2]
    getitem_3 = while_loop[3];  while_loop = None
    sub = torch.ops.aten.sub.Tensor(getitem, 1);  getitem = None
    clone = torch.ops.aten.clone.default(getitem_1);  getitem_1 = None
    mul = torch.ops.aten.mul.Tensor(getitem_2, 2);  getitem_2 = None
    div = torch.ops.aten.div.Tensor(getitem_3, 2);  getitem_3 = None
    return (sub, clone, mul, div)
    """,  # noqa: B950
        )
        self.assertExpectedInline(
            inner_body.code.strip("\n"),
            """\
def forward(self, arg0_1, arg1_1, arg2_1, arg3_1):
    clone = torch.ops.aten.clone.default(arg0_1);  arg0_1 = None
    sub = torch.ops.aten.sub.Tensor(arg1_1, 1);  arg1_1 = None
    add = torch.ops.aten.add.Tensor(arg2_1, 3.14);  arg2_1 = None
    sub_1 = torch.ops.aten.sub.Tensor(arg3_1, 2.71);  arg3_1 = None
    return (clone, sub, add, sub_1)
    """,
        )
        self.assertExpectedInline(
            inner_cond.code.strip("\n"),
            """\
def forward(self, arg0_1, arg1_1, arg2_1, arg3_1):
    gt = torch.ops.aten.gt.Scalar(arg1_1, 0);  arg1_1 = None
    return gt
    """,
        )

    def test_cond_nested_traced(self):
        def true_nested(y):
            return y * y

        def false_nested(y):
            return y + y

        def true_fn(x, pred2):
            z = cond(pred2, true_nested, false_nested, [x])
            return x + z

        def false_fn(x, _):
            return x.cos()

        def f(x, pred, pred2):
            return cond(pred, true_fn, false_fn, [x, pred2])

        x = torch.randn(4)
        graph = make_fx(f)(x, torch.tensor(False), torch.tensor(False))

        result_true_true = graph.forward(
            x, torch.tensor(True), torch.tensor(True)
        )  # True + True -> x * x
        result_true_false = graph.forward(
            x, torch.tensor(True), torch.tensor(False)
        )  # True + True -> x + x
        result_false_true = graph.forward(
            x, torch.tensor(False), torch.tensor(True)
        )  # False + either -> cos
        result_false_false = graph.forward(
            x, torch.tensor(False), torch.tensor(False)
        )  # False + either -> cos

        self.assertNotEqual(result_true_true, result_true_false)
        self.assertFalse(torch.allclose(result_false_true, result_true_true))

        self.assertEqual(result_false_true, result_false_false)

        self.assertEqual(result_true_true, (x * x) + x)
        self.assertEqual(result_true_false, x + x + x)

        self.assertEqual(result_false_true, torch.cos(x))

        graph = make_fx(f, tracing_mode="symbolic")(
            x, torch.tensor(False), torch.tensor(False)
        )
        self.assertEqual(
            graph(x, torch.tensor(True), torch.tensor(True)),
            f(x, torch.tensor(True), torch.tensor(True)),
        )

    def test_cond_functionalized(self):
        def true_fn(x):
            y = x.sin()
            y.add_(4)
            return x.sin().max() + y.sum()

        def false_fn(x):
            return x.cos().min()

        def f(x):
            pred = x.shape[0] == 1
            return cond(pred, true_fn, false_fn, [x])

        example_inputs = (torch.ones(4, 5),)
        functional_f = torch.func.functionalize(f)
        self.assertEqual(functional_f(*example_inputs), f(*example_inputs))

        graph_module = make_fx(torch.func.functionalize(f), tracing_mode="symbolic")(
            *example_inputs
        )
        self.assertEqual(graph_module(*example_inputs), f(*example_inputs))

        all_ops_in_true_branch = []
        for node in graph_module.true_graph_0.graph.nodes:
            if node.op == "call_function":
                all_ops_in_true_branch.append(node.target)

        self.assertFalse(any(op._schema.is_mutable for op in all_ops_in_true_branch))

        self.assertEqual(graph_module(*example_inputs), f(*example_inputs))

    def test_cond_accepts_torch_function_as_inputs(self):
        a = torch.randn(3, 4)
        b = torch.randn(3, 4)

        def f(a, b):
            return cond(a.sum() > 0, torch.add, torch.mul, (a, b))

        gm = self._check_tracing(f, (a, b))["symbolic"]
        self.assertExpectedInline(
            gm.code.strip(),
            """\
def forward(self, a_1, b_1):
    sum_1 = torch.ops.aten.sum.default(a_1)
    gt = torch.ops.aten.gt.Scalar(sum_1, 0);  sum_1 = None
    true_graph_0 = self.true_graph_0
    false_graph_0 = self.false_graph_0
    cond = torch.ops.higher_order.cond(gt, true_graph_0, false_graph_0, [a_1, b_1]);  gt = true_graph_0 = false_graph_0 = a_1 = b_1 = None
    getitem = cond[0];  cond = None
    return getitem""",  # noqa: B950
        )
        self.assertExpectedInline(
            gm.true_graph_0.code.strip(),
            """\
def forward(self, arg0_1, arg1_1):
    add = torch.ops.aten.add.Tensor(arg0_1, arg1_1);  arg0_1 = arg1_1 = None
    return (add,)""",
        )
        self.assertExpectedInline(
            gm.false_graph_0.code.strip(),
            """\
def forward(self, arg0_1, arg1_1):
    mul = torch.ops.aten.mul.Tensor(arg0_1, arg1_1);  arg0_1 = arg1_1 = None
    return (mul,)""",
        )

    def test_cond_retrace_functionalized(self):
        def true_fn(x):
            return x.sin()

        def false_fn(x):
            return x.cos()

        def f(x):
            return cond(x.all(), true_fn, false_fn, (x,))

        inp = torch.ones(1, 2)
        gm_non_functional = make_fx(f, tracing_mode="real")(inp)
        gm_functional = make_fx(
            torch.func.functionalize(gm_non_functional), tracing_mode="real"
        )(inp)
        self.assertEqual(gm_functional(torch.zeros(1, 2)), f(torch.zeros(1, 2)))

    def test_cond_subgraph_same_shape_env_as_parent(self):
        def true_fn(x):
            return x.sin() + 10

        def false_fn(x):
            return x.cos() - 20

        def f(x, pred):
            y = cond(pred, true_fn, false_fn, [x])
            z = torch.add(y, y)
            return z

        symbolic_traced_graph = self._check_tracing(
            f, (torch.ones(4), torch.Tensor([True]))
        )["symbolic"]
        graph_shape_env = symbolic_traced_graph.shape_env

        def _node_shape_env_iter(gm):
            for node in symbolic_traced_graph.graph.nodes:
                if node.op == "call_function":
                    val = node.meta.get("val")
                    if isinstance(val, tuple):
                        for v in val:
                            yield v.fake_mode.shape_env
                    else:
                        yield val.fake_mode.shape_env

        for shape_env in _node_shape_env_iter(symbolic_traced_graph):
            self.assertTrue(shape_env is graph_shape_env)

        for shape_env in _node_shape_env_iter(symbolic_traced_graph.true_graph_0):
            self.assertTrue(shape_env is graph_shape_env)

        for shape_env in _node_shape_env_iter(symbolic_traced_graph.false_graph_0):
            self.assertTrue(shape_env is graph_shape_env)

    def test_cond_functionalized_nested(self):
        def true_true_fn(x):
            y = x.cos()
            y.add_(4)
            return x.sin().max() + y.sin().max()

        def true_false_fn(x):
            return x.cos().min()

        def true_fn(x):
            pred = x.shape[0] == 1
            return cond(pred, true_true_fn, true_false_fn, [x])

        def false_fn(x):
            return x.sum()

        def f(x):
            pred = x.shape[0] == 1
            return cond(pred, true_fn, false_fn, [x])

        example_inputs = (torch.ones(4, 5),)
        functional_f = torch.func.functionalize(f)
        self.assertEqual(functional_f(*example_inputs), f(*example_inputs))

        graph_module = make_fx(torch.func.functionalize(f), tracing_mode="symbolic")(
            *example_inputs
        )
        self.assertEqual(graph_module(*example_inputs), f(*example_inputs))

        gm_true_true_branch = graph_module.true_graph_0.true_graph_0

        self.assertEqual(graph_module(*example_inputs), f(*example_inputs))

        all_ops = []
        for node in gm_true_true_branch.graph.nodes:
            if node.op == "call_function":
                all_ops.append(node.target)

        self.assertFalse(any(op._schema.is_mutable for op in all_ops))

    def test_cond_functionalized_data_dependent_pred(self):
        def true_fn(x):
            return x.sin().sum()

        def false_fn(x):
            return x.cos().sum()

        def f(x):
            pred = x.nonzero().shape[0] == 1
            return cond(pred, true_fn, false_fn, [x])

        example_inputs = (torch.ones(4, 5),)
        functional_f = torch.func.functionalize(f)
        self.assertEqual(functional_f(*example_inputs), f(*example_inputs))

        graph_module = make_fx(torch.func.functionalize(f))(*example_inputs)
        self.assertEqual(graph_module(*example_inputs), f(*example_inputs))

    # https://github.com/pytorch/pytorch/issues/126988
    def test_cond_functionalized_input_mutation_on_true_brancte(self):
        def true_fn(x):
            view_x = x.view(x.shape)
            view_x.add_(1)
            return view_x.sin().sum()

        def false_fn(x):
            return x.cos().sum()

        def f(x):
            pred = x.shape[0] == 4
            return cond(pred, true_fn, false_fn, [x])

        example_inputs = (torch.ones(4, 5),)
        # torch.cond inlines into one of the branches because the predicate
        # is a constant.
        gm = make_fx(torch.func.functionalize(f))(*example_inputs)
        self.assertExpectedInline(
            gm.code.strip(),
            """\
def forward(self, x_1):
    view = torch.ops.aten.view.default(x_1, [4, 5])
    add = torch.ops.aten.add.Tensor(view, 1);  view = None
    view_1 = torch.ops.aten.view.default(add, [4, 5]);  add = None
    view_2 = torch.ops.aten.view.default(view_1, [4, 5])
    sin = torch.ops.aten.sin.default(view_2);  view_2 = None
    sum_1 = torch.ops.aten.sum.default(sin);  sin = None
    copy_ = torch.ops.aten.copy_.default(x_1, view_1);  x_1 = view_1 = copy_ = None
    return sum_1""",
        )

        # torch.cond triggers the check of the branches because the predicate
        # is a SymBool.
        with self.assertRaisesRegex(
            UnsupportedAliasMutationException, "One of torch.cond branch"
        ):
            make_fx(torch.func.functionalize(f), tracing_mode="symbolic")(
                *example_inputs
            )

    # https://github.com/pytorch/pytorch/issues/126988
    def test_cond_functionalized_input_mutation_on_false_branch(self):
        def true_fn(x):
            return x.sin().sum()

        def false_fn(x):
            view_x = x.view(x.shape)
            view_x.add_(1)
            return view_x.cos().sum()

        def f(x):
            pred = x.shape[0] == 4
            return cond(pred, true_fn, false_fn, [x])

        example_inputs = (torch.ones(5, 5),)
        gm = make_fx(torch.func.functionalize(f))(*example_inputs)
        # torch.cond inlines into one of the branches because the predicate
        # is a constant.
        self.assertExpectedInline(
            gm.code.strip(),
            """\
def forward(self, x_1):
    view = torch.ops.aten.view.default(x_1, [5, 5])
    add = torch.ops.aten.add.Tensor(view, 1);  view = None
    view_1 = torch.ops.aten.view.default(add, [5, 5]);  add = None
    view_2 = torch.ops.aten.view.default(view_1, [5, 5])
    cos = torch.ops.aten.cos.default(view_2);  view_2 = None
    sum_1 = torch.ops.aten.sum.default(cos);  cos = None
    copy_ = torch.ops.aten.copy_.default(x_1, view_1);  x_1 = view_1 = copy_ = None
    return sum_1""",
        )

        # torch.cond triggers the check of the branches because the predicate
        # is a SymBool.
        with self.assertRaisesRegex(
            UnsupportedAliasMutationException, "One of torch.cond branch"
        ):
            make_fx(torch.func.functionalize(f), tracing_mode="symbolic")(
                *example_inputs
            )

    # https://github.com/pytorch/pytorch/issues/126988
    def test_cond_functionalized_output_alias_input(self):
        def true_fn(x):
            return x

        def false_fn(x):
            view_x = x.view(x.shape)
            return view_x

        def f(x):
            pred = x.shape[0] == 4
            return cond(pred, true_fn, false_fn, [x])

        example_inputs = (torch.ones(5, 5),)
        gm = make_fx(torch.func.functionalize(f))(*example_inputs)
        # torch.cond inlines into one of the branches because the predicate
        # is a constant.
        self.assertExpectedInline(
            gm.code.strip(),
            """\
def forward(self, x_1):
    view = torch.ops.aten.view.default(x_1, [5, 5]);  x_1 = None
    return view""",
        )

        # torch.cond triggers the check of the branches because the predicate
        # is a SymBool.
        with self.assertRaisesRegex(
            UnsupportedAliasMutationException, "One of torch.cond branch"
        ):
            make_fx(torch.func.functionalize(f), tracing_mode="symbolic")(
                *example_inputs
            )

    # https://github.com/pytorch/pytorch/issues/126988
    def test_cond_functionalized_nested_input_mutation(self):
        def true_true_fn(x):
            x.add_(4)
            return x.sin().max()

        def true_false_fn(x):
            return x.cos().min()

        def true_fn(x):
            pred = x.shape[0] == 1
            return cond(pred, true_true_fn, true_false_fn, [x])

        def false_fn(x):
            return x.sum()

        def f(x):
            pred = x.shape[0] == 1
            return cond(pred, true_fn, false_fn, [x])

        example_inputs = (torch.ones(4, 5),)
        with self.assertRaisesRegex(
            UnsupportedAliasMutationException, "One of torch.cond branch"
        ):
            make_fx(torch.func.functionalize(f), tracing_mode="symbolic")(
                *example_inputs
            )

    # https://github.com/pytorch/pytorch/issues/126988
    def test_cond_functionalized_nested_input_mutation_with_aot_func(self):
        def true_true_fn(x):
            x.add_(4)
            return x.sin().max()

        def true_false_fn(x):
            return x.cos().min()

        def true_fn(x):
            pred = x.shape[0] == 1
            return cond(pred, true_true_fn, true_false_fn, [x])

        def false_fn(x):
            return x.sum()

        def f(x):
            pred = x.shape[0] == 1
            return cond(pred, true_fn, false_fn, [x])

        example_input = torch.ones(4, 5)
        try:
            example_input_func = to_fun_old(example_input)
            torch._enable_functionalization(reapply_views=False)
            f(example_input_func)

            with self.assertRaisesRegex(
                UnsupportedAliasMutationException, "One of torch.cond branch"
            ):
                make_fx(f, tracing_mode="symbolic")(example_input_func)
        finally:
            torch._disable_functionalization()

        def f_wrapper(func):
            @functools.wraps(func)
            def wrapper(*args, **kwargs):
                torch._enable_functionalization(reapply_views=False)
                try:
                    return func(*args, **kwargs)
                finally:
                    torch._disable_functionalization()

            return wrapper

        with self.assertRaisesRegex(
            UnsupportedAliasMutationException, "One of torch.cond branch"
        ):
            make_fx(f_wrapper(f), tracing_mode="symbolic")(example_input_func)

    # https://github.com/pytorch/pytorch/issues/126988
    @xfailIfTorchDynamo
    def test_cond_functionalized_input_aliasing_with_aot_func(self):
        def true_fn(x):
            return x

        def false_fn(x):
            view_x = x.view(x.shape)
            return view_x

        def f(x):
            pred = x.sum() > 0
            return cond(pred, true_fn, false_fn, [x])

        example_input = torch.ones(5, 5)
        try:
            example_input_func = to_fun_old(example_input)
            torch._enable_functionalization(reapply_views=False)
            with self.assertRaisesRegex(
                UnsupportedAliasMutationException,
                "One of torch.cond branch might be aliasing",
            ):
                f(example_input_func)
        finally:
            torch._disable_functionalization()

        def f_wrapper(func):
            @functools.wraps(func)
            def wrapper(*args, **kwargs):
                torch._enable_functionalization(reapply_views=False)
                try:
                    func_args = pytree.tree_map(
                        lambda x: torch._to_functional_tensor(x)
                        if isinstance(x, torch.Tensor)
                        else x,
                        args,
                    )
                    func_kwargs = pytree.tree_map(
                        lambda x: torch._to_functional_tensor(x)
                        if isinstance(x, torch.Tensor)
                        else x,
                        kwargs,
                    )
                    return func(*func_args, **func_kwargs)
                finally:
                    torch._disable_functionalization()

            return wrapper

        with self.assertRaisesRegex(
            UnsupportedAliasMutationException,
            "One of torch.cond branch might be aliasing",
        ):
            make_fx(f_wrapper(f), tracing_mode="symbolic")(example_input)

    def test_cond_functionalized_aot_func_check_functional(self):
        def true_fn(x):
            return x.cos()

        def false_fn(x):
            y = x.sin()
            y.add_(5)
            return y

        def f(x):
            pred = x.shape[0] == 4
            return cond(pred, true_fn, false_fn, [x])

        example_input = torch.ones(5, 5)

        def f_wrapper(func):
            @functools.wraps(func)
            def wrapper(*args, **kwargs):
                torch._enable_functionalization(reapply_views=False)
                try:
                    func_args = pytree.tree_map(
                        lambda x: to_fun_old(x) if isinstance(x, torch.Tensor) else x,
                        args,
                    )
                    func_kwargs = pytree.tree_map(
                        lambda x: to_fun_old(x) if isinstance(x, torch.Tensor) else x,
                        kwargs,
                    )
                    return pytree.tree_map(
                        from_fun_old, func(*func_args, **func_kwargs)
                    )
                finally:
                    torch._disable_functionalization()

            return wrapper

        result_gm = make_fx(f_wrapper(f), tracing_mode="symbolic")(example_input)
        for node in result_gm.true_graph_0.graph.nodes:
            if node.op == "call_function":
                self.assertTrue(not node.target._schema.is_mutable)

        for node in result_gm.false_graph_0.graph.nodes:
            if node.op == "call_function":
                self.assertTrue(not node.target._schema.is_mutable)

        self.assertEqual(result_gm(torch.ones(5, 5)), f(torch.ones(5, 5)))

    def test_cond_nested_traced_other_inputs(self):
        def true_nested(y):
            return y * y

        def false_nested(y):
            return y + y

        def true_fn(k, pred2):
            z = cond(pred2, true_nested, false_nested, [k])
            return torch.add(torch.tensor([0.25, 0.25]), z)

        def false_fn(k, _):
            return k.cos()

        def f(k, pred, pred2):
            return cond(pred, true_fn, false_fn, [k, pred2])

        x = torch.tensor([0.5, 0.5])
        graph = make_fx(f)(x, torch.tensor(False), torch.tensor(False))

        a = torch.tensor([1.0, 1.0])
        result_true_true = graph.forward(a, torch.tensor(True), torch.tensor(True))
        self.assertEqual(result_true_true, (a * a) + torch.tensor([0.25, 0.25]))

        b = torch.tensor([2.0, 2.0])
        result_true_true = graph.forward(b, torch.tensor(True), torch.tensor(True))
        self.assertEqual(result_true_true, (b * b) + torch.tensor([0.25, 0.25]))

    def test_cond_nested_traced_multi(self):
        def true_a(y):
            return y * y

        def false_a(y):
            return y + y

        def true_b(y, z):
            return y + z

        def false_b(y, z):
            return y * z

        def f(x, pred, pred2):
            a_out = cond(pred, true_a, false_a, [x])
            b_out = cond(pred2, true_b, false_b, [x, x])
            return a_out + b_out

        x = torch.randn(4)
        graph = make_fx(f)(x, torch.tensor(False), torch.tensor(False))

        self.assertExpectedInline(
            graph.code.strip(),
            """\
def forward(self, x_1, pred_1, pred2_1):
    true_graph_0 = self.true_graph_0
    false_graph_0 = self.false_graph_0
    cond = torch.ops.higher_order.cond(pred_1, true_graph_0, false_graph_0, [x_1]);  pred_1 = true_graph_0 = false_graph_0 = None
    getitem = cond[0];  cond = None
    true_graph_1 = self.true_graph_1
    false_graph_1 = self.false_graph_1
    cond_1 = torch.ops.higher_order.cond(pred2_1, true_graph_1, false_graph_1, [x_1]);  pred2_1 = true_graph_1 = false_graph_1 = x_1 = None
    getitem_1 = cond_1[0];  cond_1 = None
    add = torch.ops.aten.add.Tensor(getitem, getitem_1);  getitem = getitem_1 = None
    return add""",  # noqa: B950
        )
        self.assertExpectedInline(
            graph.true_graph_0.code.strip(),
            """\
def forward(self, arg0_1):
    mul = torch.ops.aten.mul.Tensor(arg0_1, arg0_1);  arg0_1 = None
    return (mul,)""",
        )

    def test_raise_error_on_mismatch_type_size(self):
        def true_fn(x):
            return x.sin()

        def false_fn(x):
            return (x, x)

        def f(x, y):
            return cond(y, true_fn, false_fn, [x])

        x = torch.randn(4)
        with self.assertRaisesRegex(
            torch._dynamo.exc.CondOpArgsMismatchError,
            "Expected to return same number of outputs but got:",
        ):
            make_fx(f)(x, torch.tensor(False))

    def test_raise_error_on_mismatch_tensor_size(self):
        def true_fn(x):
            return x.sin()

        def false_fn(x):
            return torch.zeros([10, 10])

        def f(x, y):
            return cond(y, true_fn, false_fn, [x])

        x = torch.randn(4)
        with self.assertRaisesRegex(
            torch._dynamo.exc.UncapturedHigherOrderOpError,
            "Cond doesn't work unless it is captured completely with torch.compile",
        ):
            make_fx(f)(x, torch.tensor(False))

    def test_cond_traced_not_nested_fake_tensor(self):
        def true_fn(x):
            return x.sin()

        def false_fn(x):
            return x.cos()

        def f(x, y):
            return cond(y, true_fn, false_fn, [x])

        x = torch.randn(4)
        graph = make_fx(f, tracing_mode="fake")(x, torch.tensor(False))
        result_true = graph.forward(x, torch.tensor(True))
        result_false = graph.forward(x, torch.tensor(False))
        self.assertFalse(torch.allclose(result_true, result_false))
        self.assertEqual(result_true, torch.sin(x))
        self.assertEqual(result_false, torch.cos(x))

    def test_cond_nested_traced_fake_tensor(self):
        def true_nested(y):
            return y * y

        def false_nested(y):
            return y + y

        def true_fn(x, pred2):
            z = cond(pred2, true_nested, false_nested, [x])
            return x + z

        def false_fn(x, _):
            return x.cos()

        def f(x, pred, pred2):
            return cond(pred, true_fn, false_fn, [x, pred2])

        x = torch.randn(4)
        graph = make_fx(f, tracing_mode="fake")(
            x, torch.tensor(False), torch.tensor(False)
        )

        result_true_true = graph.forward(
            x, torch.tensor(True), torch.tensor(True)
        )  # True + True -> x * x
        result_true_false = graph.forward(
            x, torch.tensor(True), torch.tensor(False)
        )  # True + True -> x + x
        result_false_true = graph.forward(
            x, torch.tensor(False), torch.tensor(True)
        )  # False + either -> cos
        result_false_false = graph.forward(
            x, torch.tensor(False), torch.tensor(False)
        )  # False + either -> cos

        self.assertNotEqual(result_true_true, result_true_false)
        self.assertFalse(torch.allclose(result_false_true, result_true_true))

        self.assertEqual(result_false_true, result_false_false)

        self.assertEqual(result_true_true, (x * x) + x)
        self.assertEqual(result_true_false, x + x + x)

        self.assertEqual(result_false_true, torch.cos(x))

    def test_cond_nested_traced_other_inputs_fake_tensor(self):
        def true_nested(y):
            return y * y

        def false_nested(y):
            return y + y

        def true_fn(k, pred2):
            z = cond(pred2, true_nested, false_nested, [k])
            return torch.add(torch.tensor([0.25, 0.25]), z)

        def false_fn(k, _):
            return k.cos()

        def f(k, pred, pred2):
            return cond(pred, true_fn, false_fn, [k, pred2])

        x = torch.tensor([0.5, 0.5])
        graph = make_fx(f, tracing_mode="fake")(
            x, torch.tensor(False), torch.tensor(False)
        )

        a = torch.tensor([1.0, 1.0])
        result_true_true = graph.forward(a, torch.tensor(True), torch.tensor(True))
        self.assertEqual(result_true_true, (a * a) + torch.tensor([0.25, 0.25]))

        b = torch.tensor([2.0, 2.0])
        result_true_true = graph.forward(b, torch.tensor(True), torch.tensor(True))
        self.assertEqual(result_true_true, (b * b) + torch.tensor([0.25, 0.25]))

    def test_cond_nested_traced_multi_fake_tensor(self):
        def true_a(y):
            return y * y

        def false_a(y):
            return y + y

        def true_b(y, z):
            return y + z

        def false_b(y, z):
            return y * z

        def f(x, pred, pred2):
            a_out = cond(pred, true_a, false_a, [x])
            b_out = cond(pred2, true_b, false_b, [x, x])
            return a_out + b_out

        x = torch.randn(4)
        graph = make_fx(f, tracing_mode="fake")(
            x, torch.tensor(False), torch.tensor(False)
        )

        self.assertExpectedInline(
            graph.code.strip(),
            """\
def forward(self, x_1, pred_1, pred2_1):
    true_graph_0 = self.true_graph_0
    false_graph_0 = self.false_graph_0
    cond = torch.ops.higher_order.cond(pred_1, true_graph_0, false_graph_0, [x_1]);  pred_1 = true_graph_0 = false_graph_0 = None
    getitem = cond[0];  cond = None
    true_graph_1 = self.true_graph_1
    false_graph_1 = self.false_graph_1
    cond_1 = torch.ops.higher_order.cond(pred2_1, true_graph_1, false_graph_1, [x_1]);  pred2_1 = true_graph_1 = false_graph_1 = x_1 = None
    getitem_1 = cond_1[0];  cond_1 = None
    add = torch.ops.aten.add.Tensor(getitem, getitem_1);  getitem = getitem_1 = None
    return add""",  # noqa: B950
        )
        self.assertExpectedInline(
            graph.true_graph_0.code.strip(),
            """\
def forward(self, arg0_1):
    mul = torch.ops.aten.mul.Tensor(arg0_1, arg0_1);  arg0_1 = None
    return (mul,)""",
        )

    def test_raise_error_on_mismatch_type_size_fake_tensor(self):
        def true_fn(x):
            return x.sin()

        def false_fn(x):
            return (x, x)

        def f(x, y):
            return cond(y, true_fn, false_fn, [x])

        x = torch.randn(4)
        with self.assertRaisesRegex(
            torch._dynamo.exc.CondOpArgsMismatchError,
            "Expected to return same number of outputs but got:",
        ):
            make_fx(f, tracing_mode="fake")(x, torch.tensor(False))

    def test_raise_error_on_mismatch_tensor_size_fake_tensor(self):
        def true_fn(x):
            return x.sin()

        def false_fn(x):
            return torch.zeros([10, 10])

        def f(x, y):
            return cond(y, true_fn, false_fn, [x])

        x = torch.randn(4)
        with self.assertRaisesRegex(
            torch._dynamo.exc.UncapturedHigherOrderOpError,
            "Cond doesn't work unless it is captured completely with torch.compile",
        ):
            make_fx(f, tracing_mode="fake")(x, torch.tensor(False))

    def check_map_count(self, gm, op_count):
        i = 0
        for m in gm.modules():
            for node in m.graph.nodes:
                if (
                    node.op == "call_function"
                    and node.target == torch.ops.higher_order.map_impl
                ):
                    i += 1
        self.assertEqual(i, op_count)

    def test_tracing_map_real(self):
        def f(x, y):
            return x + y

        def g(xs, y):
            return control_flow.map(f, xs, y)

        gm = make_fx(g, tracing_mode="real")(torch.ones(3, 2, 2), torch.ones(2))
        x = torch.randn(3, 2, 2)
        y = torch.randn(2)
        res = gm(x, y)
        self.assertEqual(res, g(x, y))
        self.check_map_count(gm, 1)

    def test_tracing_map_symbolic_simple(self):
        def f(x, y):
            return x + y

        def g(xs, y):
            return control_flow.map(f, xs, y)

        gm = make_fx(g, tracing_mode="symbolic")(torch.ones(3, 2, 4), torch.ones(4))
        x = torch.randn(3, 2, 2)
        y = torch.randn(2)
        res = gm(x, y)
        self.assertEqual(res, g(x, y))
        self.check_map_count(gm, 1)

    def test_tracing_map_symbolic_list(self):
        def f(x, y):
            return [x[0][0] + y, x[1] * y]

        def g(xs, y, z):
            out = control_flow.map(f, xs, y)
            return out[0] + z, out[1] * z

        example_x = [[torch.ones(3, 4, 5)], torch.ones(3, 4, 5)]
        gm = make_fx(g, tracing_mode="symbolic")(
            example_x, torch.ones(5), torch.ones(5)
        )
        x = [[torch.randn(4, 5, 6)], torch.ones(4, 5, 6)]
        y = torch.randn(6)
        z = torch.ones(6)
        res = gm(x, y, z)
        self.assertEqual(res, g(x, y, z))
        self.check_map_count(gm, 1)

    def test_tracing_map_symbolic_dict(self):
        def f(x, y):
            return {"d": x["b"]["a"] + y, "e": x["c"] * y}

        def g(xs, y, z):
            out = control_flow.map(f, xs, y)
            return {"f": out["d"] + z, "g": out["e"] * z}

        example_x = {"b": {"a": torch.ones(3, 4, 5)}, "c": torch.ones(3, 4, 5)}
        gm = make_fx(g, tracing_mode="symbolic")(
            example_x, torch.ones(5), torch.ones(5)
        )
        x = {"b": {"a": torch.randn(4, 5, 6)}, "c": torch.ones(4, 5, 6)}
        y = torch.randn(6)
        z = torch.ones(6)
        res = gm(x, y, z)
        self.assertEqual(res, g(x, y, z))
        self.check_map_count(gm, 1)

    def test_tracing_map_autograd_symbolic_simple(self):
        def f(x, y):
            return x + y

        def g(xs, y):
            out = control_flow.map(f, xs, y)
            return torch.autograd.grad(out, (xs, y), torch.ones_like(out))

        gm = make_fx(g, tracing_mode="symbolic")(
            torch.ones(3, 4, 5, requires_grad=True), torch.ones(5, requires_grad=True)
        )
        x = torch.randn(4, 5, 6, requires_grad=True)
        y = torch.randn(6, requires_grad=True)
        res = gm(x, y)
        self.assertEqual(res, g(x, y))
        self.check_map_count(gm, 2)

    def test_tracing_map_autograd_symbolic_list(self):
        import torch.utils._pytree as pytree

        def f(x, y):
            return [x[0].cos() + y.sin(), x[1].sin() * y.cos()]

        def g(xs, y):
            out = control_flow.map(f, xs, y)
            flat_out = pytree.tree_leaves(out)
            flat_inp = pytree.tree_leaves((xs, y))
            requires_grad_inp = [inp for inp in flat_inp if inp.requires_grad]
            return torch.autograd.grad(
                flat_out, requires_grad_inp, [torch.ones_like(out) for out in flat_out]
            )

        gm = make_fx(g, tracing_mode="symbolic")(
            [torch.ones(3, 4, 5), torch.ones(3, 4, 5, requires_grad=True)],
            torch.ones(5, requires_grad=True),
        )
        x = [torch.randn(4, 5, 6), torch.ones(4, 5, 6, requires_grad=True)]
        y = torch.randn(6, requires_grad=True)
        res = gm(x, y)
        self.assertEqual(res, g(x, y))
        self.check_map_count(gm, 2)

    def test_tracing_map_autograd_symbolic_dict(self):
        def f(x, y):
            return [x["a"] + y, x["b"] * y]

        def g(xs, y):
            out = control_flow.map(f, xs, y)
            flat_out = pytree.tree_leaves(out)
            flat_inp = pytree.tree_leaves((xs, y))
            requires_grad_inp = [inp for inp in flat_inp if inp.requires_grad]
            return torch.autograd.grad(
                flat_out, requires_grad_inp, [torch.ones_like(out) for out in flat_out]
            )

        traced_x = {
            "a": torch.ones(3, 4, 5, requires_grad=True),
            "b": torch.ones(3, 4, 5, requires_grad=True),
        }
        gm = make_fx(g, tracing_mode="symbolic")(
            traced_x, torch.ones(5, requires_grad=True)
        )
        x = {
            "a": torch.randn(4, 5, 6, requires_grad=True),
            "b": torch.ones(4, 5, 6, requires_grad=True),
        }
        y = torch.randn(6, requires_grad=True)
        res = gm(x, y)
        self.assertEqual(res, g(x, y))
        self.check_map_count(gm, 2)

    def test_tracing_map_autograd_aot_functionalized(self):
        def inner(x, y):
            z = x - 1
            z.add_(1)
            return z * y

        def f(xs, y):
            res = control_flow.map(inner, xs, y)
            grads = torch.autograd.grad(res, (xs, y), torch.ones_like(res))
            return grads

        def f_wrapper(func):
            @functools.wraps(func)
            def wrapper(*args, **kwargs):
                torch._enable_functionalization(reapply_views=False)
                try:
                    return pytree.tree_map(from_fun_old, func(*args, **kwargs))
                finally:
                    torch._disable_functionalization()

            return wrapper

        example_inputs = (
            torch.ones(3, 2, 4, requires_grad=True),
            torch.ones(2, 4, requires_grad=True),
        )
        gm = make_fx(f, tracing_mode="symbolic")(*example_inputs)
        fgm = make_fx(f_wrapper(f), tracing_mode="symbolic")(*example_inputs)
        xs = torch.ones(3, 4, 5, requires_grad=True)
        y = torch.ones(4, 5, requires_grad=True)

        self.assertEqual(gm(xs, y), f(xs, y))

        def count_mutable(gm):
            c = 0
            for node in gm.graph.nodes:
                if node.op == "call_function":
                    if node.target == torch.ops.higher_order.map_impl:
                        c += count_mutable(getattr(gm, str(node.args[0])))
                    elif schema := getattr(node.target, "_schema", None):
                        c += int(schema.is_mutable)
            return c

        self.assertEqual(count_mutable(fgm), 0)
        # One for forward, one for recomputation logic in backward
        self.assertEqual(count_mutable(gm), 2)

    def test_map_functionalized(self):
        def map_fn(x, y):
            z = x + y
            z.add_(4)
            return z

        def f(xs, y):
            return control_flow.map(map_fn, xs, y)

        example_inputs = (torch.ones(3, 2, 4), torch.ones(4))
        functional_f = torch.func.functionalize(f)
        self.assertEqual(functional_f(*example_inputs), f(*example_inputs))

        gm = make_fx(torch.func.functionalize(f))(*example_inputs)
        self.assertEqual(gm(*example_inputs), f(*example_inputs))

        gm = make_fx(torch.func.functionalize(f), tracing_mode="symbolic")(
            *example_inputs
        )
        self.assertEqual(gm(*example_inputs), f(*example_inputs))

        for node in gm.body_graph_0.graph.nodes:
            if node.op == "call_function":
                self.assertTrue(not node.target._schema.is_mutable)
        self.check_map_count(gm, 1)

    def test_map_functionalized_aot_func(self):
        def map_fn(x, y):
            z = x + y
            z.add_(4)
            return z

        def f(xs, y):
            return control_flow.map(map_fn, xs, y)

        def f_wrapper(func):
            @functools.wraps(func)
            def wrapper(*args, **kwargs):
                torch._enable_functionalization(reapply_views=False)
                try:
                    return pytree.tree_map(from_fun_old, func(*args, **kwargs))
                finally:
                    torch._disable_functionalization()

            return wrapper

        example_inputs = (torch.ones(3, 2, 4), torch.ones(4))

        gm = make_fx(f_wrapper(f))(*example_inputs)

        for node in gm.body_graph_0.graph.nodes:
            if node.op == "call_function":
                self.assertTrue(not node.target._schema.is_mutable)

        self.assertEqual(gm(*example_inputs), f(*example_inputs))

    # https://github.com/pytorch/pytorch/issues/126988
    @xfailIfTorchDynamo
    def test_map_functionalized_arg_mutation(self):
        def map_fn(x, y):
            y.add_(4)
            return x + y

        def f(xs, y):
            return control_flow.map(map_fn, xs, y)

        example_inputs = (torch.ones(3, 2, 4), torch.ones(4))
        functional_f = torch.func.functionalize(f)
        with self.assertRaisesRegex(
            UnsupportedAliasMutationException, "torch.map is mutating the input!"
        ):
            functional_f(*example_inputs)

    # https://github.com/pytorch/pytorch/issues/126988
    @xfailIfTorchDynamo
    def test_map_functionalized_elem_mutation(self):
        def map_fn(x, y):
            x.add_(4)
            return x + y

        def f(xs, y):
            return control_flow.map(map_fn, xs, y)

        example_inputs = (torch.ones(3, 2, 4), torch.ones(4))
        functional_f = torch.func.functionalize(f)
        with self.assertRaisesRegex(
            UnsupportedAliasMutationException, "torch.map is mutating the input!"
        ):
            functional_f(*example_inputs)

    def test_cond_autograd_backward(self):
        def true_fn(x):
            return x.cos()

        def false_fn(x):
            return x.sin()

        def f(x, y):
            return control_flow.cond(x.shape[0] > 4, true_fn, false_fn, [y])

        example_inputs = (
            torch.ones(3, 2, 4, requires_grad=True),
            torch.ones(4, requires_grad=True),
        )
        f(*example_inputs).sum().backward()

        # Ensure no error is thrown when not running backward
        res = f(*example_inputs)

        # Ensure no error is thrown when not running backward
        res_compiled = torch.compile(f)(*example_inputs)
        self.assertEqual(res, res_compiled)

    # https://github.com/pytorch/pytorch/issues/126988
    @xfailIfTorchDynamo
    def test_map_functionalized_elem_alias(self):
        def map_fn(x):
            x.view(x.shape)
            return x

        def f(xs):
            return control_flow.map(map_fn, xs)

        example_inputs = (torch.ones(3, 2, 4),)
        functional_f = torch.func.functionalize(f)
        with self.assertRaisesRegex(
            UnsupportedAliasMutationException, "torch.map is aliasing the input!"
        ):
            functional_f(*example_inputs)

    def test_nested_map_cond_real(self):
        def true_fn(x, y):
            return x * y

        def false_fn(x, y):
            return x + y

        def f(x, pred, y):
            return cond(pred, true_fn, false_fn, [x, y])

        def g(pred, xs, y):
            return control_flow.map(f, xs, pred, y)

        gm = make_fx(g, tracing_mode="real")(
            torch.tensor(True), torch.ones(3, 2, 4), torch.ones(4)
        )
        pred = torch.tensor(False)
        x = torch.randn(3, 2, 4)
        y = torch.randn(4)
        res = gm(pred, x, y)
        self.assertEqual(res, g(pred, x, y))
        self.check_map_count(gm, 1)

    def test_nested_map_cond_symbolic(self):
        def true_fn(x, y):
            return x * y

        def false_fn(x, y):
            return x + y

        def f(x, pred, y):
            return cond(pred, true_fn, false_fn, [x, y])

        def g(pred, xs, y):
            return control_flow.map(f, xs, pred, y)

        gm = make_fx(g, tracing_mode="symbolic")(
            torch.tensor(True), torch.ones(3, 2, 4), torch.ones(4)
        )
        pred = torch.tensor(False)
        x = torch.randn(3, 2, 2)
        y = torch.randn(2)
        res = gm(pred, x, y)
        self.assertEqual(res, g(pred, x, y))
        self.check_map_count(gm, 1)

    def test_nested_cond_map_cond_symbolic(self):
        def true_fn(x, y):
            return x * y

        def false_fn(x, y):
            return x + y

        def f(x, pred, y):
            return cond(pred, true_fn, false_fn, [x, y])

        def g(pred, xs, y):
            return control_flow.map(f, xs, pred, y)

        def main_true_fn(pred, xs, y):
            return g(pred, xs, y) * 2

        def main_false_fn(pred, xs, y):
            return g(pred, xs, y) + 1

        def main(p, pred, xs, y):
            return cond(p, main_true_fn, main_false_fn, [pred, xs, y])

        gm = make_fx(main, tracing_mode="symbolic")(
            torch.tensor(True), torch.tensor(True), torch.ones(3, 2, 4), torch.ones(4)
        )
        p = torch.tensor(False)
        pred = torch.tensor(False)
        xs = torch.randn(3, 2, 2)
        y = torch.randn(2)
        res = gm(p, pred, xs, y)
        self.assertEqual(res, main(p, pred, xs, y))
        self.check_map_count(gm, 2)

    def test_cond_with_sym_pred(self):
        def true_fn(x):
            return x + x

        def false_fn(x):
            return x * x

        def foo(x):
            return cond(x.shape[0] == 4, true_fn, false_fn, [x])

        gm = make_fx(foo, tracing_mode="symbolic")(torch.ones(3, 2, 1))
        # The symbols in make_fx's shape_env should not be specialized.
        self.assertEqual(len(gm.shape_env.guards), 0)

        self.assertExpectedInline(
            gm.code.strip(),
            """\
def forward(self, x_1):
    sym_size_int = torch.ops.aten.sym_size.int(x_1, 0)
    eq = sym_size_int == 4;  sym_size_int = None
    true_graph_0 = self.true_graph_0
    false_graph_0 = self.false_graph_0
    cond = torch.ops.higher_order.cond(eq, true_graph_0, false_graph_0, [x_1]);  eq = true_graph_0 = false_graph_0 = x_1 = None
    getitem = cond[0];  cond = None
    return getitem""",  # noqa: B950
        )

        # We expect the traced graph module to work even if input size changes.
        x = torch.ones(4, 3, 2)
        self.assertEqual(gm(x), true_fn(x))
        self.assertEqual(foo(x), true_fn(x))

    def _check_closure_correctly_lifted(self, f, *, args, exp_res, exp_arg_num):
        assert isinstance(args, (tuple, list))
        self.assertEqual(f(*args), exp_res)
        gm = make_fx(f)(*args)
        self.assertEqual(gm(*args), exp_res)

        def cnt_placeholder(gm):
            return len([node for node in gm.graph.nodes if node.op == "placeholder"])

        placeholder_cnts = [cnt_placeholder(mod) for mod in gm.children()]
        self.assertTrue(all(cnt == exp_arg_num for cnt in placeholder_cnts))

    def _check_closure_correctly_lifted_with_mutation(
        self, f, closures_to_be_mutated, *, args, exp_arg_num
    ):
        exp_res = f(*args)
        self._check_closure_correctly_lifted(
            f, args=args, exp_res=exp_res, exp_arg_num=exp_arg_num
        )

        for closure in closures_to_be_mutated:
            closure.add(-1)
        new_exp_res = f(*args)

        self._check_closure_correctly_lifted(
            f, args=args, exp_res=new_exp_res, exp_arg_num=exp_arg_num
        )

    def test_cond_with_tensor_closure(self):
        a = torch.ones(2, 3)
        b = torch.ones(2, 3) + 1

        def true_fn(x):
            return x + a

        def false_fn(x):
            return x + b

        def foo(x):
            return cond(x.shape[0] == 4, true_fn, false_fn, [x])

        # expected branches takes [x, a, b] as input
        inp = torch.randn(2, 3)
        self._check_closure_correctly_lifted_with_mutation(
            foo, (a, b), args=(inp,), exp_arg_num=3
        )

    def test_cond_with_tensor_closure_graph_module(self):
        a = torch.ones(2, 3)
        b = torch.ones(2, 3) + 1

        def true_fn(x):
            return x + a

        def false_fn(x):
            return x + b

        def foo(x):
            return cond(x.shape[0] == 4, true_fn, false_fn, [x])

        # expected branches takes [x, a, b] as input
        inp = torch.randn(2, 3)

        gm = make_fx(foo, tracing_mode="symbolic", _allow_non_fake_inputs=True)(inp)

        self.assertExpectedInline(
            gm.code.strip(),
            """\
def forward(self, x_1):
    sym_size_int = torch.ops.aten.sym_size.int(x_1, 0)
    eq = sym_size_int == 4;  sym_size_int = None
    true_graph_0 = self.true_graph_0
    false_graph_0 = self.false_graph_0
    _tensor_constant0 = self._tensor_constant0
    _tensor_constant1 = self._tensor_constant1
    cond = torch.ops.higher_order.cond(eq, true_graph_0, false_graph_0, [x_1, _tensor_constant0, _tensor_constant1]);  eq = true_graph_0 = false_graph_0 = x_1 = _tensor_constant0 = _tensor_constant1 = None
    getitem = cond[0];  cond = None
    return getitem""",  # noqa: B950
        )
        self.assertExpectedInline(
            gm.true_graph_0.code.strip(),
            """\
def forward(self, arg0_1, arg1_1, arg2_1):
    add = torch.ops.aten.add.Tensor(arg0_1, arg1_1);  arg0_1 = arg1_1 = None
    return (add,)""",
        )

    def test_cond_with_module_param_closure(self):
        class Mod(torch.nn.Module):
            def __init__(self) -> None:
                super().__init__()
                self.register_parameter(
                    "param", torch.nn.Parameter(torch.ones(2, 3), requires_grad=False)
                )
                self.buffer = torch.nn.Buffer(torch.ones(2, 3) + 1)

        my_mode = Mod()

        def true_fn(x):
            return x + my_mode.param

        def false_fn(x):
            return x + my_mode.buffer

        def foo(x):
            return cond(x.shape[0] == 4, true_fn, false_fn, [x])

        inp = torch.ones(2, 3)
        # expected both branches takes (x, param, buffer)
        self._check_closure_correctly_lifted_with_mutation(
            foo, (my_mode.param, my_mode.buffer), args=(inp,), exp_arg_num=3
        )

    def test_cond_with_module_python_scalar_closure(self):
        def foo(x):
            a = torch.ones(1, 1)
            b = 1

            def true_fn(x):
                return x + a

            def false_fn(x):
                return x + b

            return cond(x.shape[0] == 4, true_fn, false_fn, [x])

        inp = torch.ones(2, 3)
        res = inp + 1
        # python scalar b is not lifted as input, so both branches take (x, a)
        self._check_closure_correctly_lifted(
            foo, args=(inp,), exp_res=res, exp_arg_num=2
        )

    def test_cond_nested_with_closure(self):
        a = torch.ones(1, 1)
        b = torch.ones(1, 1) + 1

        def inner_true_fn(x):
            return x + a

        def inner_false_fn(x):
            return x + b

        def foo(x):
            def true_fn(x):
                return cond(x.shape[0] == 2, inner_true_fn, inner_false_fn, [x])

            def false_fn(x):
                return cond(x.shape[0] > 4, inner_true_fn, inner_false_fn, [x])

            return cond(x.shape[0] == 4, true_fn, false_fn, [x])

        inp = torch.ones(2, 3)
        # For top-level cond, it take 3 arguments (x, a, b). Dynamo should
        # realize that the nonlocal variables are same for the true and false
        # branches, so it should de-dupe them.
        # For second-level conds, it takes (x, a, b)
        self._check_closure_correctly_lifted_with_mutation(
            foo, (a, b), args=(inp,), exp_arg_num=3
        )

    def test_cond_nested_with_closure_graph_module(self):
        a = torch.ones(1, 1)
        b = torch.ones(1, 1) + 1

        def inner_true_fn(x):
            return x + a

        def inner_false_fn(x):
            return x + b

        def foo(x):
            def true_fn(x):
                return cond(x.shape[0] == 2, inner_true_fn, inner_false_fn, [x])

            def false_fn(x):
                return cond(x.shape[0] > 4, inner_true_fn, inner_false_fn, [x])

            return cond(x.shape[0] == 4, true_fn, false_fn, [x])

    def test_map_unfunc_boolean_tensor_for_nested_map_cond(self):
        def map_fn(pred, x):
            def fn(x, pred):
                return control_flow.cond(pred, lambda x: x * 2, lambda x: x / 2, (x,))

            return control_flow.map(fn, x, pred)

        def f_wrapper(func):
            @functools.wraps(func)
            def wrapper(*args, **kwargs):
                torch._enable_functionalization(reapply_views=False)
                try:
                    func_args = pytree.tree_map(
                        lambda x: to_fun_old(x) if isinstance(x, torch.Tensor) else x,
                        args,
                    )
                    func_kwargs = pytree.tree_map(
                        lambda x: to_fun_old(x) if isinstance(x, torch.Tensor) else x,
                        kwargs,
                    )
                    return pytree.tree_map(
                        from_fun_old, func(*func_args, **func_kwargs)
                    )
                finally:
                    torch._disable_functionalization()

            return wrapper

        gm = make_fx(f_wrapper(map_fn))(
            torch.tensor(True), torch.ones([2, 3], requires_grad=False)
        )
        self.assertExpectedInline(
            gm.code.strip(),
            """\
def forward(self, pred_1, x_1):
    body_graph_0 = self.body_graph_0
    map_impl = torch.ops.higher_order.map_impl(body_graph_0, [x_1], [pred_1]);  body_graph_0 = x_1 = pred_1 = None
    getitem = map_impl[0];  map_impl = None
    return getitem""",
        )
        self.assertExpectedInline(
            gm.body_graph_0.code.strip(),
            """\
def forward(self, arg0_1, arg1_1):
    true_graph_0 = self.true_graph_0
    false_graph_0 = self.false_graph_0
    cond = torch.ops.higher_order.cond(arg1_1, true_graph_0, false_graph_0, [arg0_1]);  arg1_1 = true_graph_0 = false_graph_0 = arg0_1 = None
    getitem = cond[0];  cond = None
    return [getitem]""",  # noqa: B950
        )

    def test_cond_make_fx_preserve_stack_trace_for_nodes_in_subgraph(self):
        def true_fn(x):
            return x + x.cos()

        def false_fn(x):
            return x * x.sin()

        def foo(x):
            return cond(x.shape[0] == 4, true_fn, false_fn, (x,))

        inp = torch.randn([4, 3])
        gm, _ = torch._dynamo.export(foo)(inp)

        def run_with_interpreter(*args):
            with torch.fx.traceback.preserve_node_meta():
                return torch.fx.Interpreter(gm).run(*args)

        new_gm = make_fx(run_with_interpreter)(inp)

        checked_ops = {"add", "mul", "sin", "cos"}
        checked_meta = ["source_fn_stack", "stack_trace"]
        all_source_fns = collect_meta_for_filtered_nodes(gm, checked_ops, checked_meta)
        new_source_fns = collect_meta_for_filtered_nodes(
            new_gm, checked_ops, checked_meta
        )
        self.assertEqual(all_source_fns, new_source_fns)

    @unittest.skipIf(
        TEST_WITH_TORCHDYNAMO,
        "triggers cache limit for foo and changes unique_graphs count.",
    )
    def test_cond_no_dynamo_cache_limit(self):
        torch._dynamo.reset()
        counters = torch._dynamo.utils.counters
        counters.clear()

        def foo(x, true_fn, false_fn):
            return cond(x.sum() < 0, true_fn, false_fn, (x,))

        inp = torch.ones(3, 4)
        exp_out = inp.sin()
        iter_n = torch._dynamo.config.cache_size_limit + 1

        # Need this because Dynamo checks lambda code ID not object itself.
        def make_dummy_fn(op):
            exec(f"temp = lambda x: x.{op}()")
            return locals()["temp"]

        for _ in range(iter_n):
            # each lambda has a different object id thus fails the guard
            self.assertEqual(
                foo(inp, make_dummy_fn("cos"), make_dummy_fn("sin")), exp_out
            )

        # each iteration captures a cond and a getitem from the tuple output
        self.assertEqual(counters["stats"]["calls_captured"], iter_n * 2)
        self.assertEqual(counters["stats"]["unique_graphs"], iter_n)

    def test_cond_with_consecutive_make_fx_symbolic(self):
        def true_fn(x):
            return x - x.cos()

        def false_fn(x):
            return x + x.sin()

        def foo(x):
            return cond(x.shape[0] == 4, true_fn, false_fn, [x])

        inps = (torch.ones(3, 4), torch.ones(3, 5), torch.ones(5, 4), torch.ones(5, 3))
        for inp in inps:
            gm = make_fx(foo, tracing_mode="symbolic")(torch.ones(3, 4))
            self.assertExpectedInline(
                gm.code.strip(),
                """\
def forward(self, x_1):
    sym_size_int = torch.ops.aten.sym_size.int(x_1, 0)
    eq = sym_size_int == 4;  sym_size_int = None
    true_graph_0 = self.true_graph_0
    false_graph_0 = self.false_graph_0
    cond = torch.ops.higher_order.cond(eq, true_graph_0, false_graph_0, [x_1]);  eq = true_graph_0 = false_graph_0 = x_1 = None
    getitem = cond[0];  cond = None
    return getitem""",  # noqa: B950
            )

            self.assertExpectedInline(
                gm.true_graph_0.code.strip(),
                """\
def forward(self, arg0_1):
    cos = torch.ops.aten.cos.default(arg0_1)
    sub = torch.ops.aten.sub.Tensor(arg0_1, cos);  arg0_1 = cos = None
    return (sub,)""",
            )

            self.assertExpectedInline(
                gm.false_graph_0.code.strip(),
                """\
def forward(self, arg0_1):
    sin = torch.ops.aten.sin.default(arg0_1)
    add = torch.ops.aten.add.Tensor(arg0_1, sin);  arg0_1 = sin = None
    return (add,)""",
            )

    def _create_test_fns_for_cond(
        self, pred, inner_most_fn, operands, closure_list, nested_level
    ):
        if nested_level == 0:
            if len(closure_list) > 0:

                def true_fn(*operands):
                    return inner_most_fn(*operands) + inner_most_fn(*closure_list)

                def false_fn(*operands):
                    return inner_most_fn(*operands) - inner_most_fn(*closure_list)

            else:

                def true_fn(*operands):
                    return inner_most_fn(*operands)

                def false_fn(*operands):
                    return inner_most_fn(*operands)

            def fn(*operands):
                if len(operands) == 0 and len(closure_list) == 0:
                    return torch.zeros(1)
                return cond(pred, true_fn, false_fn, operands)

            return operands, fn
        else:
            args, inner_fn = self._create_test_fns_for_cond(
                pred <= 0, inner_most_fn, operands, closure_list, nested_level - 1
            )

            def true_fn(*operands):
                return inner_most_fn(*operands) + inner_fn(*args)

            def false_fn(*operands):
                return inner_most_fn(*operands) - inner_fn(*args)

            def fn(*operands):
                if len(operands) == 0 and len(closure_list) == 0:
                    return torch.ones(1)
                return cond(pred, true_fn, false_fn, operands)

            return operands, fn

    def _init_predicate(self, pred_type):
        if pred_type == "bool":
            return True
        elif pred_type == "intTensor":
            return torch.tensor(1)
        elif pred_type == "floatTensor":
            return torch.tensor(1.0)
        elif pred_type == "boolTensor":
            return torch.tensor(False)
        else:
            raise NotImplementedError

    def _init_fn(self, inner_fn_type):
        if inner_fn_type == "function":
            return reduce_func
        elif inner_fn_type == "module":
            return ReduceMod()
        elif inner_fn_type == "object":
            return ReduceObj()
        else:
            raise NotImplementedError

    @parametrize("predType", ["bool", "intTensor", "floatTensor", "boolTensor"])
    @parametrize("innerFnType", ["function", "module", "object"])
    @parametrize("nOperands", [0, 1])
    @parametrize("nClosure", [0, 1])
    @parametrize("nesting", [0, 2])
    def test_cond_tracing_with_valid_inputs(
        self, predType, innerFnType, nOperands, nClosure, nesting
    ):
        pred = self._init_predicate(predType)
        inner_fn = self._init_fn(innerFnType)
        operands = [torch.ones(2, 3) + i for i in range(nOperands)]
        closure = [torch.ones(2, 3) - i for i in range(nClosure)]
        args, fn = self._create_test_fns_for_cond(
            pred, inner_fn, operands, closure, nesting
        )
        eager_res = fn(*args)
        for tracing_mode in ["symbolic", "fake", "real"]:
            # set _allow_non_fake_inputs = True to allow fake prop through closures
            with self.subTest(tracing_mode=tracing_mode):
                gm = make_fx(
                    fn, tracing_mode=tracing_mode, _allow_non_fake_inputs=True
                )(*args)
                self.assertEqual(gm(*args), eager_res)

    @parametrize("predType", ["boolTensor"])
    @parametrize("innerFnType", ["function", "module", "object"])
    @parametrize("nOperands", [1, 2])
    @parametrize("nClosure", [0, 1])
    @parametrize("nesting", [0])
    def test_cond_vmap(self, predType, innerFnType, nOperands, nClosure, nesting):
        pred = self._init_predicate(predType)
        inner_fn = self._init_fn(innerFnType)
        operands = [torch.ones(2, 3) + i for i in range(nOperands)]
        closure = [torch.ones(2, 3) - i for i in range(nClosure)]
        args, fn = self._create_test_fns_for_cond(
            pred, inner_fn, operands, closure, nesting
        )
        eager_res = fn(*args)
        out = torch.vmap(fn)(*args)
        if nClosure == 0:
            self.assertEqual(eager_res, out)
        else:
            self.assertEqual(eager_res, out[0])
            self.assertEqual(eager_res, out[1])

    def test_cond_vmap_simple(self):
        def fn(x):
            return torch.cond(
                pred=torch.tensor([True]),
                true_fn=lambda x: x + 100,
                false_fn=lambda x: x,
                operands=(x,),
            )

        a = torch.arange(15).reshape((3, 5))
        res = torch.vmap(fn, in_dims=(0,))(a)
        self.assertEqual(res.shape, (3, 5))
        self.assertEqual(res, a + 100)

    def test_cond_vmap_multiple_inputs(self):
        def fn(x, y):
            return torch.cond(
                pred=x.sum() < y.sum(),
                true_fn=lambda x, y: x + 100,
                false_fn=lambda x, y: y,
                operands=(x, y),
            )

        a = torch.arange(15).reshape(3, 5)
        b = torch.ones_like(a) + 3
        res = torch.vmap(fn, in_dims=(0, 0))(a, b)
        expected = torch.tensor(
            [[100, 101, 102, 103, 104], [4, 4, 4, 4, 4], [4, 4, 4, 4, 4]]
        )
        self.assertEqual(res.shape, (3, 5))
        self.assertEqual(expected, res)

    def test_cond_vmap_single_input_with_closure(self):
        a = torch.ones((3, 5)) + 3
        c = torch.arange(5)

        def fn(x):
            return torch.cond(
                pred=torch.tensor([True]),
                true_fn=lambda x: x + c,
                false_fn=lambda x: x - c,
                operands=(x,),
            )

        res = torch.vmap(fn, in_dims=(0,))(
            a,
        )
        with unittest.mock.patch("torch._dynamo.config.error_on_recompile", True):
            res = torch.vmap(fn, in_dims=(0,))(
                a,
            )
        self.assertEqual(a + c, res)

    def test_cond_vmap_multiple_args_with_closure(self):
        a = torch.ones((3, 5), dtype=torch.int64) + 3
        b = torch.arange(15).reshape(3, 5)
        c = torch.arange(5)

        def fn(x, y):
            return torch.cond(
                pred=torch.tensor([False]),
                true_fn=lambda x, y: x + c,
                false_fn=lambda x, y: y - c,
                operands=(x, y),
            )

        res = torch.vmap(fn)(a, b)
        self.assertEqual(b - c, res)

    @parametrize("nClosure", [0, 1])
    def test_cond_vmap_multiple_outputs(self, nClosure):
        if nClosure:
            c = torch.ones(5, dtype=torch.int64) + 5

            def fn(x):
                return torch.cond(
                    pred=torch.tensor([True]),
                    true_fn=lambda x: (x + c, x - c),
                    false_fn=lambda x: (x, x),
                    operands=(x,),
                )

        else:

            def fn(x):
                return torch.cond(
                    pred=torch.tensor([True]),
                    true_fn=lambda x: (x + 1, x - 1),
                    false_fn=lambda x: (x, x),
                    operands=(x,),
                )

        a = torch.arange(15).reshape(3, 5)
        res = torch.vmap(fn)(
            a,
        )
        self.assertEqual(len(res), 2)
        if nClosure:
            self.assertEqual(res, (a + c, a - c))
        else:
            self.assertEqual(res, (a + 1, a - 1))

    def test_vmap_vmap(self):
        def fn(x):
            return torch.cond(
                pred=torch.tensor([True]),
                true_fn=lambda x: x + 1,
                false_fn=lambda x: x - 1,
                operands=(x,),
            )

        def wrapper(x):
            return torch.vmap(fn)(x)

        a = torch.ones((3, 4, 5))
        res = torch.vmap(wrapper)(a)
        self.assertEqual(res, a + 1)

    def test_cond_trace_set__and_mutate_input(self):
        def f(a, tmp):
            a_view = a.view(-1)
            with torch.no_grad():
                a.set_(tmp)
                a_view.mul_(2)
            return a + tmp

        inp = torch.ones(3, 3, requires_grad=True)
        tmp = torch.ones(3, 3, requires_grad=True)
        # graph break: torch._dynamo.exc.Unsupported: call_function DelayGraphBreakVariable() [TensorVariable()] {}
        # due to set_
        with self.assertRaisesRegex(
            torch._dynamo.exc.UncapturedHigherOrderOpError,
            "Cond doesn't work unless it is captured completely with torch.compile",
        ):
            torch.cond(inp.sum() > 0, f, f, (inp, tmp))

    def test_cond_trace_set__and_mutate_intermediate(self):
        def f(a, tmp):
            a = a.clone()
            a_view = a.view(-1)
            tmp = tmp.clone()
            with torch.no_grad():
                a.set_(tmp)
                a_view.mul_(2)
            return a + tmp

        inp = torch.ones(3, 3, requires_grad=True)
        tmp = torch.ones(3, 3, requires_grad=True)

        class Mod(torch.nn.Module):
            def forward(self, inp: torch.Tensor, tmp: torch.Tensor) -> torch.Tensor:
                return torch.cond(inp.sum() > 0, f, f, (inp, tmp))

        with self.assertRaisesRegex(
            RuntimeError, "cannot mutate tensors with frozen storage"
        ):
            out = torch.compile(Mod(), backend="aot_eager")(inp, tmp)

        with self.assertRaisesRegex(
            RuntimeError, "cannot mutate tensors with frozen storage"
        ):
            out = torch.compile(Mod(), backend="inductor")(inp, tmp)

        from torch._dynamo.testing import EagerAndRecordGraphs

        backend = EagerAndRecordGraphs()
        out = torch.compile(Mod(), backend=backend)(inp, tmp)
        self.assertExpectedInline(
            backend.graphs[0].cond_true_0.code.strip("\n"),
            """\
def forward(self, l_inp_, l_tmp_):
    l_inp__1 = l_inp_
    l_tmp__1 = l_tmp_
    a = l_inp__1.clone();  l_inp__1 = None
    a_view = a.view(-1)
    tmp = l_tmp__1.clone();  l_tmp__1 = None
    _set_grad_enabled = torch._C._set_grad_enabled(False);  _set_grad_enabled = None
    set_ = a.set_(tmp);  set_ = None
    mul_ = a_view.mul_(2);  a_view = mul_ = None
    _set_grad_enabled_1 = torch._C._set_grad_enabled(True);  _set_grad_enabled_1 = None
    add = a + tmp;  a = tmp = None
    return (add,)
    """,
        )
        self.assertEqual(out, f(inp, tmp))

    def test_two_hops_not_sharing_code_obj(self):
        pred, args = torch.tensor(True), (torch.ones(3, 3),)

        def fn1(x):
            return x + 1

        def fn2(x):
            return x - 1

        from torch._dynamo.testing import CompileCounter

        # Tests rely on automatic_dynamic = True
        with torch._dynamo.config.patch(automatic_dynamic_shapes=True):
            cnt = CompileCounter()
            torch.compile(torch.cond, backend=cnt)(pred, fn1, fn2, args)
            self.assertEqual(cnt.frame_count, 1)

            args = (torch.randn(3, 3),)
            # No recompilation
            torch.compile(torch.cond, backend=cnt)(pred, fn1, fn2, args)
            self.assertEqual(cnt.frame_count, 1)

            def cond_fn(x):
                return x.sum() > 0

            args = (torch.randn(4, 4),)
            torch.compile(torch.while_loop, backend=cnt)(cond_fn, fn2, args)
            # recompilation
            self.assertEqual(cnt.frame_count, 2)

            args = (torch.randn(4, 4),)
            torch.compile(torch.while_loop, backend=cnt)(cond_fn, fn2, args)
            self.assertEqual(cnt.frame_count, 2)

            # With recompilation due to automatic dynamic
            # This also proves that while_loop doesn't share code obj with cond
            torch.compile(torch.cond, backend=cnt)(pred, fn1, fn2, (torch.randn(4, 4),))
            self.assertEqual(cnt.frame_count, 3)


instantiate_parametrized_tests(TestControlFlowTraced)

instantiate_parametrized_tests(TestControlFlow)

if __name__ == "__main__":
    run_tests()<|MERGE_RESOLUTION|>--- conflicted
+++ resolved
@@ -1208,16 +1208,11 @@
     @unittest.skipIf(not SM70OrLater, "triton")
     @unittest.skipIf(not torch.cuda.is_available(), "Test requires CUDA.")
     @parametrize("reverse", [False, True])
-<<<<<<< HEAD
     @parametrize("combine_mode", ["pointwise", "generic"])
     @parametrize("device", [torch.device("cuda")])
     def test_pointwise_associative_scan_reverse_simple(
         self, reverse, combine_mode, device
     ):
-=======
-    @parametrize("device", [torch.device("cuda")])
-    def test_pointwise_associative_scan_reverse_simple(self, reverse, device):
->>>>>>> a0ef8888
         def add(x: torch.Tensor, y: torch.Tensor):
             return x + y
 
@@ -1226,28 +1221,17 @@
 
         x = torch.randn(3, 10, 2, device=device)
         for op, op_pt in [(add, torch.cumsum), (mul, torch.cumprod)]:
-<<<<<<< HEAD
             result = associative_scan(
                 op, x, 0, reverse=reverse, combine_mode=combine_mode
             )
-=======
-            result = associative_scan(op, x, 0, reverse=reverse)
->>>>>>> a0ef8888
             result_exp = _fake_associative_scan(op, x, 0, reverse=reverse)
             self.assertEqual(result, result_exp)
-            if not reverse:
-                result_exp_PT = op_pt(x, 0)
-                self.assertEqual(result, result_exp_PT)
 
         # Jax Examples
         x = torch.arange(0, 4, device=device)
-<<<<<<< HEAD
         cumsum1 = associative_scan(
             add, x, 0, reverse=reverse, combine_mode=combine_mode
         )
-=======
-        cumsum1 = associative_scan(add, x, 0, reverse=reverse)
->>>>>>> a0ef8888
         cumsum_exp = _fake_associative_scan(add, x, 0, reverse=reverse)
         if not reverse:
             self.assertEqual(
@@ -1262,16 +1246,11 @@
     @unittest.skipIf(not SM70OrLater, "triton")
     @unittest.skipIf(not torch.cuda.is_available(), "Test requires CUDA.")
     @parametrize("reverse", [False, True])
-<<<<<<< HEAD
     @parametrize("combine_mode", ["pointwise", "generic"])
     @parametrize("device", [torch.device("cuda")])
     def test_pointwise_associative_scan_reverse_dim(
         self, reverse, combine_mode, device
     ):
-=======
-    @parametrize("device", [torch.device("cuda")])
-    def test_pointwise_associative_scan_reverse_dim(self, reverse, device):
->>>>>>> a0ef8888
         import random
 
         def add(x: torch.Tensor, y: torch.Tensor):
@@ -1287,13 +1266,9 @@
             x = torch.randn(*shapes, device=device)
 
             for op, op_pt in [(add, torch.cumsum), (mul, torch.cumprod)]:
-<<<<<<< HEAD
                 result = associative_scan(
                     op, x, rnd_scan_dim, reverse=reverse, combine_mode=combine_mode
                 )
-=======
-                result = associative_scan(op, x, rnd_scan_dim, reverse=reverse)
->>>>>>> a0ef8888
                 result_exp = _fake_associative_scan(
                     op, x, rnd_scan_dim, reverse=reverse
                 )
@@ -1305,18 +1280,11 @@
     @unittest.skipIf(not SM70OrLater, "triton")
     @unittest.skipIf(not torch.cuda.is_available(), "Test requires CUDA.")
     @parametrize("reverse", [False, True])
-<<<<<<< HEAD
     @parametrize("combine_mode", ["pointwise", "generic"])
     @parametrize("compile_mode", ["compile", "compile_dynamic_shape"])
     @parametrize("device", [torch.device("cuda")])
     def test_pointwise_associative_scan_reverse_compile(
         self, reverse, combine_mode, compile_mode, device
-=======
-    @parametrize("compile_mode", ["compile", "compile_dynamic_shape"])
-    @parametrize("device", [torch.device("cuda")])
-    def test_pointwise_associative_scan_reverse_compile(
-        self, reverse, compile_mode, device
->>>>>>> a0ef8888
     ):
         def add(x: torch.Tensor, y: torch.Tensor):
             return x + y
@@ -1336,13 +1304,9 @@
             )
 
         for op, op_pt in [(add, torch.cumsum), (mul, torch.cumprod)]:
-<<<<<<< HEAD
             result = associative_scan_fct(
                 op, x, 0, reverse=reverse, combine_mode=combine_mode
             )
-=======
-            result = associative_scan_fct(op, x, 0, reverse=reverse)
->>>>>>> a0ef8888
             result_exp = _fake_associative_scan(op, x, 0, reverse=reverse)
             self.assertEqual(result, result_exp)
             if not reverse:
@@ -1351,13 +1315,9 @@
 
         # Jax Examples
         x = torch.arange(0, 4, device=device)
-<<<<<<< HEAD
         cumsum1 = associative_scan(
             add, x, 0, reverse=reverse, combine_mode=combine_mode
         )
-=======
-        cumsum1 = associative_scan_fct(add, x, 0, reverse=reverse)
->>>>>>> a0ef8888
         cumsum_exp = _fake_associative_scan(add, x, 0, reverse=reverse)
         if not reverse:
             self.assertEqual(
@@ -1369,7 +1329,6 @@
             )
         self.assertEqual(cumsum1, cumsum_exp)
 
-<<<<<<< HEAD
     @unittest.skipIf(not SM70OrLater, "triton")
     @unittest.skipIf(not torch.cuda.is_available(), "Test requires CUDA.")
     @unittest.skipIf(not importlib.util.find_spec("jax"), "Test requires JAX.")
@@ -1505,8 +1464,6 @@
         result_expected = _fake_associative_scan(non_pointwise, x, 0, reverse=reverse)
         self.assertEqual(result1, result_expected)
 
-=======
->>>>>>> a0ef8888
 
 @unittest.skipIf(IS_WINDOWS, "Windows not supported for this test")
 @skipIfNoDynamoSupport
