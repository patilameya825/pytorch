--- conflicted
+++ resolved
@@ -99,11 +99,7 @@
             )
         r_flat, _ = pytree.tree_flatten(r)
         result_flat.append(r_flat)
-<<<<<<< HEAD
-    
-=======
-
->>>>>>> 41104c1a
+        
     results = [
         torch.stack([e[leave_ind] for e in op(result_flat)], dim)
         for leave_ind in range(num_leaves)
@@ -1207,10 +1203,7 @@
         fake_outs = fwbw(_fake_map, f, x, y)
         self.assertEqual(true_outs, fake_outs)
 
-<<<<<<< HEAD
-=======
     @unittest.skipIf(not torch.cuda.is_available(), "Test requires CUDA.")
->>>>>>> 41104c1a
     def test_generic_associative_scan_simple(self):
         import random
 
@@ -1219,208 +1212,6 @@
 
         def mul(x: torch.Tensor, y: torch.Tensor):
             return x * y
-<<<<<<< HEAD
-        
-        def pow(x: torch.Tensor, y: torch.Tensor):
-            return x ** 2 + y ** 2
-
-        def f(op, x, dim, reverse, generic_scan):
-            result = associative_scan(op, x, dim, reverse, generic_scan)
-            return result
-        
-        x = torch.randn(3, 10, 2)
-        torch.compiler.reset()
-        with torch._dynamo.utils.disable_cache_limit():
-            associative_scan1 = torch.compile(associative_scan, fullgraph=True)
-            associative_scan2 = associative_scan
-        cumsum1 = associative_scan1(
-            add, x, 1, combine_mode='pointwise'
-        )
-        
-        for combine_mode in ['pointwise', 'generic']:
-            for reverse in [False, True]:
-                torch.compiler.reset()
-                with torch._dynamo.utils.disable_cache_limit():
-                    associative_scan1 = torch.compile(associative_scan, fullgraph=True)
-                    associative_scan2 = associative_scan
-                for op, op_pt in [(add, torch.cumsum), (mul, torch.cumprod)]:
-                    cumsum1 = associative_scan1(
-                        op, x, 0, generic_scan=generic, reverse=reverse
-                    )
-                    cumsum2 = associative_scan2(
-                        op, x, 0, generic_scan=generic, reverse=reverse
-                    )
-                    cumsum_exp = _fake_associative_scan(op, x, 0, reverse=reverse)
-                    self.assertEqual(cumsum1, cumsum_exp)
-                    self.assertEqual(cumsum2, cumsum_exp)
-                    if not reverse:
-                        cumsum_exp_PT = op_pt(x, 0)
-                        self.assertEqual(cumsum1, cumsum_exp_PT)
-                        self.assertEqual(cumsum2, cumsum_exp_PT)
-
-                    cumsum1 = associative_scan1(
-                        op, x, 0, generic_scan=not generic, reverse=reverse
-                    )
-                    cumsum2 = associative_scan2(
-                        op, x, 0, generic_scan=generic, reverse=reverse
-                    )
-                    cumsum_exp = _fake_associative_scan(op, x, 0, reverse=reverse)
-                    self.assertEqual(cumsum1, cumsum_exp)
-                    self.assertEqual(cumsum2, cumsum_exp)
-                    if not reverse:
-                        cumsum_exp_PT = op_pt(x, 0)
-                        self.assertEqual(cumsum1, cumsum_exp_PT)
-                        self.assertEqual(cumsum2, cumsum_exp_PT)
-
-                    cumsum1 = associative_scan1(
-                        op, x, 0, generic_scan=generic, reverse=reverse
-                    )
-                    cumsum2 = associative_scan2(
-                        op, x, 0, generic_scan=not generic, reverse=reverse
-                    )
-                    cumsum_exp = _fake_associative_scan(op, x, 0, reverse=reverse)
-                    self.assertEqual(cumsum1, cumsum_exp)
-                    self.assertEqual(cumsum2, cumsum_exp)
-                    if not reverse:
-                        cumsum_exp_PT = op_pt(x, 0)
-                        self.assertEqual(cumsum1, cumsum_exp_PT)
-                        self.assertEqual(cumsum2, cumsum_exp_PT)
-
-            with self.assertRaisesRegex(Exception, r"."):
-                cumsum = associative_scan(add, x, 1, generic_scan=True)
-
-            # Jax Examples
-            x = torch.arange(0, 4)
-            cumsum1 = associative_scan1(add, x, 0, generic_scan=generic)
-            cumsum2 = associative_scan2(add, x, 0, generic_scan=generic)
-            cumsum_exp = _fake_associative_scan(add, x, 0)
-            self.assertEqual(
-                cumsum1, torch.tensor([0.0, 1.0, 3.0, 6.0], dtype=torch.int64)
-            )
-            self.assertEqual(cumsum1, cumsum_exp)
-            self.assertEqual(cumsum2, cumsum_exp)
-
-            cumsum1 = associative_scan1(add, x, 0, generic_scan=generic, reverse=True)
-            cumsum2 = associative_scan2(add, x, 0, generic_scan=generic, reverse=True)
-            cumsum_exp = _fake_associative_scan(add, x, 0, reverse=True)
-            self.assertEqual(
-                cumsum1, torch.tensor([6.0, 6.0, 5.0, 3.0], dtype=torch.int64)
-            )
-            self.assertEqual(cumsum1, cumsum_exp)
-            self.assertEqual(cumsum2, cumsum_exp)
-
-        x = torch.randn(3, 2, 2, requires_grad=True)
-        gm = make_fx(lambda x, y, z: f(x, y, z, False, False))(add, x, 0)
-        self.assertExpectedInline(
-            gm.print_readable(print_output=False).strip().replace('\n        \n', '\n\n'),
-            """\
-class <lambda>(torch.nn.Module):
-    def forward(self, x_1, y_1: "f32[3, 2, 2]", z_1):
-        # No stacktrace found for following nodes
-        add: "f32[3, 2, 2]" = torch.ops.aten.add.Tensor(y_1, y_1)
-        scan_combine_graph_0 = self.scan_combine_graph_0
-        associative_scan = torch.ops.higher_order.associative_scan(scan_combine_graph_0, [y_1], 0, ());\
-  scan_combine_graph_0 = y_1 = None
-        getitem: "f32[3, 2, 2]" = associative_scan[0];  associative_scan = None
-        detach: "f32[3, 2, 2]" = torch.ops.aten.detach.default(getitem);  getitem = None
-        detach_1: "f32[3, 2, 2]" = torch.ops.aten.detach.default(detach);  detach = None
-        detach_2: "f32[3, 2, 2]" = torch.ops.aten.detach.default(detach_1);  detach_1 = None
-        detach_3: "f32[3, 2, 2]" = torch.ops.aten.detach.default(detach_2);  detach_2 = None
-        return detach_3
-
-    class <lambda>(torch.nn.Module):
-        def forward(self, arg0_1: "f32[1, 2, 2]", arg1_1: "f32[1, 2, 2]"):
-            # No stacktrace found for following nodes
-            add: "f32[1, 2, 2]" = torch.ops.aten.add.Tensor(arg0_1, arg1_1);  arg0_1 = arg1_1 = None
-            return [add]""",
-        )
-        self.assertRegex(
-            gm.print_readable(print_output=False).strip(),
-            ".*torch.ops.higher_order.associative_scan.*",
-        )
-        gm = make_fx(lambda x, y, z: f(x, y, z, False, True))(add, x, 0)
-        self.assertExpectedInline(
-            gm.print_readable(print_output=False).strip(),
-            """\
-class <lambda>(torch.nn.Module):
-    def forward(self, x_1, y_1: "f32[3, 2, 2]", z_1):
-        # No stacktrace found for following nodes
-        add: "f32[3, 2, 2]" = torch.ops.aten.add.Tensor(y_1, y_1)
-        slice_1: "f32[1, 2, 2]" = torch.ops.aten.slice.Tensor(y_1, 0, 0, -1, 2)
-        slice_2: "f32[1, 2, 2]" = torch.ops.aten.slice.Tensor(y_1, 0, 1, 9223372036854775807, 2)
-        add_1: "f32[1, 2, 2]" = torch.ops.aten.add.Tensor(slice_1, slice_2);  slice_1 = slice_2 = None
-        slice_3: "f32[1, 2, 2]" = torch.ops.aten.slice.Tensor(y_1, 0, 2, 9223372036854775807, 2)
-        add_2: "f32[1, 2, 2]" = torch.ops.aten.add.Tensor(add_1, slice_3);  slice_3 = None
-        slice_4: "f32[1, 2, 2]" = torch.ops.aten.slice.Tensor(y_1, 0, 0, 1);  y_1 = None
-        cat: "f32[2, 2, 2]" = torch.ops.aten.cat.default([slice_4, add_2]);  slice_4 = add_2 = None
-        constant_pad_nd: "f32[2, 2, 2]" = torch.ops.aten.constant_pad_nd.default(add_1, [0, 0, 0, 0, 0, 1], 0.0);  add_1 = None
-        stack: "f32[2, 2, 2, 2]" = torch.ops.aten.stack.default([cat, constant_pad_nd], 1);  cat = constant_pad_nd = None
-        view: "f32[4, 2, 2]" = torch.ops.aten.view.default(stack, [4, 2, 2]);  stack = None
-        slice_5: "f32[3, 2, 2]" = torch.ops.aten.slice.Tensor(view, 0, 0, 3);  view = None
-        return slice_5""",
-        )
-        self.assertNotRegex(
-            gm.print_readable(print_output=False).strip(),
-            ".*torch.ops.higher_order.associative_scan.*",
-        )
-        gm = make_fx(lambda x, y, z: f(x, y, z, True, False))(add, x, 0)
-        self.assertExpectedInline(
-            gm.print_readable(print_output=False).strip().replace('\n        \n', '\n\n'),
-            """\
-class <lambda>(torch.nn.Module):
-    def forward(self, x_1, y_1: "f32[3, 2, 2]", z_1):
-        # No stacktrace found for following nodes
-        add: "f32[3, 2, 2]" = torch.ops.aten.add.Tensor(y_1, y_1)
-        flip: "f32[3, 2, 2]" = torch.ops.aten.flip.default(y_1, [0]);  y_1 = None
-        scan_combine_graph_0 = self.scan_combine_graph_0
-        associative_scan = torch.ops.higher_order.associative_scan(scan_combine_graph_0, [flip], 0, ());\
-  scan_combine_graph_0 = flip = None
-        getitem: "f32[3, 2, 2]" = associative_scan[0];  associative_scan = None
-        detach: "f32[3, 2, 2]" = torch.ops.aten.detach.default(getitem);  getitem = None
-        detach_1: "f32[3, 2, 2]" = torch.ops.aten.detach.default(detach);  detach = None
-        detach_2: "f32[3, 2, 2]" = torch.ops.aten.detach.default(detach_1);  detach_1 = None
-        detach_3: "f32[3, 2, 2]" = torch.ops.aten.detach.default(detach_2);  detach_2 = None
-        flip_1: "f32[3, 2, 2]" = torch.ops.aten.flip.default(detach_3, [0]);  detach_3 = None
-        return flip_1
-
-    class <lambda>(torch.nn.Module):
-        def forward(self, arg0_1: "f32[1, 2, 2]", arg1_1: "f32[1, 2, 2]"):
-            # No stacktrace found for following nodes
-            add: "f32[1, 2, 2]" = torch.ops.aten.add.Tensor(arg0_1, arg1_1);  arg0_1 = arg1_1 = None
-            return [add]""",
-        )
-        self.assertRegex(
-            gm.print_readable(print_output=False).strip(),
-            ".*torch.ops.higher_order.associative_scan.*",
-        )
-        gm = make_fx(lambda x, y, z: f(x, y, z, True, True))(add, x, 0)
-        self.assertExpectedInline(
-            gm.print_readable(print_output=False).strip(),
-            """\
-class <lambda>(torch.nn.Module):
-    def forward(self, x_1, y_1: "f32[3, 2, 2]", z_1):
-        # No stacktrace found for following nodes
-        add: "f32[3, 2, 2]" = torch.ops.aten.add.Tensor(y_1, y_1)
-        flip: "f32[3, 2, 2]" = torch.ops.aten.flip.default(y_1, [0]);  y_1 = None
-        slice_1: "f32[1, 2, 2]" = torch.ops.aten.slice.Tensor(flip, 0, 0, -1, 2)
-        slice_2: "f32[1, 2, 2]" = torch.ops.aten.slice.Tensor(flip, 0, 1, 9223372036854775807, 2)
-        add_1: "f32[1, 2, 2]" = torch.ops.aten.add.Tensor(slice_1, slice_2);  slice_1 = slice_2 = None
-        slice_3: "f32[1, 2, 2]" = torch.ops.aten.slice.Tensor(flip, 0, 2, 9223372036854775807, 2)
-        add_2: "f32[1, 2, 2]" = torch.ops.aten.add.Tensor(add_1, slice_3);  slice_3 = None
-        slice_4: "f32[1, 2, 2]" = torch.ops.aten.slice.Tensor(flip, 0, 0, 1);  flip = None
-        cat: "f32[2, 2, 2]" = torch.ops.aten.cat.default([slice_4, add_2]);  slice_4 = add_2 = None
-        constant_pad_nd: "f32[2, 2, 2]" = torch.ops.aten.constant_pad_nd.default(add_1, [0, 0, 0, 0, 0, 1], 0.0);  add_1 = None
-        stack: "f32[2, 2, 2, 2]" = torch.ops.aten.stack.default([cat, constant_pad_nd], 1);  cat = constant_pad_nd = None
-        view: "f32[4, 2, 2]" = torch.ops.aten.view.default(stack, [4, 2, 2]);  stack = None
-        slice_5: "f32[3, 2, 2]" = torch.ops.aten.slice.Tensor(view, 0, 0, 3);  view = None
-        flip_1: "f32[3, 2, 2]" = torch.ops.aten.flip.default(slice_5, [0]);  slice_5 = None
-        return flip_1""",
-        )
-        self.assertNotRegex(
-            gm.print_readable(print_output=False).strip(),
-            ".*torch.ops.higher_order.associative_scan.*",
-        )
-=======
 
         x = torch.randn(3, 10, 2, device=torch.device("cuda"))
         for reverse in [False, True]:
@@ -1544,7 +1335,6 @@
         def f(op, x, dim, reverse):
             result = associative_scan(op, x, dim, reverse)
             return result
->>>>>>> 41104c1a
 
         # TODO: If the number 2 is increased to a larger number,
         # e.g., 10, then the test fails with some errors arising from
@@ -1552,25 +1342,6 @@
         num_dims = [random.randint(2, 5) for _ in range(2)]
         for num_dim in num_dims:
             shapes = [random.randint(1, 10) for _ in range(num_dim)]
-<<<<<<< HEAD
-            x = torch.randn(*shapes, requires_grad=True)
-
-            torch.compiler.reset()
-            with torch._dynamo.utils.disable_cache_limit():
-                associative_scan1 = torch.compile(associative_scan, fullgraph=True)
-                associative_scan2 = associative_scan
-
-            for op, op_pt in [(add, torch.cumsum), (mul, torch.cumprod)]:
-                cumsum1 = associative_scan1(op, x, 0, generic_scan=True)
-                cumsum2 = associative_scan2(op, x, 0, generic_scan=True)
-                cumsum_exp = _fake_associative_scan(op, x, 0)
-                self.assertEqual(cumsum1, cumsum_exp)
-                self.assertEqual(cumsum2, cumsum_exp)
-                cumsum_exp_PT = op_pt(x, 0)
-                self.assertEqual(cumsum1, cumsum_exp_PT)
-                self.assertEqual(cumsum2, cumsum_exp_PT)
-
-=======
             x = torch.randn(*shapes, device=torch.device("cuda"))
 
             torch.compiler.reset()
@@ -1595,8 +1366,113 @@
                 self.assertEqual(cumsum1, cumsum_exp_PT)
                 self.assertEqual(cumsum2, cumsum_exp_PT)
                 self.assertEqual(cumsum3, cumsum_exp_PT)
->>>>>>> 41104c1a
-
+
+    @unittest.skipIf(not torch.cuda.is_available(), "Test requires CUDA.")
+    def test_generic_associative_scan_generic_simple(self):
+        import random
+
+        def add(x: torch.Tensor, y: torch.Tensor):
+            return x + y
+
+        def mul(x: torch.Tensor, y: torch.Tensor):
+            return x * y
+
+        def f(op, x, dim, reverse, generic_scan):
+            result = associative_scan(op, x, dim, reverse, generic_scan)
+            return result
+        
+        x = torch.randn(3, 10, 2, device=torch.device("cuda"))
+        for reverse in [False, True]:
+            for op, op_pt in [(add, torch.cumsum), (mul, torch.cumprod)]:
+                cumsum1 = associative_scan(
+                    op, x, 0, combine_mode='pointwise', reverse=reverse
+                )
+                cumsum2 = associative_scan(
+                    op, x, 0, generic_scan='generic', reverse=reverse
+                )
+                cumsum_exp = _fake_associative_scan(op, x, 0, reverse=reverse)
+                self.assertEqual(cumsum1, cumsum_exp)
+                self.assertEqual(cumsum2, cumsum_exp)
+                if not reverse:
+                    cumsum_exp_PT = op_pt(x, 0)
+                    self.assertEqual(cumsum1, cumsum_exp_PT)
+                    self.assertEqual(cumsum2, cumsum_exp_PT)
+
+            # Jax Examples
+            x = torch.arange(0, 4, device=torch.device("cuda"))
+            cumsum1 = associative_scan(add, x, 0, combine_mode='pointwise')
+            cumsum2 = associative_scan(add, x, 0, combine_mode='generic')
+            cumsum_exp = _fake_associative_scan(add, x, 0)
+            self.assertEqual(
+                cumsum1, torch.tensor([0.0, 1.0, 3.0, 6.0], dtype=torch.int64)
+            )
+            self.assertEqual(cumsum1, cumsum_exp)
+            self.assertEqual(cumsum2, cumsum_exp)
+
+            cumsum1 = associative_scan(add, x, 0, combine_mode='pointwise', reverse=True)
+            cumsum2 = associative_scan(add, x, 0, combine_mode='generic', reverse=True)
+            cumsum_exp = _fake_associative_scan(add, x, 0, reverse=True)
+            self.assertEqual(
+                cumsum1, torch.tensor([6.0, 6.0, 5.0, 3.0], dtype=torch.int64)
+            )
+            self.assertEqual(cumsum1, cumsum_exp)
+            self.assertEqual(cumsum2, cumsum_exp)
+
+        # x = torch.randn(3, 2, 2, device=torch.device("cuda"))
+        # gm = make_fx(lambda x, y, z: f(x, y, z, False, False))(add, x, 0)
+        # self.assertExpectedInline(
+        #     gm.print_readable(print_output=False).strip().replace('\n        \n', '\n\n'),
+        #     """""",
+        # )
+        # self.assertRegex(
+        #     gm.print_readable(print_output=False).strip(),
+        #     ".*torch.ops.higher_order.associative_scan.*",
+        # )
+        # gm = make_fx(lambda x, y, z: f(x, y, z, False, True))(add, x, 0)
+        # self.assertExpectedInline(
+        #     gm.print_readable(print_output=False).strip(),
+        #     """""",
+        # )
+        # self.assertNotRegex(
+        #     gm.print_readable(print_output=False).strip(),
+        #     ".*torch.ops.higher_order.associative_scan.*",
+        # )
+        # gm = make_fx(lambda x, y, z: f(x, y, z, True, False))(add, x, 0)
+        # self.assertExpectedInline(
+        #     gm.print_readable(print_output=False).strip().replace('\n        \n', '\n\n'),
+        #     """""",
+        # )
+        # self.assertRegex(
+        #     gm.print_readable(print_output=False).strip(),
+        #     ".*torch.ops.higher_order.associative_scan.*",
+        # )
+        # gm = make_fx(lambda x, y, z: f(x, y, z, True, True))(add, x, 0)
+        # self.assertExpectedInline(
+        #     gm.print_readable(print_output=False).strip(),
+        #     """""",
+        # )
+        # self.assertNotRegex(
+        #     gm.print_readable(print_output=False).strip(),
+        #     ".*torch.ops.higher_order.associative_scan.*",
+        # )
+
+        # TODO: If the number 2 is increased to a larger number,
+        # e.g., 10, then the test fails with some errors arising from
+        # FakeTensors
+        num_dims = [random.randint(2, 5) for _ in range(2)]
+        for num_dim in num_dims:
+            shapes = [random.randint(1, 10) for _ in range(num_dim)]
+            x = torch.randn(*shapes, device=torch.device("cuda"))
+
+            for op, op_pt in [(add, torch.cumsum), (mul, torch.cumprod)]:
+                cumsum1 = associative_scan(op, x, 0, combine_mode='pointwise')
+                cumsum2 = associative_scan(op, x, 0, combine_mode='generic')
+                cumsum_exp = _fake_associative_scan(op, x, 0)
+                self.assertEqual(cumsum1, cumsum_exp)
+                self.assertEqual(cumsum2, cumsum_exp)
+                cumsum_exp_PT = op_pt(x, 0)
+                self.assertEqual(cumsum1, cumsum_exp_PT)
+                self.assertEqual(cumsum2, cumsum_exp_PT)
 
 @unittest.skipIf(IS_WINDOWS, "Windows not supported for this test")
 @skipIfNoDynamoSupport
