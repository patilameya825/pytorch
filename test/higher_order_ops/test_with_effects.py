--- conflicted
+++ resolved
@@ -24,15 +24,12 @@
     TestCase,
 )
 from torch.testing._internal.torchbind_impls import init_torchbind_implementations
-<<<<<<< HEAD
-from torch.testing._internal.two_tensor import TwoTensor
-from torch.utils.hooks import RemovableHandle  # noqa: TCH001
-=======
 
 
 if TYPE_CHECKING:
     from torch.utils.hooks import RemovableHandle
->>>>>>> 4f1b581c
+
+from torch.testing._internal.two_tensor import TwoTensor
 
 
 @unittest.skipIf(not torch._dynamo.is_dynamo_supported(), "dynamo isn't support")
