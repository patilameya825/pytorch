#include <torch/csrc/jit/tensorexpr/ir_cloner.h>

#include <torch/csrc/jit/tensorexpr/ir.h>
#include <torch/csrc/jit/tensorexpr/ir_simplifier.h>
#include <torch/csrc/jit/tensorexpr/reduction.h>

#include <c10/util/irange.h>

namespace torch::jit::tensorexpr {

template <
    typename Op,
    typename std::enable_if<std::is_same<
        decltype(detail::bin_op_deducer(std::declval<Op>())),
        void>::value>::type* = nullptr>
static ExprPtr mutate_binary_op(
    NodePtr<Op> v,
    IRCloner* cloner,
    bool option = false) {
  ExprPtr lhs_new = v->lhs()->accept_mutator(cloner);
  ExprPtr rhs_new = v->rhs()->accept_mutator(cloner);
  IRNodeType expr_type = v->expr_type();
  switch (expr_type) {
    case IRNodeType::kAdd:
      return alloc<Add>(lhs_new, rhs_new);
    case IRNodeType::kSub:
      return alloc<Sub>(lhs_new, rhs_new);
    case IRNodeType::kMul:
      return alloc<Mul>(lhs_new, rhs_new);
    case IRNodeType::kDiv:
      return alloc<Div>(lhs_new, rhs_new);
    case IRNodeType::kMod:
      return alloc<Mod>(lhs_new, rhs_new);
    case IRNodeType::kMax:
      return alloc<Max>(lhs_new, rhs_new, option);
    case IRNodeType::kMin:
      return alloc<Min>(lhs_new, rhs_new, option);
    case IRNodeType::kAnd:
      return alloc<And>(lhs_new, rhs_new);
    case IRNodeType::kOr:
      return alloc<Or>(lhs_new, rhs_new);
    case IRNodeType::kXor:
      return alloc<Xor>(lhs_new, rhs_new);
    case IRNodeType::kLshift:
      return alloc<Lshift>(lhs_new, rhs_new);
    case IRNodeType::kRshift:
      return alloc<Rshift>(lhs_new, rhs_new);
    default:
      throw unimplemented_lowering(v);
  }
}

ExprPtr IRCloner::mutate(AddPtr v) {
  return mutate_binary_op(v, this);
}

ExprPtr IRCloner::mutate(SubPtr v) {
  return mutate_binary_op(v, this);
}

ExprPtr IRCloner::mutate(MulPtr v) {
  return mutate_binary_op(v, this);
}

ExprPtr IRCloner::mutate(DivPtr v) {
  return mutate_binary_op(v, this);
}

ExprPtr IRCloner::mutate(ModPtr v) {
  return mutate_binary_op(v, this);
}

ExprPtr IRCloner::mutate(AndPtr v) {
  return mutate_binary_op(v, this);
}

ExprPtr IRCloner::mutate(OrPtr v) {
  return mutate_binary_op(v, this);
}

ExprPtr IRCloner::mutate(XorPtr v) {
  return mutate_binary_op(v, this);
}

ExprPtr IRCloner::mutate(LshiftPtr v) {
  return mutate_binary_op(v, this);
}

ExprPtr IRCloner::mutate(RshiftPtr v) {
  return mutate_binary_op(v, this);
}

ExprPtr IRCloner::mutate(MaxPtr v) {
  return mutate_binary_op(v, this, v->propagate_nans());
}

ExprPtr IRCloner::mutate(MinPtr v) {
  return mutate_binary_op(v, this, v->propagate_nans());
}

ExprPtr IRCloner::mutate(CompareSelectPtr v) {
  ExprPtr lhs_new = v->lhs()->accept_mutator(this);
  ExprPtr rhs_new = v->rhs()->accept_mutator(this);
  ExprPtr retval1_new = v->ret_val1()->accept_mutator(this);
  ExprPtr retval2_new = v->ret_val2()->accept_mutator(this);
  return alloc<CompareSelect>(
      lhs_new,
      rhs_new,
      retval1_new,
      retval2_new,
      v->compare_select_op(),
      v->bias());
}

// NOLINTNEXTLINE
#define IMM_MUTATE_DEFINE(_1, Name)          \
  ExprPtr IRCloner::mutate(Name##ImmPtr v) { \
    return v;                                \
  }
AT_FORALL_SCALAR_TYPES_AND3(Bool, Half, BFloat16, IMM_MUTATE_DEFINE);
#undef IMM_MUTATE_DEFINE

ExprPtr IRCloner::mutate(CastPtr v) {
  ExprPtr src_value_new = v->src_value()->accept_mutator(this);
  return alloc<Cast>(v->dtype(), src_value_new);
}

ExprPtr IRCloner::mutate(BitCastPtr v) {
  ExprPtr src_value_new = v->src_value()->accept_mutator(this);
  return alloc<BitCast>(v->dtype(), src_value_new);
}

ExprPtr IRCloner::mutate(RampPtr v) {
  ExprPtr base_new = v->base()->accept_mutator(this);
  ExprPtr stride_new = v->stride()->accept_mutator(this);
  return alloc<Ramp>(base_new, stride_new, v->lanes());
}

ExprPtr IRCloner::mutate(LoadPtr v) {
  std::vector<ExprPtr> indices_new;
  indices_new.reserve(v->indices().size());
  for (const ExprPtr& ind : v->indices()) {
    indices_new.push_back(ind->accept_mutator(this));
  }
  BufPtr buf_new = to<Buf>(v->buf()->accept_mutator(this));
  return alloc<Load>(v->dtype(), buf_new, indices_new);
}

// We do not clone Vars since the original IR and cloned IR are expected to
// share the underlying variables.
ExprPtr IRCloner::mutate(VarPtr v) {
  return v;
}

// We do not clone Bufs since the original IR and cloned IR are expected to
// share the underlying Bufs. In spite of Bufs having expressions as dims and
// initializers, this is the expected usage of clone at this point.
//
// TODO: Revisit this if Bufs need to be cloned as well.
ExprPtr IRCloner::mutate(BufPtr v) {
  return v;
}

<<<<<<< HEAD
ExprPtr IRCloner::mutate(BroadcastPtr v) {
  int lanes = v->lanes();
=======
ExprPtr IRCloner::mutate(const BroadcastPtr& v) {
  auto lanes = v->lanes();
>>>>>>> 7b2664ec
  ExprPtr value_new = v->value()->accept_mutator(this);
  return alloc<Broadcast>(value_new, lanes);
}

ExprPtr IRCloner::mutate(IfThenElsePtr v) {
  ExprPtr condition_new = v->condition()->accept_mutator(this);
  ExprPtr true_value_new = v->true_value()->accept_mutator(this);
  ExprPtr false_value_new = v->false_value()->accept_mutator(this);

  return alloc<IfThenElse>(condition_new, true_value_new, false_value_new);
}

ExprPtr IRCloner::mutate(IntrinsicsPtr v) {
  std::vector<ExprPtr> params_new;
  params_new.reserve(v->nparams());
  for (const auto& param : v->params()) {
    params_new.push_back(param->accept_mutator(this));
  }
  return alloc<Intrinsics>(v->op_type(), v->dtype(), params_new);
}

ExprPtr IRCloner::mutate(TermPtr v) {
  ExprPtr scalar_new = v->scalar()->accept_mutator(this);

  std::vector<ExprPtr> variables_new;
  variables_new.reserve(v->variables().size());
  for (const auto& t : v->variables()) {
    variables_new.push_back(t->accept_mutator(this));
  }
  return alloc<Term>(v->hasher(), scalar_new, variables_new);
}

ExprPtr IRCloner::mutate(PolynomialPtr v) {
  ExprPtr scalar_new = v->scalar()->accept_mutator(this);

  std::vector<TermPtr> variables_new;
  variables_new.reserve(v->variables().size());
  for (const auto& t : v->variables()) {
    variables_new.push_back(static_to<Term>(t->accept_mutator(this)));
  }
  return alloc<Polynomial>(v->hasher(), scalar_new, variables_new);
}

ExprPtr IRCloner::mutate(RoundOffPtr v) {
  return alloc<RoundOff>(
      v->lhs()->accept_mutator(this), v->rhs()->accept_mutator(this));
}

ExprPtr IRCloner::mutate(MaxTermPtr v) {
  ExprPtr scalar_new =
      v->scalar() ? v->scalar()->accept_mutator(this) : nullptr;

  std::vector<ExprPtr> variables_new;
  variables_new.reserve(v->variables().size());
  for (const auto& t : v->variables()) {
    variables_new.push_back(t->accept_mutator(this));
  }
  return alloc<MaxTerm>(
      v->hasher(), scalar_new, v->propagate_nans(), variables_new);
}

ExprPtr IRCloner::mutate(MinTermPtr v) {
  ExprPtr scalar_new =
      v->scalar() ? v->scalar()->accept_mutator(this) : nullptr;

  std::vector<ExprPtr> variables_new;
  variables_new.reserve(v->variables().size());
  for (const auto& t : v->variables()) {
    variables_new.push_back(t->accept_mutator(this));
  }
  return alloc<MinTerm>(
      v->hasher(), scalar_new, v->propagate_nans(), variables_new);
}

ExprPtr IRCloner::mutate(ReduceOpPtr v) {
  ExprPtr body_new = v->body()->accept_mutator(this);

  std::vector<VarPtr> reduce_args_new;
  reduce_args_new.reserve(v->reduce_args().size());
  for (const auto& r : v->reduce_args()) {
    reduce_args_new.push_back(static_to<Var>(r->accept_mutator(this)));
  }

  return alloc<ReduceOp>(body_new, reduce_args_new, v->reducer());
}

StmtPtr IRCloner::mutate(ForPtr v) {
  auto start_new = v->start()->accept_mutator(this);
  auto stop_new = v->stop()->accept_mutator(this);
  auto body_new = v->body()->accept_mutator(this);

  return alloc<For>(v->var(), start_new, stop_new, body_new, v->loop_options());
}

StmtPtr IRCloner::mutate(BlockPtr v) {
  std::vector<StmtPtr> stmts_new;
  stmts_new.reserve(v->nstmts());
  for (const StmtPtr& stmt : *v) {
    stmts_new.push_back(stmt->accept_mutator(this));
  }
  return alloc<Block>(stmts_new);
}

StmtPtr IRCloner::mutate(StorePtr v) {
  std::vector<ExprPtr> indices_new;
  indices_new.reserve(v->indices().size());
  for (const auto& ind : v->indices()) {
    indices_new.push_back(ind->accept_mutator(this));
  }
  auto value_new = v->value()->accept_mutator(this);
  BufPtr buf_new = to<Buf>(v->buf()->accept_mutator(this));
  return alloc<Store>(buf_new, indices_new, value_new);
}

StmtPtr IRCloner::mutate(AtomicAddPtr v) {
  std::vector<ExprPtr> indices_new;
  indices_new.reserve(v->indices().size());
  for (const auto& ind : v->indices()) {
    indices_new.push_back(ind->accept_mutator(this));
  }
  auto value_new = v->value()->accept_mutator(this);
  BufPtr buf_new = to<Buf>(v->buf()->accept_mutator(this));
  return alloc<AtomicAdd>(buf_new, indices_new, value_new);
}

StmtPtr IRCloner::mutate(AllocatePtr v) {
  BufPtr buf_new = to<Buf>(v->buf()->accept_mutator(this));
  return alloc<Allocate>(buf_new);
}

StmtPtr IRCloner::mutate(FreePtr v) {
  BufPtr buf_new = to<Buf>(v->buf()->accept_mutator(this));
  return alloc<Free>(buf_new);
}

StmtPtr IRCloner::mutate(SyncThreadsPtr v) {
  return alloc<SyncThreads>();
}

StmtPtr IRCloner::mutate(ExternalCallPtr v) {
  BufPtr buf_new = to<Buf>(v->buf()->accept_mutator(this));

  std::vector<BufPtr> buf_args_new;
  buf_args_new.reserve(v->buf_args().size());
  for (const BufPtr& buf_arg : v->buf_args()) {
    buf_args_new.push_back(to<Buf>(buf_arg->accept_mutator(this)));
  }
  std::vector<ExprPtr> args_new;
  args_new.reserve(v->args().size());
  for (const ExprPtr& arg : v->args()) {
    args_new.push_back(arg->accept_mutator(this));
  }

  return alloc<ExternalCall>(buf_new, v->func_name(), buf_args_new, args_new);
}

StmtPtr IRCloner::mutate(ExternalCallWithAllocPtr v) {
  std::vector<BufPtr> buf_out_args_new;
  buf_out_args_new.reserve(v->buf_out_args().size());
  for (const auto& buf_out_arg : v->buf_out_args()) {
    buf_out_args_new.push_back(to<Buf>(buf_out_arg->accept_mutator(this)));
  }

  std::vector<BufPtr> buf_args_new;
  buf_args_new.reserve(v->buf_args().size());
  for (const auto& buf_arg : v->buf_args()) {
    buf_args_new.push_back(to<Buf>(buf_arg->accept_mutator(this)));
  }
  std::vector<ExprPtr> args_new;
  args_new.reserve(v->args().size());
  for (const auto& arg : v->args()) {
    args_new.push_back(arg->accept_mutator(this));
  }

  return alloc<ExternalCallWithAlloc>(
      v->func_name(), buf_out_args_new, buf_args_new, args_new);
}

StmtPtr IRCloner::mutate(LetPtr v) {
  auto value_new = v->value()->accept_mutator(this);
  return alloc<Let>(v->var(), value_new);
}

StmtPtr IRCloner::mutate(CondPtr v) {
  auto condition_new = v->condition()->accept_mutator(this);
  StmtPtr true_old = v->true_stmt();
  StmtPtr false_old = v->false_stmt();
  StmtPtr true_new = true_old ? true_old->accept_mutator(this) : true_old;
  StmtPtr false_new = false_old ? false_old->accept_mutator(this) : false_old;
  return alloc<Cond>(condition_new, true_new, false_new);
}

StmtPtr Stmt::clone(StmtPtr s) {
  IRCloner cloner;
  StmtPtr cloned = s->accept_mutator(&cloner);
  set_parent(cloned, nullptr);
  return cloned;
}

ExprPtr Expr::clone(ExprPtr e) {
  IRCloner cloner;
  return e->accept_mutator(&cloner);
}

} // namespace torch::jit::tensorexpr<|MERGE_RESOLUTION|>--- conflicted
+++ resolved
@@ -10,9 +10,9 @@
 
 template <
     typename Op,
-    typename std::enable_if<std::is_same<
+    std::enable_if_t<std::is_same_v<
         decltype(detail::bin_op_deducer(std::declval<Op>())),
-        void>::value>::type* = nullptr>
+        void>>* = nullptr>
 static ExprPtr mutate_binary_op(
     NodePtr<Op> v,
     IRCloner* cloner,
@@ -50,55 +50,55 @@
   }
 }
 
-ExprPtr IRCloner::mutate(AddPtr v) {
-  return mutate_binary_op(v, this);
-}
-
-ExprPtr IRCloner::mutate(SubPtr v) {
-  return mutate_binary_op(v, this);
-}
-
-ExprPtr IRCloner::mutate(MulPtr v) {
-  return mutate_binary_op(v, this);
-}
-
-ExprPtr IRCloner::mutate(DivPtr v) {
-  return mutate_binary_op(v, this);
-}
-
-ExprPtr IRCloner::mutate(ModPtr v) {
-  return mutate_binary_op(v, this);
-}
-
-ExprPtr IRCloner::mutate(AndPtr v) {
-  return mutate_binary_op(v, this);
-}
-
-ExprPtr IRCloner::mutate(OrPtr v) {
-  return mutate_binary_op(v, this);
-}
-
-ExprPtr IRCloner::mutate(XorPtr v) {
-  return mutate_binary_op(v, this);
-}
-
-ExprPtr IRCloner::mutate(LshiftPtr v) {
-  return mutate_binary_op(v, this);
-}
-
-ExprPtr IRCloner::mutate(RshiftPtr v) {
-  return mutate_binary_op(v, this);
-}
-
-ExprPtr IRCloner::mutate(MaxPtr v) {
+ExprPtr IRCloner::mutate(const AddPtr& v) {
+  return mutate_binary_op(v, this);
+}
+
+ExprPtr IRCloner::mutate(const SubPtr& v) {
+  return mutate_binary_op(v, this);
+}
+
+ExprPtr IRCloner::mutate(const MulPtr& v) {
+  return mutate_binary_op(v, this);
+}
+
+ExprPtr IRCloner::mutate(const DivPtr& v) {
+  return mutate_binary_op(v, this);
+}
+
+ExprPtr IRCloner::mutate(const ModPtr& v) {
+  return mutate_binary_op(v, this);
+}
+
+ExprPtr IRCloner::mutate(const AndPtr& v) {
+  return mutate_binary_op(v, this);
+}
+
+ExprPtr IRCloner::mutate(const OrPtr& v) {
+  return mutate_binary_op(v, this);
+}
+
+ExprPtr IRCloner::mutate(const XorPtr& v) {
+  return mutate_binary_op(v, this);
+}
+
+ExprPtr IRCloner::mutate(const LshiftPtr& v) {
+  return mutate_binary_op(v, this);
+}
+
+ExprPtr IRCloner::mutate(const RshiftPtr& v) {
+  return mutate_binary_op(v, this);
+}
+
+ExprPtr IRCloner::mutate(const MaxPtr& v) {
   return mutate_binary_op(v, this, v->propagate_nans());
 }
 
-ExprPtr IRCloner::mutate(MinPtr v) {
+ExprPtr IRCloner::mutate(const MinPtr& v) {
   return mutate_binary_op(v, this, v->propagate_nans());
 }
 
-ExprPtr IRCloner::mutate(CompareSelectPtr v) {
+ExprPtr IRCloner::mutate(const CompareSelectPtr& v) {
   ExprPtr lhs_new = v->lhs()->accept_mutator(this);
   ExprPtr rhs_new = v->rhs()->accept_mutator(this);
   ExprPtr retval1_new = v->ret_val1()->accept_mutator(this);
@@ -112,31 +112,30 @@
       v->bias());
 }
 
-// NOLINTNEXTLINE
-#define IMM_MUTATE_DEFINE(_1, Name)          \
-  ExprPtr IRCloner::mutate(Name##ImmPtr v) { \
-    return v;                                \
+#define IMM_MUTATE_DEFINE(_1, Name)                 \
+  ExprPtr IRCloner::mutate(const Name##ImmPtr& v) { \
+    return v;                                       \
   }
 AT_FORALL_SCALAR_TYPES_AND3(Bool, Half, BFloat16, IMM_MUTATE_DEFINE);
 #undef IMM_MUTATE_DEFINE
 
-ExprPtr IRCloner::mutate(CastPtr v) {
+ExprPtr IRCloner::mutate(const CastPtr& v) {
   ExprPtr src_value_new = v->src_value()->accept_mutator(this);
   return alloc<Cast>(v->dtype(), src_value_new);
 }
 
-ExprPtr IRCloner::mutate(BitCastPtr v) {
+ExprPtr IRCloner::mutate(const BitCastPtr& v) {
   ExprPtr src_value_new = v->src_value()->accept_mutator(this);
   return alloc<BitCast>(v->dtype(), src_value_new);
 }
 
-ExprPtr IRCloner::mutate(RampPtr v) {
+ExprPtr IRCloner::mutate(const RampPtr& v) {
   ExprPtr base_new = v->base()->accept_mutator(this);
   ExprPtr stride_new = v->stride()->accept_mutator(this);
   return alloc<Ramp>(base_new, stride_new, v->lanes());
 }
 
-ExprPtr IRCloner::mutate(LoadPtr v) {
+ExprPtr IRCloner::mutate(const LoadPtr& v) {
   std::vector<ExprPtr> indices_new;
   indices_new.reserve(v->indices().size());
   for (const ExprPtr& ind : v->indices()) {
@@ -148,7 +147,7 @@
 
 // We do not clone Vars since the original IR and cloned IR are expected to
 // share the underlying variables.
-ExprPtr IRCloner::mutate(VarPtr v) {
+ExprPtr IRCloner::mutate(const VarPtr& v) {
   return v;
 }
 
@@ -157,22 +156,17 @@
 // initializers, this is the expected usage of clone at this point.
 //
 // TODO: Revisit this if Bufs need to be cloned as well.
-ExprPtr IRCloner::mutate(BufPtr v) {
+ExprPtr IRCloner::mutate(const BufPtr& v) {
   return v;
 }
 
-<<<<<<< HEAD
-ExprPtr IRCloner::mutate(BroadcastPtr v) {
-  int lanes = v->lanes();
-=======
 ExprPtr IRCloner::mutate(const BroadcastPtr& v) {
   auto lanes = v->lanes();
->>>>>>> 7b2664ec
   ExprPtr value_new = v->value()->accept_mutator(this);
   return alloc<Broadcast>(value_new, lanes);
 }
 
-ExprPtr IRCloner::mutate(IfThenElsePtr v) {
+ExprPtr IRCloner::mutate(const IfThenElsePtr& v) {
   ExprPtr condition_new = v->condition()->accept_mutator(this);
   ExprPtr true_value_new = v->true_value()->accept_mutator(this);
   ExprPtr false_value_new = v->false_value()->accept_mutator(this);
@@ -180,7 +174,7 @@
   return alloc<IfThenElse>(condition_new, true_value_new, false_value_new);
 }
 
-ExprPtr IRCloner::mutate(IntrinsicsPtr v) {
+ExprPtr IRCloner::mutate(const IntrinsicsPtr& v) {
   std::vector<ExprPtr> params_new;
   params_new.reserve(v->nparams());
   for (const auto& param : v->params()) {
@@ -189,7 +183,7 @@
   return alloc<Intrinsics>(v->op_type(), v->dtype(), params_new);
 }
 
-ExprPtr IRCloner::mutate(TermPtr v) {
+ExprPtr IRCloner::mutate(const TermPtr& v) {
   ExprPtr scalar_new = v->scalar()->accept_mutator(this);
 
   std::vector<ExprPtr> variables_new;
@@ -200,7 +194,7 @@
   return alloc<Term>(v->hasher(), scalar_new, variables_new);
 }
 
-ExprPtr IRCloner::mutate(PolynomialPtr v) {
+ExprPtr IRCloner::mutate(const PolynomialPtr& v) {
   ExprPtr scalar_new = v->scalar()->accept_mutator(this);
 
   std::vector<TermPtr> variables_new;
@@ -211,12 +205,12 @@
   return alloc<Polynomial>(v->hasher(), scalar_new, variables_new);
 }
 
-ExprPtr IRCloner::mutate(RoundOffPtr v) {
+ExprPtr IRCloner::mutate(const RoundOffPtr& v) {
   return alloc<RoundOff>(
       v->lhs()->accept_mutator(this), v->rhs()->accept_mutator(this));
 }
 
-ExprPtr IRCloner::mutate(MaxTermPtr v) {
+ExprPtr IRCloner::mutate(const MaxTermPtr& v) {
   ExprPtr scalar_new =
       v->scalar() ? v->scalar()->accept_mutator(this) : nullptr;
 
@@ -229,7 +223,7 @@
       v->hasher(), scalar_new, v->propagate_nans(), variables_new);
 }
 
-ExprPtr IRCloner::mutate(MinTermPtr v) {
+ExprPtr IRCloner::mutate(const MinTermPtr& v) {
   ExprPtr scalar_new =
       v->scalar() ? v->scalar()->accept_mutator(this) : nullptr;
 
@@ -242,7 +236,7 @@
       v->hasher(), scalar_new, v->propagate_nans(), variables_new);
 }
 
-ExprPtr IRCloner::mutate(ReduceOpPtr v) {
+ExprPtr IRCloner::mutate(const ReduceOpPtr& v) {
   ExprPtr body_new = v->body()->accept_mutator(this);
 
   std::vector<VarPtr> reduce_args_new;
@@ -254,7 +248,7 @@
   return alloc<ReduceOp>(body_new, reduce_args_new, v->reducer());
 }
 
-StmtPtr IRCloner::mutate(ForPtr v) {
+StmtPtr IRCloner::mutate(const ForPtr& v) {
   auto start_new = v->start()->accept_mutator(this);
   auto stop_new = v->stop()->accept_mutator(this);
   auto body_new = v->body()->accept_mutator(this);
@@ -262,7 +256,7 @@
   return alloc<For>(v->var(), start_new, stop_new, body_new, v->loop_options());
 }
 
-StmtPtr IRCloner::mutate(BlockPtr v) {
+StmtPtr IRCloner::mutate(const BlockPtr& v) {
   std::vector<StmtPtr> stmts_new;
   stmts_new.reserve(v->nstmts());
   for (const StmtPtr& stmt : *v) {
@@ -271,7 +265,7 @@
   return alloc<Block>(stmts_new);
 }
 
-StmtPtr IRCloner::mutate(StorePtr v) {
+StmtPtr IRCloner::mutate(const StorePtr& v) {
   std::vector<ExprPtr> indices_new;
   indices_new.reserve(v->indices().size());
   for (const auto& ind : v->indices()) {
@@ -282,7 +276,7 @@
   return alloc<Store>(buf_new, indices_new, value_new);
 }
 
-StmtPtr IRCloner::mutate(AtomicAddPtr v) {
+StmtPtr IRCloner::mutate(const AtomicAddPtr& v) {
   std::vector<ExprPtr> indices_new;
   indices_new.reserve(v->indices().size());
   for (const auto& ind : v->indices()) {
@@ -293,21 +287,21 @@
   return alloc<AtomicAdd>(buf_new, indices_new, value_new);
 }
 
-StmtPtr IRCloner::mutate(AllocatePtr v) {
+StmtPtr IRCloner::mutate(const AllocatePtr& v) {
   BufPtr buf_new = to<Buf>(v->buf()->accept_mutator(this));
   return alloc<Allocate>(buf_new);
 }
 
-StmtPtr IRCloner::mutate(FreePtr v) {
+StmtPtr IRCloner::mutate(const FreePtr& v) {
   BufPtr buf_new = to<Buf>(v->buf()->accept_mutator(this));
   return alloc<Free>(buf_new);
 }
 
-StmtPtr IRCloner::mutate(SyncThreadsPtr v) {
+StmtPtr IRCloner::mutate(const SyncThreadsPtr& v) {
   return alloc<SyncThreads>();
 }
 
-StmtPtr IRCloner::mutate(ExternalCallPtr v) {
+StmtPtr IRCloner::mutate(const ExternalCallPtr& v) {
   BufPtr buf_new = to<Buf>(v->buf()->accept_mutator(this));
 
   std::vector<BufPtr> buf_args_new;
@@ -324,7 +318,7 @@
   return alloc<ExternalCall>(buf_new, v->func_name(), buf_args_new, args_new);
 }
 
-StmtPtr IRCloner::mutate(ExternalCallWithAllocPtr v) {
+StmtPtr IRCloner::mutate(const ExternalCallWithAllocPtr& v) {
   std::vector<BufPtr> buf_out_args_new;
   buf_out_args_new.reserve(v->buf_out_args().size());
   for (const auto& buf_out_arg : v->buf_out_args()) {
@@ -346,12 +340,12 @@
       v->func_name(), buf_out_args_new, buf_args_new, args_new);
 }
 
-StmtPtr IRCloner::mutate(LetPtr v) {
+StmtPtr IRCloner::mutate(const LetPtr& v) {
   auto value_new = v->value()->accept_mutator(this);
   return alloc<Let>(v->var(), value_new);
 }
 
-StmtPtr IRCloner::mutate(CondPtr v) {
+StmtPtr IRCloner::mutate(const CondPtr& v) {
   auto condition_new = v->condition()->accept_mutator(this);
   StmtPtr true_old = v->true_stmt();
   StmtPtr false_old = v->false_stmt();
@@ -360,14 +354,14 @@
   return alloc<Cond>(condition_new, true_new, false_new);
 }
 
-StmtPtr Stmt::clone(StmtPtr s) {
+StmtPtr Stmt::clone(const StmtPtr& s) {
   IRCloner cloner;
   StmtPtr cloned = s->accept_mutator(&cloner);
   set_parent(cloned, nullptr);
   return cloned;
 }
 
-ExprPtr Expr::clone(ExprPtr e) {
+ExprPtr Expr::clone(const ExprPtr& e) {
   IRCloner cloner;
   return e->accept_mutator(&cloner);
 }
