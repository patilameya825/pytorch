import torch

from . import convert_frame, eval_frame, resume_execution
from .backends.registry import list_backends, lookup_backend, register_backend
from .callback import callback_handler, on_compile_end, on_compile_start
from .code_context import code_context
from .convert_frame import replay
from .decorators import (
    allow_in_graph,
    assume_constant_result,
    disable,
    disallow_in_graph,
    forbid_in_graph,
    graph_break,
    mark_dynamic,
    mark_static,
    mark_static_address,
    maybe_mark_dynamic,
    run,
    substitute_in_graph,
)
from .eval_frame import (
    _reset_guarded_backend_cache,
    explain,
    export,
    is_dynamo_supported,
    is_inductor_supported,
    optimize,
    optimize_assert,
    OptimizedModule,
    reset_code,
)
from .external_utils import is_compiling
from .mutation_guard import GenerationTracker
from .utils import graph_break_reasons, guard_failures, orig_code_map, reset_frame_count


# Register polyfill functions
<<<<<<< HEAD
from . import polyfills  # usort: skip # noqa: F401
=======
from .polyfills import loader as _  # usort: skip # noqa: F401
>>>>>>> 82283af6


__all__ = [
    "allow_in_graph",
    "assume_constant_result",
    "disallow_in_graph",
    "forbid_in_graph",
    "substitute_in_graph",
    "graph_break",
    "mark_dynamic",
    "maybe_mark_dynamic",
    "mark_static",
    "mark_static_address",
    "optimize",
    "optimize_assert",
    "export",
    "explain",
    "run",
    "replay",
    "disable",
    "reset",
    "OptimizedModule",
    "is_compiling",
    "register_backend",
    "list_backends",
    "lookup_backend",
]

if torch.manual_seed is torch.random.manual_seed:
    import torch.jit._builtins

    # Wrap manual_seed with the disable decorator.
    # Can't do it at its implementation due to dependency issues.
    torch.manual_seed = torch._disable_dynamo(torch.manual_seed)
    # Add the new manual_seed to the builtin registry.
    torch.jit._builtins._register_builtin(torch.manual_seed, "aten::manual_seed")


def reset() -> None:
    """Clear all compile caches and restore initial state"""
    with convert_frame.compile_lock:
        reset_code_caches()
        convert_frame.input_codes.clear()
        convert_frame.output_codes.clear()
        orig_code_map.clear()
        guard_failures.clear()
        graph_break_reasons.clear()
        resume_execution.ContinueExecutionCache.cache.clear()
        _reset_guarded_backend_cache()
        reset_frame_count()
        torch._C._dynamo.compiled_autograd.clear_cache()
        convert_frame.FRAME_COUNTER = 0
        convert_frame.FRAME_COMPILE_COUNTER.clear()
        callback_handler.clear()
        GenerationTracker.clear()
        torch._dynamo.utils.warn_once_cache.clear()
        torch._dynamo.utils.user_obj_id_to_weakref.clear()
        torch._C._autograd._saved_tensors_hooks_set_tracing(False)


def reset_code_caches() -> None:
    """Clear compile caches that are keyed by code objects"""
    with convert_frame.compile_lock:
        for weak_code in (
            convert_frame.input_codes.seen + convert_frame.output_codes.seen
        ):
            code = weak_code()
            if code:
                reset_code(code)
        code_context.clear()<|MERGE_RESOLUTION|>--- conflicted
+++ resolved
@@ -36,11 +36,7 @@
 
 
 # Register polyfill functions
-<<<<<<< HEAD
-from . import polyfills  # usort: skip # noqa: F401
-=======
 from .polyfills import loader as _  # usort: skip # noqa: F401
->>>>>>> 82283af6
 
 
 __all__ = [
