--- conflicted
+++ resolved
@@ -298,6 +298,7 @@
 class FrameStateSizeEntry:
     scalar: Optional[int]
     size: Optional[List[int]]
+    stride: Optional[List[int]]
 
 
 class VariableBuilder:
@@ -1607,14 +1608,6 @@
                 return ConstantVariable.create(value=value, source=self.source)
 
             name = self.source.name()
-<<<<<<< HEAD
-            if name not in self.tx.output.frame_state:
-                # Note - this essentially means that if this name gets reused as a tensor,
-                # it will start fully dynamic. That should always be a safe option, and not awfully inefficient.
-                # Alternatively, if we want to improve pef here, we can add a third state of unset, but I am not
-                # sure that is necessary for now.
-                frame_state_entry = FrameStateSizeEntry(scalar=value, size=None)
-=======
 
             def update_frame_state(value):
                 if name not in self.tx.output.frame_state:
@@ -1646,7 +1639,6 @@
                     size=None, scalar=value, stride=None
                 )
                 st.local_state.input_sizes[name] = value
->>>>>>> 1fb498d6
             else:
                 # Apply the updates
                 for sub_state in st.all_states:
@@ -2267,7 +2259,9 @@
 
         return SubclassSymbolicContext(
             dynamic_sizes=outer_context.dynamic_sizes,
+            dynamic_strides=outer_context.dynamic_strides,
             constraint_sizes=outer_context.constraint_sizes,
+            constraint_strides=outer_context.constraint_strides,
             view_base_context=view_base_context,
             tensor_source=outer_context.tensor_source,
             shape_env_to_source_to_symbol_cache=outer_context.shape_env_to_source_to_symbol_cache,
@@ -2277,7 +2271,9 @@
     if static_shapes:
         return StatefulSymbolicContext(
             dynamic_sizes=[DimDynamic.STATIC] * e.dim(),
+            dynamic_strides=[DimDynamic.INFER_STRIDE] * e.dim(),
             constraint_sizes=[None] * e.dim(),
+            constraint_strides=[None] * e.dim(),
             view_base_context=view_base_context,
             tensor_source=source,
             shape_env_to_source_to_symbol_cache=shape_env_to_source_to_symbol_cache,
@@ -2293,47 +2289,56 @@
                 DimDynamic.DYNAMIC if isinstance(s, SymInt) else DimDynamic.STATIC
                 for s in e.size()
             ],
+            dynamic_strides=[DimDynamic.INFER_STRIDE] * e.dim(),
             constraint_sizes=[None] * e.dim(),
+            constraint_strides=[None] * e.dim(),
             view_base_context=view_base_context,
             tensor_source=source,
             shape_env_to_source_to_symbol_cache=shape_env_to_source_to_symbol_cache,
         )
 
     # Prep for automatic dynamic
-    frame_state_entry = None
-    if name not in tx.output.frame_state:
-        # If there is no entry for this source, add the tensor to frame state with its current static size.
-        # E.g., {} -> {"x": [2, 4]}
-        frame_state_entry = FrameStateSizeEntry(None, None)
-        frame_state_entry.size = list(e.size())
-    else:
-        frame_state_entry = tx.output.frame_state[name]
-        if frame_state_entry.size is not None:
-            if e.ndim != len(frame_state_entry.size):
-                # If there is already an entry, and the dim mismatches, replace the frame state entry with None.
-                # E.g. {"x": [2, 3, 4]} -> {"x": None}
-                log.debug(
-                    "automatic dynamic %s dim %s != %s",
-                    name,
-                    e.ndim,
-                    frame_state_entry.size,
-                )
-                frame_state_entry.size = None
-            else:
-                # If there is already an entry, and the dim matches, for every size in the frame state which
-                # disagrees with the current static size, replace it with None. E.g., {"x": [2, 3]} -> {"x": [2, None]}
-                for i, dim in enumerate(frame_state_entry.size):
-                    if dim is not None and e.size()[i] != dim:
-                        log.debug(
-                            "automatic dynamic %s size(%s) %s != %s",
-                            name,
-                            i,
-                            e.size(i),
-                            dim,
+    def update_frame_state(size, stride):
+        frame_state_entry = None
+        if name not in tx.output.frame_state:
+            # If there is no entry for this source, add the tensor to frame state with its current static size.
+            # E.g., {} -> {"x": [2, 4]}
+            frame_state_entry = FrameStateSizeEntry(None, None, None)
+            frame_state_entry.size = list(size)
+            frame_state_entry.stride = list(stride)
+        else:
+            frame_state_entry = tx.output.frame_state[name]
+            if frame_state_entry.size is not None:
+                if e.ndim != len(frame_state_entry.size):
+                    # If there is already an entry, and the dim mismatches, replace the frame state entry with None.
+                    # E.g. {"x": [2, 3, 4]} -> {"x": None}
+                    log.debug(
+                        "automatic dynamic %s dim %s != %s",
+                        name,
+                        e.ndim,
+                        frame_state_entry.size,
+                    )
+                    frame_state_entry.size = None
+                    frame_state_entry.stride = None
+                else:
+                    # If there is already an entry, and the dim matches, for every size/stride in the frame state which
+                    # disagrees with the current static size/stride, replace it with None.
+                    # E.g., {"x": [2, 3]} -> {"x": [2, # None]}
+
+                    has_size_changed = False
+                    for i, dim in enumerate(frame_state_entry.size):
+                        if dim is not None and size[i] != dim:
+                            log.debug(
+                                "automatic dynamic %s size(%s) %s != %s",
+                                name,
+                                i,
+                                e.size(i),
+                                dim,
+                            )
+                            frame_state_entry.size[i] = None
+                        has_size_changed = (
+                            has_size_changed or frame_state_entry.size[i] is None
                         )
-<<<<<<< HEAD
-                        frame_state_entry.size[i] = None
-=======
 
                     # We want to trigger automatic dynamism when strides change, but we have to think whether stride should
                     # be INFER_STRIDE or DYNAMIC.
@@ -2380,7 +2385,6 @@
                 sub_state.input_sizes[name], sub_state.input_strides[name]
             )
         frame_state_entry = tx.output.frame_state[name]
->>>>>>> 1fb498d6
 
     # TODO: index export_constraints ahead of time so we don't have to
     # do a linear scan every time here
@@ -2422,8 +2426,10 @@
                     constraint.debug_name,
                 )
 
-    dynamic_dims = []
-    constraint_dims = []
+    dynamic_sizes = []
+    dynamic_strides = []
+    constraint_sizes = []
+    constraint_strides = []
     for i in range(e.dim()):
         # NB: mark dynamic has precedence over static
         marked_unbacked = i in getattr(e, "_dynamo_unbacked_indices", set())
@@ -2432,76 +2438,101 @@
         marked_static = i in getattr(e, "_dynamo_static_indices", set())
 
         # NB: both static and dynamic have precedence over
-        automatic_dynamic = config.automatic_dynamic_shapes and (
+        automatic_dynamic_size = config.automatic_dynamic_shapes and (
             frame_state_entry.size is None or frame_state_entry.size[i] is None
         )
+
+        # if size is None, no need to make stride dynamic
+        automatic_dynamic_stride = config.automatic_dynamic_shapes and (
+            frame_state_entry.size is not None
+            and (
+                frame_state_entry.stride is None or frame_state_entry.stride[i] is None
+            )
+        )
+
+        automatic_dynamic = automatic_dynamic_size or automatic_dynamic_stride
 
         # Reflect the user directive in the frame_state
         # For dynamic, apply None always
         if frame_state_entry.size and marked_dynamic:
             log.debug("automatic dynamic %s marked dynamic", name)
             frame_state_entry.size[i] = None
+            frame_state_entry.stride[i] = None
 
         # We will process constraints first, as they will imply that we
         # have a dynamic dimension
         # Precedence: export constraints > eager constraints
         constraint = dim2constraint.get(i)
         if constraint is None:
+            constraint_size = None
+            constraint_stride = None
             if marked_dynamic and not config.allow_ignore_mark_dynamic:
+                # constraint_stride is deliberaly kept None because no easy way to provide value ranges for mark dynamic
+                constraint_stride = None
                 if hasattr(e, "_dynamo_dynamic_range"):
                     dim_range = [
                         dr for dr in e._dynamo_dynamic_range if dr.dim == i
                     ].pop()
                     if dim_range.min is None and dim_range.max is None:
-                        constraint_dim = RelaxedUnspecConstraint(warn_only=False)
+                        constraint_size = RelaxedUnspecConstraint(warn_only=False)
                     else:
                         from torch.fx.experimental.symbolic_shapes import (
                             StrictMinMaxConstraint,
                         )
 
-                        constraint_dim = StrictMinMaxConstraint(
+                        constraint_size = StrictMinMaxConstraint(
                             vr=ValueRanges(lower=dim_range.min, upper=dim_range.max),
                             warn_only=False,
                         )
                 else:
-                    constraint_dim = RelaxedUnspecConstraint(warn_only=False)
-
+                    constraint_size = RelaxedUnspecConstraint(warn_only=False)
             elif not marked_static and automatic_dynamic:
-                constraint_dim = RelaxedUnspecConstraint(warn_only=True)
+                if automatic_dynamic_size:
+                    constraint_size = RelaxedUnspecConstraint(warn_only=True)
+                if automatic_dynamic_stride:
+                    constraint_stride = RelaxedUnspecConstraint(warn_only=True)
             else:
-                constraint_dim = None
+                constraint_size = None
+                constraint_stride = None
         else:
-            constraint_dim, debug_name = constraint
+            constraint_size, debug_name = constraint
+            constraint_stride = None
             if debug_name is not None:
                 dim_name = f"{name}.size()[{i}]"
                 tx.output.shape_env.source_name_to_debug_name[dim_name] = debug_name
-        constraint_dims.append(constraint_dim)
-
-        # Now, figure out if the dim is dynamic/duck/static
+        constraint_sizes.append(constraint_size)
+        constraint_strides.append(constraint_stride)
+
         if marked_unbacked:
-            dynamic = DimDynamic.SIZE_LIKE_UNBACKED
+            dynamic_size = DimDynamic.SIZE_LIKE_UNBACKED
         elif (
-            constraint_dim is not None
+            constraint_size is not None
             or marked_dynamic
             or marked_weak_dynamic
-            or is_nested_int(e.shape[i])
+            or is_nested_int(e.size()[i])
         ):
             # NB: We could assert static_shapes is False here, but it
             # seems better to allow the user to override symbolic_context in this
             # case
-            dynamic = DimDynamic.DYNAMIC
+            dynamic_size = DimDynamic.DYNAMIC
         elif static_shapes or config.assume_static_by_default or marked_static:
-            dynamic = DimDynamic.STATIC
+            dynamic_size = DimDynamic.STATIC
         else:
-            dynamic = DimDynamic.DUCK
-
-        dynamic_dims.append(dynamic)
-
-    tx.output.frame_state[name] = frame_state_entry
+            dynamic_size = DimDynamic.DUCK
+
+        if constraint_stride is not None:
+            dynamic_stride = DimDynamic.DYNAMIC
+        else:
+            dynamic_stride = DimDynamic.INFER_STRIDE
+
+        dynamic_sizes.append(dynamic_size)
+        dynamic_strides.append(dynamic_stride)
 
     return StatefulSymbolicContext(
-        dynamic_sizes=dynamic_dims,
-        constraint_sizes=constraint_dims,
+        dynamic_sizes=dynamic_sizes,
+        dynamic_strides=dynamic_strides,
+        constraint_sizes=constraint_sizes,
+        constraint_strides=constraint_strides,
         view_base_context=view_base_context,
         tensor_source=source,
         shape_env_to_source_to_symbol_cache=shape_env_to_source_to_symbol_cache,
