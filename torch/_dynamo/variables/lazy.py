--- conflicted
+++ resolved
@@ -1,9 +1,10 @@
-# mypy: ignore-errors
+# mypy: allow-untyped-defs
 import collections
 import functools
 from typing import Optional
 
 from .base import VariableTracker
+from .tensor import SymNodeVariable
 
 
 class LazyCache:
@@ -60,6 +61,7 @@
         """Force construction of the real VariableTracker"""
         if self._cache.vt is None:
             self._cache.realize()
+            assert self._cache.vt is not None
         return self._cache.vt
 
     def unwrap(self):
@@ -86,7 +88,7 @@
         return getattr(self.realize(), item)
 
     # most methods are auto-generated below, these are the ones we want to exclude
-    visit = VariableTracker.visit
+    visit = VariableTracker.visit  # type: ignore[assignment]
     __repr__ = VariableTracker.__repr__
 
     @classmethod
@@ -132,13 +134,8 @@
 
 class LazySymNodeFormatString:
     def __init__(
-<<<<<<< HEAD
-        self, sym_node_variable: VariableTracker, fmt_spec_var: VariableTracker
-    ):
-=======
         self, sym_node_variable: SymNodeVariable, fmt_spec_var: VariableTracker
     ) -> None:
->>>>>>> 8668bc27
         from .constant import ConstantVariable
 
         self.sym_node_var = sym_node_variable
