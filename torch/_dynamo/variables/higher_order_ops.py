--- conflicted
+++ resolved
@@ -12,9 +12,6 @@
 import torch.fx
 import torch.nn
 import torch.onnx.operators
-
-if TYPE_CHECKING:
-    from torch._dynamo.symbolic_convert import InstructionTranslator
 from torch._dynamo.utils import get_fake_value
 from torch._dynamo.variables import ConstantVariable
 from torch._dynamo.variables.base import VariableTracker
@@ -34,13 +31,10 @@
 from .lazy import LazyVariableTracker
 from .lists import ListVariable, TupleVariable
 
-<<<<<<< HEAD
 
 if TYPE_CHECKING:
     from torch._dynamo.symbolic_convert import InstructionTranslator
 
-=======
->>>>>>> 69c0348e
 
 log = logging.getLogger(__name__)
 
