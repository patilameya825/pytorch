--- conflicted
+++ resolved
@@ -99,15 +99,6 @@
             type_to_use_source = self.objvar.source
 
         source = None
-<<<<<<< HEAD
-        search_mro = type_to_use.__mro__
-        start_index = search_mro.index(search_type) + 1
-        for index in range(start_index, len(search_mro)):
-            if resolved_getattr := inspect.getattr_static(
-                search_mro[index], name, NO_SUCH_SUBOBJ
-            ):
-                if resolved_getattr is not NO_SUCH_SUBOBJ:
-=======
         if self.objvar.source is not None:
             # Walk the mro tuple to find out the actual class where the
             # attribute resides.
@@ -115,7 +106,6 @@
             start_index = search_mro.index(search_type) + 1
             for index in range(start_index, len(search_mro)):
                 if hasattr(search_mro[index], name):
->>>>>>> 2553278b
                     # Equivalent of something like type(L['self']).__mro__[1].attr_name
                     source = AttrSource(
                         GetItemSource(AttrSource(type_to_use_source, "__mro__"), index),
