--- conflicted
+++ resolved
@@ -201,10 +201,10 @@
     if isinstance(obj, Tensor):
         # We DO want to clobber proxies whenever we run an inplace operation
         # on a tensor, and it affects the metadata on the proxy.
-        tracer.tensor_tracker[obj] = proxy  # type: ignore[has-type]
+        tracer.tensor_tracker[obj] = proxy
     elif isinstance(obj, (_AnyScriptObject)):
         # We DO want to clobber proxies, with a similar rationale as for tensors.
-        tracer.script_object_tracker[obj] = proxy  # type: ignore[has-type]
+        tracer.script_object_tracker[obj] = proxy
     else:
         # NB: Never clobber pre-existing proxy.  Although the proxies
         # are in principle equivalent, when we do graph partitioning
@@ -213,8 +213,8 @@
         # THEN later we allocate tangent inputs.  Make sure if a SymInt
         # is derivable from a primal that we use that.
         assert isinstance(obj, py_sym_types), type(obj)
-        if obj not in tracer.symnode_tracker:  # type: ignore[has-type]
-            tracer.symnode_tracker[obj] = typing.cast(_PySymProxyType, proxy)  # type: ignore[has-type]
+        if obj not in tracer.symnode_tracker:
+            tracer.symnode_tracker[obj] = typing.cast(_PySymProxyType, proxy)
 
             # WAR: python test/dynamo/test_subclasses.py
             # TestNestedTensor.test_basic_autograd
@@ -334,12 +334,12 @@
 ) -> object:
     tracker: Any
     if isinstance(obj, Tensor):
-        tracker = tracer.tensor_tracker  # type: ignore[has-type]
+        tracker = tracer.tensor_tracker
     elif isinstance(obj, _AnyScriptObject):
-        tracker = tracer.script_object_tracker  # type: ignore[has-type]
+        tracker = tracer.script_object_tracker
     else:
         assert isinstance(obj, py_sym_types), type(obj)
-        tracker = tracer.symnode_tracker  # type: ignore[has-type]
+        tracker = tracer.symnode_tracker
 
     if obj not in tracker:
         # Last ditch
@@ -555,20 +555,12 @@
 
     try_set_proxy_slot(
         tensor.numel(),
-<<<<<<< HEAD
-        lambda x: set_meta(tracer.create_proxy('call_function', torch.ops.aten.sym_numel.default, (proxy,), {}), x)
-    )
-    try_set_proxy_slot(
-        tensor.storage_offset(),
-        lambda x: set_meta(tracer.create_proxy('call_function', torch.ops.aten.sym_storage_offset.default, (proxy,)), x)  # type: ignore[call-arg]
-=======
         lambda x: set_meta(
             tracer.create_proxy(
                 "call_function", torch.ops.aten.sym_numel.default, (proxy,), {}
             ),
             x,
         ),
->>>>>>> 5d8b3d93
     )
     if not is_sparse_any(tensor):
         try_set_proxy_slot(
@@ -1111,10 +1103,7 @@
     tracer: Tracer,
     concrete_args: Optional[Tuple[Any, ...]] = None,
 ) -> GraphModule:
-<<<<<<< HEAD
     graph = tracer.trace(root, concrete_args)  # type: ignore[arg-type]
-=======
-    graph = tracer.trace(root, concrete_args)
 
     # NB: be careful not to DCE .item() calls
     def impure_pred(n: fx.Node) -> bool:
@@ -1146,7 +1135,6 @@
         return True
 
     graph.eliminate_dead_code(impure_pred)
->>>>>>> 5d8b3d93
     from torch._inductor.fx_passes.dedupe_symint_uses import dedupe_symints
 
     dedupe_symints(graph)
@@ -1410,44 +1398,29 @@
         # distinguish between different calls to the same torch function.
         self.tracer.torch_fn_counts = {}
 
-<<<<<<< HEAD
-    def placeholder(self, target: str, args: Tuple[object, ...], kwargs: Dict[str, object]) -> object:  # type: ignore[override]
+    def placeholder(
+        self, target: str, args: Tuple[object, ...], kwargs: Dict[str, object]  # type: ignore[override]
+    ) -> object:
         out = super().placeholder(target, args, kwargs)  # type: ignore[arg-type]
-=======
-    def placeholder(
-        self, target: str, args: Tuple[object, ...], kwargs: Dict[str, object]
-    ) -> object:
-        out = super().placeholder(target, args, kwargs)
->>>>>>> 5d8b3d93
         proxy = fx.Proxy(self.new_graph.placeholder(target), self.tracer)
         track_tensor_tree(out, proxy, constant=None, tracer=self.tracer)
         # TODO handle case where the first character of target is '*'
         return out
 
-<<<<<<< HEAD
-    def get_attr(self, target: str, args: Tuple[object, ...], kwargs: Dict[str, object]) -> object:  # type: ignore[override]
+    def get_attr(
+        self, target: str, args: Tuple[object, ...], kwargs: Dict[str, object]  # type: ignore[override]
+    ) -> object:
         out = super().get_attr(target, args, kwargs)  # type: ignore[arg-type]
-=======
-    def get_attr(
-        self, target: str, args: Tuple[object, ...], kwargs: Dict[str, object]
-    ) -> object:
-        out = super().get_attr(target, args, kwargs)
->>>>>>> 5d8b3d93
         proxy = fx.Proxy(self.new_graph.get_attr(target), self.tracer)
         track_tensor_tree(out, proxy, constant=None, tracer=self.tracer)
         return out
 
     # call_function, call_method, call_module get traced automatically by the outer mode.
 
-<<<<<<< HEAD
-    def output(self, target: str, args: Tuple[object, ...], kwargs: Dict[str, object]) -> object:  # type: ignore[override]
+    def output(
+        self, target: str, args: Tuple[object, ...], kwargs: Dict[str, object]  # type: ignore[override]
+    ) -> object:
         out = super().output(target, args, kwargs)  # type: ignore[arg-type]
-=======
-    def output(
-        self, target: str, args: Tuple[object, ...], kwargs: Dict[str, object]
-    ) -> object:
-        out = super().output(target, args, kwargs)
->>>>>>> 5d8b3d93
 
         def get_proxy_node(x: _ProxyTensor) -> fx.node.Node:
             return x.proxy.node
@@ -1623,15 +1596,8 @@
             self.attr_proxy_map[attr_val].reset_proxy_mapping(attr_val, attr)
         return self.attr_proxy_map[attr_val]
 
-<<<<<<< HEAD
     def trace(  # type: ignore[override]
-            self,
-            root: Union[Module, Callable],
-            concrete_args: Optional[Dict[str, object]]
-=======
-    def trace(
         self, root: Union[Module, Callable], concrete_args: Optional[Dict[str, object]]
->>>>>>> 5d8b3d93
     ) -> fx.Graph:
         res = super().trace(root, concrete_args)
 
@@ -1723,13 +1689,8 @@
         since calls to make_fx() might not want to record module stack metadata.
         Add torch_fn by looking at torch_fn_metadata and torch_fn_counts.
         Add stack_trace by filtering out forward() stack frames.
-<<<<<<< HEAD
-        '''
+        """
         node = super().create_node(*args, **kwargs)  # type: ignore[arg-type]
-=======
-        """
-        node = super().create_node(*args, **kwargs)
->>>>>>> 5d8b3d93
 
         # nn_module_stack
         if node.op not in ["placeholder", "output"]:
