--- conflicted
+++ resolved
@@ -699,9 +699,6 @@
     cudagraph_trees_history_recording = False
 
     # Enable cudagraph support for mutated inputs from prior cudagraph pool
-<<<<<<< HEAD
-    cudagraph_support_input_mutation = True
-=======
     cudagraph_support_input_mutation = False if is_fbcode() else True
 
     # Maximal number of allowed cudagraph re-record for a function and
@@ -710,7 +707,6 @@
     # i.e., allow num_recording <= cudagraph_unexpected_rerecord_limit
     # note: we are conservative here and choose a large limit.
     cudagraph_unexpected_rerecord_limit = 128
->>>>>>> 54a932b0
 
     # synchronize after cudagraph invocation
     force_cudagraph_sync = False
