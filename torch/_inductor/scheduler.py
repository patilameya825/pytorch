# mypy: disallow-untyped-defs
import collections
import dataclasses
import functools
import itertools
import logging
import math
import operator
import os
import pprint
import textwrap
import typing
from typing import (
    Any,
    Counter,
    DefaultDict,
    Dict,
    Generic,
    List,
    Optional,
    Sequence,
    Set,
    Tuple,
    TypeVar,
    Union,
)

import sympy

import torch
from torch._dynamo.utils import counters, dynamo_timed
from torch._inductor.metrics import get_metric_table, is_metric_table_enabled
from torch.fx.experimental.symbolic_shapes import free_unbacked_symbols
from torch.utils._sympy.symbol import free_symbol_is_type, SymT
from torch.utils._triton import has_triton

from . import comms, config, dependencies, ir, metrics
from .codecache import write_text
from .codegen.common import get_scheduling_for_device, Kernel
from .comm_analysis import estimate_nccl_collective_runtime
from .dependencies import Dep, MemoryDep, StarDep, WeakDep
from .ir import ComputedBuffer, MultiOutput, MultiOutputLayout
from .runtime.runtime_utils import green_text, red_text
from .sizevars import SimplifyIndexing
from .utils import (
    cache_on_self,
    cmp,
    device_need_guard,
    get_device_tflops,
    get_dtype_size,
    get_gpu_dram_gbps,
    IndentedBuffer,
    is_collective,
    is_gpu,
    is_wait,
    sympy_product,
)
from .virtualized import V


log = logging.getLogger(__name__)
fusion_log = torch._logging.getArtifactLogger(__name__, "fusion")


class WhyNoFuse:
    # TODO when we drop support for Python < 3.10, we can use
    # @dataclass(slots=True) instead of manually specifying __slots__.
    __slots__ = ["node1", "node2", "reason", "args"]
    reason: str
    args: Tuple[Any, ...]

    def __init__(self, node1: "BaseSchedulerNode", node2: "BaseSchedulerNode"):
        self.node1 = node1
        self.node2 = node2

    def __call__(self, reason: str, *args: Any) -> None:
        self.reason = reason
        self.args = args
        fusion_log.debug(self)

    def __str__(self) -> str:
        return f"cannot fuse {self.node1.get_name()} with {self.node2.get_name()}: " + (
            self.reason % self.args
        )


def pformat(obj: Any) -> str:
    if isinstance(obj, set):
        # pformat has trouble with sets of sympy exprs
        obj = sorted(obj, key=str)
    result = pprint.pformat(obj, indent=4)
    if "\n" in result:
        return f"\n{textwrap.indent(result, ' '*4)}"
    return result


class OutputNode:
    def __init__(self, dep: StarDep) -> None:
        self.unmet_dependencies = {dep}
        self.inverse_users: List[BaseSchedulerNode] = []

    def is_reduction(self) -> bool:
        return False

    def get_inputs_that_alias_output(self) -> Sequence[str]:
        return ()

    def get_name(self) -> str:
        return "OUTPUT"

    __repr__ = get_name


def _prune_redundant_deps(
    node: "BaseSchedulerNode", name_to_fused_node: Dict[str, "BaseSchedulerNode"]
) -> None:
    """
    Prunes weakdeps intended for mutation ordering
    on an upstream fused node if after fusion there is another dependency
    on the fused upstream node, making the weakdep redundant

    In essence this enforces an ordering on fusions. As fusions occur, weakdeps will
    be incrementally removed, enabling other fusions, ensuring they are fused in order.
    """
    name_to_dep_count: Counter[str] = collections.Counter()

    for dep in node.unmet_dependencies:
        if not isinstance(dep, WeakDep):
            name_to_dep_count[name_to_fused_node[dep.name].get_name()] += 1

    def should_prune(dep: Dep) -> bool:
        if isinstance(dep, WeakDep):
            is_redundant = (
                name_to_dep_count[name_to_fused_node[dep.name].get_name()] > 0
            )
            # These can occur because fused nodes always gather deps from their snodes
            # If B has a weakdep on A
            # B gets fused with C, then any time BC is fused, the weakdep will reappear
            is_self_dep = name_to_fused_node[dep.name] == node
            return is_redundant or is_self_dep
        else:
            return False

    deps_to_prune = {dep for dep in node.unmet_dependencies if should_prune(dep)}

    if deps_to_prune:
        node.unmet_dependencies = node.unmet_dependencies - deps_to_prune
        node.set_read_writes(node.read_writes.remove_reads(deps_to_prune))


# TODO(xmfan): reuse an existing mapping for this if it exists, or formalize this into ir.py:ExternKernel
kernel_name_to_op = {
    "extern_kernels.convolution": torch.ops.aten.convolution,
    "extern_kernels.mm": torch.ops.aten.mm,
    "extern_kernels.bmm": torch.ops.aten.bmm,
    "extern_kernels.addmm": torch.ops.aten.addmm,
}


class BaseSchedulerNode:
    group: Tuple[torch.device, Sequence[Sequence[sympy.Expr]]]

    def __init__(self, scheduler: "Scheduler", node: ir.Buffer) -> None:
        self.scheduler: Scheduler = scheduler
        self.node: Optional[ir.Buffer] = node
        self.users: List[NodeUser] = []
        self.inverse_users: List[BaseSchedulerNode] = []
        self.node_users: List[BaseSchedulerNode] = []
        self.set_read_writes(node.get_read_writes())
        self.ancestors: Set[str] = set()
        self.min_order: int
        self.max_order: int
        self.last_usage: Set[
            str
        ] = set()  # buffers that won't be used after this kernel
        self.written = False

    def __repr__(self) -> str:
        return f"{type(self).__name__}(name={self.get_name()!r})"

    def debug_str(self) -> str:
        """Longer form printout for trace logs"""
        name = self.get_name()
        lines = [
            f"{name}: {type(self).__name__}({type(getattr(self, 'node', None)).__name__})",
            f"{name}.writes = {pformat(self.read_writes.writes)}",
            f"{name}.unmet_dependencies = {pformat(self.unmet_dependencies)}",
            f"{name}.met_dependencies = {pformat(self.read_writes.reads - self.unmet_dependencies)}",
            f"{name}.users = {self.users}",
        ]
        try:
            lines += [
                self.debug_str_extra(),
            ]
        except Exception:
            log.warning("Ignoring error in debug_str()", exc_info=True)

        return "\n".join(lines).rstrip()

    def debug_str_extra(self) -> str:
        return ""

    def log_details(self) -> None:
        log.info(
            "%s: unmet_dependencies = %s, writes = %s",
            self,
            self.unmet_dependencies,
            self.read_writes.writes,
        )

<<<<<<< HEAD
    def reorder_loops_by_dep_pair(self, self_dep, other_dep):
        return

    def update_mutated_names(self, renames: Dict[str, str]):
=======
    def update_mutated_names(self, renames: Dict[str, str]) -> None:
>>>>>>> 56d26205
        self.set_read_writes(self.read_writes.rename(renames))

    def add_mutation_dep(self, dep: Dep) -> None:
        self.set_read_writes(self.read_writes.with_read(dep))

    def add_fake_dep(self, dep: Dep) -> None:
        self.set_read_writes(self.read_writes.with_read(dep))

    def set_users(self, users: List["NodeUser"]) -> None:
        # deduplicate
        result: Dict[int, NodeUser] = {}
        for use in users:
            if id(use.node) in result:
                result[id(use.node)] = use.merge(result[id(use.node)])
            else:
                result[id(use.node)] = use
        self.users = list(result.values())

    def set_last_usage(
        self, future_used_buffers: Set[str], mutation_real_name: Dict[str, str]
    ) -> None:
        used_buffers = self.used_or_aliased_buffer_names()
        used_buffers = {mutation_real_name.get(k, k) for k in used_buffers}
        self.last_usage = used_buffers - future_used_buffers

    def get_aliases(self) -> Sequence[str]:
        assert self.node is not None
        return self.node.get_inputs_that_alias_output()

    def get_mutations(self) -> List[str]:
        assert self.node is not None
        return self.node.get_mutation_names()

    def has_aliasing_or_mutation(self) -> bool:
        return bool(self.get_aliases() or self.get_mutations())

    def set_read_writes(self, rw: dependencies.ReadWrites) -> None:
        self.read_writes: dependencies.ReadWrites = rw
        self.unmet_dependencies = self.read_writes.reads
        self.prune_deps()

    def op_counts(self) -> Counter[str]:
        return self.read_writes.op_counts

    def used_buffer_names(self) -> Set[str]:
        return {
            dep.name
            for dep in itertools.chain(self.read_writes.reads, self.read_writes.writes)
        }

    def used_or_aliased_buffer_names(self) -> Set[str]:
        used_names = set()

        deps = [
            dep.name
            for dep in itertools.chain(self.read_writes.reads, self.read_writes.writes)
        ]
        while len(deps) > 0:
            dep = deps.pop()
            used_names.add(dep)
            if V.graph.name_to_buffer.get(dep):
                for alias in V.graph.name_to_buffer[dep].get_inputs_that_alias_output():
                    if alias not in used_names:
                        deps.append(alias)
        return used_names

    def prune_deps(self) -> None:
        self.unmet_dependencies = {
            dep
            for dep in self.unmet_dependencies
            if dep.name not in self.scheduler.available_buffer_names
        }

    def prune_weak_deps(self) -> None:
        # Prune weak dependencies on buffers that have been removed
        def should_prune(dep: Dep) -> bool:
            return isinstance(dep, WeakDep) and dep.name in V.graph.removed_buffers

        to_remove = {dep for dep in self.read_writes.reads if should_prune(dep)}
        self.set_read_writes(self.read_writes.remove_reads(to_remove))

    def prune_redundant_deps(
        self, name_to_fused_node: Dict[str, "BaseSchedulerNode"]
    ) -> None:
        _prune_redundant_deps(self, name_to_fused_node)

    def get_name(self) -> str:
        assert self.node is not None
        return self.node.get_name()

    def get_first_name(self) -> str:
        return self.get_name()

    def get_names(self) -> Set[str]:
        return {self.get_name()}

    def get_nodes(self) -> Sequence["BaseSchedulerNode"]:
        return [self]

    def get_device(self) -> torch.device:
        assert self.node is not None
        return self.node.get_device()

    def is_reduction(self) -> bool:
        return False

    def is_split_scan(self) -> bool:
        return False

    def is_template(self) -> bool:
        return False

    def is_extern(self) -> bool:
        return False

    def is_foreach(self) -> bool:
        return False

    def can_inplace(self, read_dep: dependencies.Dep) -> bool:
        return False

    def has_side_effects(self) -> bool:
        return False

    def decide_inplace_update(self) -> None:
        """
        Decide if there should be inplace updates for the node
        and record the decision in the active kernel.
        """
        assert self.node is not None
        if not self.node.should_allocate():
            return

        if isinstance(self, (SchedulerNode,)) and (
            self.node.get_inputs_that_alias_output() or self.node.get_mutation_names()
        ):
            return

        if (
            isinstance(self, (SchedulerNode,))
            and config.inplace_buffers
            and (
                not isinstance(V.kernel, torch._inductor.codegen.simd.SIMDKernel)
                or getattr(V.kernel, "mutations", None) is not None
            )
        ):
            from .codegen.wrapper import buffer_reuse_key

            ordered_reads = sorted(self.read_writes.reads, key=lambda x: x.name)

            for read in ordered_reads:
                input_node: Optional[
                    BaseSchedulerNode
                ] = self.scheduler.name_to_node.get(read.name)
                if (
                    input_node
                    and V.graph.wrapper_code.can_reuse(input_node, self)
                    and not isinstance(input_node, NopKernelSchedulerNode)
                ):
                    assert input_node.users is not None
                    remaining_uses = [
                        x
                        for x in input_node.users
                        if x.node.get_name()
                        not in self.scheduler.available_buffer_names
                    ]
                    if (
                        len(remaining_uses) == 1
                        and remaining_uses[0].can_inplace
                        and remaining_uses[0].node is self
                        and input_node.node is not None
                        and not isinstance(
                            input_node.node.get_layout(),
                            (
                                ir.MultiOutputLayout,
                                ir.MutationLayoutSHOULDREMOVE,
                            ),
                        )
                        and not (
                            isinstance(
                                input_node.node, (ir.FallbackKernel, ir.MultiOutput)
                            )
                            and len(input_node.node.get_inputs_that_alias_output()) > 0
                        )
                        and buffer_reuse_key(input_node.node)
                        == buffer_reuse_key(self.node)
                    ):
                        # hacky check for if V.kernel is a real kernel or NullHandler
                        if hasattr(V.kernel, "args"):
                            # if there isn't a triton kernel, then we don't need to call triton-specific things.
                            # but TODO this might be a convenient place to signal to the Collective kernels to inplace
                            # (and, can we make "kernel" less generic of a name?)
                            V.kernel.args.make_inplace(
                                input_node.get_name(), self.get_name()
                            )
                            # mutations not tracked in cpp kernels
                            if isinstance(
                                V.kernel, torch._inductor.codegen.simd.SIMDKernel
                            ):
                                V.kernel.mutations.add(input_node.get_name())
                                V.kernel.mutations.add(self.get_name())

                            # update last usage of reused node
                            self.last_usage.discard(input_node.get_name())

                            V.kernel.inplace_update_buffers[
                                self.get_name()
                            ] = input_node.get_name()
                        break

    def allocate(self) -> None:
        assert self.node is not None
        if not self.node.should_allocate():
            return

        if isinstance(self, (SchedulerNode,)) and (
            self.node.get_inputs_that_alias_output() or self.node.get_mutation_names()
        ):
            V.graph.wrapper_code.codegen_allocation(self.node)
            return

        # hacky check for if V.kernel is a real kernel or NullHandler
        if (
            hasattr(V.kernel, "args")
            and self.get_name() in V.kernel.inplace_update_buffers
        ):
            V.graph.wrapper_code.codegen_inplace_reuse(
                self.scheduler.name_to_node[
                    V.kernel.inplace_update_buffers[self.get_name()]
                ].node,
                self.node,
            )
        else:
            V.graph.wrapper_code.codegen_allocation(self.node)

    def can_free(self) -> bool:
        # There's no real allocated buffer, no need to free it
        assert self.node is not None
        if isinstance(self.node.layout, ir.NoneLayout):
            return False
        for use in self.users:
            if isinstance(use.node, OutputNode):
                return False
        return True

    def codegen_originating_info(
        self, buffer: IndentedBuffer, only_once: bool = True
    ) -> None:
        if not config.comment_origin:
            return

        if only_once and self.written:
            return
        assert self.node is not None
        origins = self.node.origins
        out_lines = []

        for o in origins:
            if o.op == "output":
                # These are boring and samey
                continue

            out_lines.append("")
            # TODO(voz): Should the pragma be constant somewhere?
            out_lines.append("#pragma CMT ORIGIN:")
            op_info_str = f"#pragma CMT {o.op} {o.target}"
            if "seq_nr" in o.meta:
                op_info_str = op_info_str + f" seq_nr:{o.meta['seq_nr']}"
            out_lines.append(op_info_str)
            if "stack_trace" in o.meta:
                stack_trace = f"{o.meta['stack_trace']}"
                stack_trace_last_line = stack_trace.split("|")[-1]
                out_lines.append(
                    "#pragma CMT "
                    + stack_trace_last_line.replace("{", "{{")
                    .replace("}", "}}")
                    .replace("\n", "\\")
                )
                out_lines.append("#pragma CMT END ORIGIN")
                out_lines.append("")

        if len(out_lines) == 0:
            return

        # TODO(voz): Ostensibly, we should not need this. But there are cases where C++ codegen does
        # not use BracesBuffer, so we have no good indicator of a C++ buffer atm.
        buffer.writelines(out_lines)
        self.written = True

    def get_read_write_buffers_sizes(self) -> int:
        """
        Counting the number of bytes accessed for a kernel is
        surprisingly tricky. In particular, there is a differentiation
        between 'theoretical' memory accesses and practical memory
        accesses. For example, a layernorm kernel may actually access an
        input 3 times, but in theory, it only needs to access its input
        once (and may be optimized to do so through say, persistent
        reductions)

        Another example is that even though a buffer is passed in, we may
        not access the entire buffer. This may occur if we are accessing
        a slice of the buffer. Another tricky case is for indirect
        indexing, where the amount of bytes accessed depends on the
        values of the input.

        What this function aims to compute is the memory accesses for
        worst-case inputs, best-case optimization. What this means is
        that for each buffer we compute the amount of potential accesses in two ways and take the minimum.

        1. Numel in ranges multiplied by number of deps the buffer has
        2. The buffer size
        """
        if isinstance(self, NopKernelSchedulerNode):
            return 0
        if isinstance(self, ExternKernelSchedulerNode) and isinstance(
            self.node, MultiOutput
        ):
            # todo: Calculate this - it's kinda annoying.
            return 0

        def try_size_hint(s: sympy.Expr) -> int:
            return V.graph.sizevars.size_hint(s, fallback=0)

        if isinstance(self, SchedulerNode):
            node_numel = try_size_hint(
                sympy_product(self.get_ranges()[0])
                * sympy_product(self.get_ranges()[1]),
            )
        else:
            node_numel = int(1e9)
        buf_accesses = collections.defaultdict(list)
        for dep in self.read_writes.reads | self.read_writes.writes:
            buf_accesses[dep.name].append(dep)

        reads = {dep.name for dep in self.read_writes.reads}
        writes = {dep.name for dep in self.read_writes.writes}

        def is_materialized(buf: str, snodes: Sequence[BaseSchedulerNode]) -> bool:
            users = self.scheduler.name_to_node[buf].users
            buf_uses = {user.node for user in users}
            return len(buf_uses - set(snodes)) > 0

        if isinstance(self, FusedSchedulerNode):
            removed_buffers = {
                dep for dep in writes if not is_materialized(dep, self.snodes)
            }
            writes = writes - removed_buffers
            reads = reads - removed_buffers
        node_bytes = 0

        for buf_name in reads | writes:
            buf_accessed_elems = sum(node_numel for dep in buf_accesses[buf_name])
            buf: Union[ir.Buffer, ir.TensorBox]
            if buf_name in V.graph.name_to_buffer:
                buf = V.graph.name_to_buffer[buf_name]
            elif buf_name in V.graph.graph_inputs:
                buf = V.graph.graph_inputs[buf_name]
            else:
                continue

            def get_buf_elems(buf: Optional[Union[ir.Buffer, ir.TensorBox]]) -> int:
                if not buf:
                    return 0
                # Kind of a lazy way to get the MultiOutput nodes corresponding to
                # a MultiOutputLayout
                if isinstance(buf.layout, MultiOutputLayout):
                    users = self.scheduler.name_to_node[buf.get_name()].users
                    tot = 0
                    for user in users:
                        assert isinstance(user.node, BaseSchedulerNode)
                        if isinstance(user.node.node, MultiOutput):
                            tot += get_buf_elems(user.node.node)
                        else:
                            # Buf is a MultiOutputLayout but not all of its
                            # users are MultiOutputs...
                            # TODO: Figure out what's going on
                            return 0
                    return tot
                else:
                    return try_size_hint(sympy_product(buf.get_size()))

            buf_elems = get_buf_elems(buf)
            node_bytes += min(buf_elems, buf_accessed_elems) * get_dtype_size(
                buf.get_dtype()
            )

        return node_bytes

    def get_estimated_runtime(self) -> float:
        """
        Returns estimated op runtime in nanoseconds (ns)
        """
        layout = None
        dtype = None
        if not hasattr(self, "node") or not self.node:
            assert isinstance(
                self, (FusedSchedulerNode, ForeachKernelSchedulerNode)
            ), f"{type(self)=}"
            assert self.snodes
            if not self.snodes[0].node:
                return 0
            layout = self.snodes[0].node.get_layout()
            dtype = self.snodes[0].node.get_dtype()
        else:
            layout = self.node.get_layout()
            dtype = self.node.get_dtype()

        if layout.device is not None and not is_gpu(layout.device.type):
            # default to no reordering based on runtime
            return 0

        # Collective kernels
        if is_collective(self.node):
            assert self.node is not None
            try:
                return estimate_nccl_collective_runtime(self.node)
            except ValueError as e:
                # We don't know how to estimate runtime for this collective,
                # falling back to 0
                log.info(e)
                return 0

        elif is_wait(self.node):
            # ir.Wait is only used for collective ops.
            # The time needed for the collective op is already estimated and considered
            # when we are processing the collective op IR node, so ir.Wait takes 0 time
            # since it doesn't take extra time to get the result after the collective is completed.
            return 0

        try:
            gpu_memory_bandwidth = get_gpu_dram_gbps()
            gpu_flops = get_device_tflops(dtype) * 10**12
        except Exception:
            return 0

        if isinstance(self, ExternKernelSchedulerNode):
            assert isinstance(self.node, ir.ExternKernel), f"{type(self.node)=}"
            op = kernel_name_to_op.get(
                getattr(self.node, "python_kernel_name", ""), None
            )

            # if there is a resolved op, dry-run using fake mode and record flop count
            if op is not None:
                from torch._subclasses.fake_tensor import FakeTensorMode
                from torch.utils.flop_counter import FlopCounterMode

                if any(
                    len(free_unbacked_symbols(n.get_numel())) > 0
                    for n in self.node.inputs
                ):
                    # Tensor has unbacked symints, we don't know how to estimate
                    # runtime for that today
                    return 0

                with FakeTensorMode() as fake_mode, FlopCounterMode(
                    display=False
                ) as flop_counter_mode, V.set_current_node(
                    self.node.fx_node
                ), V.set_fake_mode(
                    fake_mode
                ):
                    from .ir import ir_node_to_tensor

                    fake_inputs = [
                        ir_node_to_tensor(input, guard_shape=False)
                        for input in self.node.inputs
                    ]
                    cls = self.node.__class__
                    cls.process_kernel(op, *fake_inputs, **self.node.kwargs)

                    # TODO(xmfan): find a better heuristic to model FLOPS/latency relationship
                    factor = 1.0
                    counted_flops = flop_counter_mode.get_total_flops()
                    counted_bytes = self.get_read_write_buffers_sizes()
                    compute_time = (factor * counted_flops / gpu_flops) * 1e9
                    transfer_time = counted_bytes / gpu_memory_bandwidth

                    # Return estimated runtime in nanoseconds
                    return max(compute_time, transfer_time)

        elif isinstance(self, FusedSchedulerNode) or isinstance(
            self.node, ComputedBuffer
        ):
            # Return estimated runtime in nanoseconds (bytes / gbps)
            return self.get_read_write_buffers_sizes() / gpu_memory_bandwidth

        return 0

    def get_template_node(self) -> Optional[ir.TemplateBuffer]:
        return None


class ExternKernelSchedulerNode(BaseSchedulerNode):
    def debug_str_extra(self) -> str:
        return f"{self.get_name()}.node.kernel = {getattr(self.node, 'python_kernel_name', None)}"

    def is_extern(self) -> bool:
        return True

    def has_side_effects(self) -> bool:
        assert self.node is not None
        return hasattr(self.node, "has_side_effects") and self.node.has_side_effects()


class NopKernelSchedulerNode(BaseSchedulerNode):
    pass


def debug_triton_code(node: Union["SchedulerNode", "FusedSchedulerNode"]) -> List[str]:
    lines = []
    multi_template = node.get_template_node()
    assert multi_template is None or isinstance(multi_template, ir.MultiTemplateBuffer)
    if multi_template and multi_template.make_kernel_render is None:
        lines.append(f"{node.get_name()} Unfinalized multi template buffer")
    else:
        from torch._inductor.codegen.triton import TritonScheduling

        snodes = (node,) if isinstance(node, SchedulerNode) else node.snodes
        device = snodes[0].get_device()
        backend = node.scheduler.get_backend(device)
        assert isinstance(backend, TritonScheduling)
        V.graph.scheduler.current_device = device

        # Don't increment kernel count when generating debug string.
        # This will confuse some unit tests that check the number of
        # generated kernels.
        old_generated_kernel_count = metrics.generated_kernel_count
        triton_code = backend.generate_kernel_code_from_nodes(snodes).strip()
        metrics.generated_kernel_count = old_generated_kernel_count

        lines.append(f"{node.get_name()} Triton code:")
        lines.append(textwrap.indent(triton_code, "    "))
    return lines


class SchedulerNode(BaseSchedulerNode):
    def __init__(
        self,
        scheduler: "Scheduler",
        node: Union[ir.ComputedBuffer, ir.TemplateBuffer],
    ) -> None:
        super().__init__(scheduler, node)
        self._compute_attrs()

    def _compute_attrs(
        self,
        extra_indexing_constraints: Optional[Tuple[Dict[Any, Any], List[Any]]] = None,
    ) -> None:
        assert isinstance(self.node, (ir.ComputedBuffer, ir.TemplateBuffer))
        self._sizes, self._body = self.node.simplify_and_reorder(
            extra_indexing_constraints=extra_indexing_constraints
        )

        group_fn = self.scheduler.get_backend(self.node.get_device()).group_fn
        self.group = (self.node.get_device(), group_fn(self._sizes))

        if isinstance(self.node, ir.TemplateBuffer):
            self.set_read_writes(self.node.normalized_read_writes())
        else:
            self.set_read_writes(
                dependencies.extract_read_writes(
                    self._body, *self._sizes, normalize=True
                )
            )

    def recompute_size_and_body(
        self, extra_indexing_constraints: Tuple[Dict[Any, Any], List[Any]]
    ) -> None:
        self._compute_attrs(extra_indexing_constraints=extra_indexing_constraints)

    def decide_new_loop_order(self, self_dep, other_dep):
        """
        Decide new order by analyzing self_dep and other_dep.

        Example input:
            self_dep=MemoryDep('buf1', c0, {c0: 2097152}) other_dep=MemoryDep('buf1', c0 + 1024*c1, {c0: 1024, c1: 2048})
        as an example.
        """
        # TODO: only a very simple rule so far, but can be improved
        self_sizes = self._sizes[0]
        if len(self_sizes) == 2:
            if len(self_dep.size) != len(other_dep.size):
                return [1, 0]

        return None

    def apply_new_loop_order(self, new_order):
        assert len(self._sizes) == len(new_order)
        reorder_fn = ir.same_reorder(new_order)

        iter_size, reduce_size = self._sizes
        new_iter_size = reorder_fn(iter_size)

        self._sizes = (new_iter_size, reduce_size)

        (iter_vars, reduce_vars), var_ranges = dependencies.index_vars_no_squeeze(
            *self._sizes, prefix="t"
        )

        inverse_order = {b: a for a, b in enumerate(new_order)}
        inverse_order = [inverse_order[i] for i in range(len(new_order))]

        old_body = self._body

        def new_body(*indices):
            index = list(itertools.chain(*indices))
            assert len(index) == len(iter_size) + len(reduce_size)
            iter_idx = index[: len(iter_size)]
            reduce_idx = index[len(iter_size) :]
            iter_idx = [iter_idx[i] for i in inverse_order]
            return old_body(iter_idx, reduce_idx)

        self._body = ir.LoopBody(new_body, (iter_vars, reduce_vars), var_ranges)
        self.set_read_writes(
            dependencies.extract_read_writes(self._body, *self._sizes, normalize=True)
        )

    def reorder_loops_by_dep_pair(self, self_dep, other_dep):
        new_order = self.decide_new_loop_order(self_dep, other_dep)
        if new_order:
            self.apply_new_loop_order(new_order)

    def debug_str_extra(self) -> str:
        name = self.get_name()
        lines = [
            f"{name}.group.device = {self.group[0]}",
            f"{name}.group.iteration = {self.group[1]}",
            f"{name}.sizes = {self._sizes}",
        ]
        for dep in self.read_writes.reads_and_writes():
            buf_name = dep.name
            buf = V.graph.get_buffer(buf_name)
            lines.append(f"{buf_name}_layout = {pformat(buf.layout)}")
        if self.get_aliases():
            lines.append(f"{name}.aliases = {pformat(self.get_aliases())}")
        if self.get_mutations():
            lines.append(f"{name}.mutations = {pformat(self.get_mutations())}")
        if isinstance(self._body, ir.LoopBody):
            lines.append(f"class {name}_loop_body:")
            lines.append(textwrap.indent(self._body.debug_str(), "    "))

        assert self.node is not None
        if ir.is_triton(self.node.get_device()):
            lines.extend(debug_triton_code(self))

        return "\n".join(lines)

    def get_ranges(self) -> Sequence[Sequence[sympy.Expr]]:
        return self._sizes

    def is_reduction(self) -> bool:
        assert isinstance(
            self.node, (ir.ComputedBuffer, ir.TemplateBuffer)
        ), f"{type(self.node)=}"
        return bool(self.node.get_reduction_type())

    def is_split_scan(self) -> bool:
        assert isinstance(
            self.node, (ir.ComputedBuffer, ir.TemplateBuffer)
        ), f"{type(self.node)=}"
        return isinstance(self.node, ir.ComputedBuffer) and isinstance(
            self.node.data, ir.SplitScan
        )

    def is_template(self) -> bool:
        return isinstance(self.node, ir.TemplateBuffer)

    def get_template_node(self) -> Optional[ir.TemplateBuffer]:
        return self.node if isinstance(self.node, ir.TemplateBuffer) else None

    def run(self, *index_vars: Sequence[sympy.Expr]) -> None:
        self.decide_inplace_update()
        self.mark_run()
        self.codegen(index_vars)

    def mark_run(self) -> None:
        self.allocate()

    def ranges_from_index_vars(
        self, index_vars: Sequence[Sequence[sympy.Expr]]
    ) -> Dict[sympy.Expr, sympy.Expr]:
        sizes = self._sizes
        assert sum(map(len, sizes)) == sum(map(len, index_vars))
        var_ranges = dict(
            zip(
                itertools.chain.from_iterable(index_vars),
                itertools.chain.from_iterable(sizes),
            )
        )
        return var_ranges

    def codegen(self, index_vars: Sequence[Sequence[sympy.Expr]]) -> None:
        var_ranges = self.ranges_from_index_vars(index_vars)
        try:
            with V.set_ops_handler(
                SimplifyIndexing(V.get_ops_handler(), var_ranges)
            ), V.kernel.set_current_node(self):
                self._body(*index_vars)
        except Exception:
            log.fatal("Error in codegen for %s", self.node)
            raise

    def pointwise_read_writes(self) -> dependencies.ReadWrites:
        """
        Get the memory dependencies in the non-reduction axis.
        """
        sizes, reduction_sizes = self._sizes

        def fn(index: Sequence[sympy.Symbol]) -> str:
            return self._body(index, [sympy.Integer(0) for _ in reduction_sizes])

        return dependencies.extract_read_writes(fn, sizes)

    def can_inplace(self, read_dep: dependencies.Dep) -> bool:
        if self.get_aliases() or self.is_template():
            return False
        if len(self.read_writes.writes) == 1 and isinstance(
            read_dep, dependencies.MemoryDep
        ):
            write_dep = next(iter(self.read_writes.writes))
            assert isinstance(write_dep, dependencies.MemoryDep), f"{type(write_dep)=}"
            return read_dep.index == write_dep.index and read_dep.size == write_dep.size
        return False

    @cache_on_self
    def _get_atomic_add_buffers(self) -> Set[str]:
        buffers_store_as_atomic_add = set()
        if isinstance(self._body, ir.LoopBody):
            for node in self._body.get_nodes():
                if (
                    node.op == "call_method"
                    and node.target == "store"
                    and (
                        ("mode" in node.kwargs and node.kwargs["mode"] == "atomic_add")
                        or (len(node.args) == 5 and node.args[4] == "atomic_add")
                    )
                ):
                    buffers_store_as_atomic_add.add(
                        node.kwargs["name"]
                        if "name" in node.kwargs
                        else (node.args[1] if len(node.args) >= 2 else "")
                    )
        return buffers_store_as_atomic_add


class FusedSchedulerNode(BaseSchedulerNode):
    """
    This is a "fake" scheduler node that represents a group of scheduler nodes
    that are meant to be fused together. The way it does this is by maintaining
    its unmet dependencies as the union of its constituent nodes.
    """

    @classmethod
    def fuse(
        cls, node1: BaseSchedulerNode, node2: BaseSchedulerNode
    ) -> "FusedSchedulerNode":
        assert node1.scheduler is node2.scheduler
        assert isinstance(node1, (SchedulerNode, FusedSchedulerNode))
        assert isinstance(node2, (SchedulerNode, FusedSchedulerNode))
        nodes = list(itertools.chain(node1.get_nodes(), node2.get_nodes()))
        return cls(node1.scheduler, nodes)

    def __init__(
        self, scheduler: "Scheduler", snodes: Sequence[BaseSchedulerNode]
    ) -> None:
        # NB: No need to call super().__init__() because we don't need to re-use any of its logic.
        self.snodes = snodes
        self.scheduler = scheduler
        self.node = None
        self.users: List[NodeUser] = []
        self.inverse_users = []
        self.node_users = []
        self.group = max(snodes, key=lambda x: int(x.is_reduction())).group
        self.ancestors = set.union(
            *[x.ancestors for x in snodes if x.ancestors is not None]
        )

        self.set_read_writes(
            dependencies.ReadWrites.merge_list([x.read_writes for x in snodes])
        )

        self.unmet_dependencies = {
            dep
            for dep in set.union(*[x.unmet_dependencies for x in snodes])
            if dep.name not in self.get_names()
        } - self.read_writes.writes
        self.min_order = min(x.min_order for x in self.snodes)
        self.max_order = max(x.max_order for x in self.snodes)

    @cache_on_self
    def get_name(self) -> str:
        return "_".join([x.get_name() for x in self.snodes])

    def get_first_name(self) -> str:
        return self.snodes[0].get_name()

    @cache_on_self
    def get_names(self) -> Set[str]:
        return set.union(*[x.get_names() for x in self.snodes])

    def debug_str_extra(self) -> str:
        lines = [
            f"{self.get_name()}.snodes[{i}] =\n{node.debug_str()}"
            for i, node in enumerate(self.snodes)
        ]
        node = self.snodes[0].node
        assert node is not None
        device = node.get_device()
        if ir.is_triton(device):
            lines.extend(debug_triton_code(self))

        return textwrap.indent("\n".join(lines).rstrip(), "    ")

    def set_last_usage(
        self, future_used_buffers: Set[str], mutation_real_name: Dict[str, str]
    ) -> None:
        # Set self.last_usage using the global information
        # This will be used for inter-kernel optimisations
        super().set_last_usage(future_used_buffers, mutation_real_name)
        # Set self.last_usage on the snodes
        # This will be used for optimisations within the kernel
        future_used_buffers: Set[str] = set()
        for node in reversed(self.snodes):
            node.set_last_usage(future_used_buffers, mutation_real_name)
            future_used_buffers.update(node.last_usage)

    @cache_on_self
    def used_buffer_names(self) -> Set[str]:
        return set.union(*[x.used_buffer_names() for x in self.snodes])

    @cache_on_self
    def used_or_aliased_buffer_names(self) -> Set[str]:
        return set.union(*[x.used_or_aliased_buffer_names() for x in self.snodes])

    def get_nodes(self) -> Sequence[BaseSchedulerNode]:
        return self.snodes

    def __repr__(self) -> str:
        return f"{type(self).__name__}(nodes={self.get_name()})"

    @cache_on_self
    def is_reduction(self) -> bool:
        return any(x.is_reduction() for x in self.snodes)

    @cache_on_self
    def is_split_scan(self) -> bool:
        return any(x.is_split_scan() for x in self.snodes)

    @cache_on_self
    def is_template(self) -> bool:
        return any(x.is_template() for x in self.snodes)

    @cache_on_self
    def get_template_node(self) -> Optional[ir.TemplateBuffer]:
        for node in self.snodes:
            if node.is_template():
                return node.get_template_node()
        return None

    def get_device(self) -> torch.device:
        return self.group[0]

    @cache_on_self
    def has_aliasing_or_mutation(self) -> bool:
        return any(x.has_aliasing_or_mutation() for x in self.snodes)

    @cache_on_self
    def op_counts(self) -> Counter[str]:
        op_counts: Counter[str] = collections.Counter()
        for node in self.snodes:
            op_counts.update(node.op_counts())
        return op_counts

    # None of these need to be implemented, as a FusedSchedulerNode is just an
    # abstraction for scheduling purposes
    def update_mutated_names(self, renames: Dict[str, str]) -> None:
        raise NotImplementedError

    def add_mutation_dep(self, name: Dep) -> None:
        raise NotImplementedError

    def set_users(self, users: List["NodeUser"]) -> None:
        raise NotImplementedError

    def get_aliases(self) -> Sequence[str]:
        raise NotImplementedError

    def get_mutations(self) -> List[str]:
        raise NotImplementedError

    def can_inplace(self, read_dep: dependencies.Dep) -> bool:
        raise NotImplementedError

    def allocate(self) -> None:
        raise NotImplementedError

    def can_free(self) -> bool:
        raise NotImplementedError

    def debug_str(self) -> str:
        """Longer form printout for trace logs"""
        name = self.get_name()
        node_typestr = ",".join(type(n).__name__ for n in self.snodes)
        lines = [
            f"{name}: {type(self).__name__}({node_typestr})",
            f"{name}.writes = {pformat(self.read_writes.writes)}",
            f"{name}.unmet_dependencies = {pformat(self.unmet_dependencies)}",
            f"{name}.met_dependencies = {pformat(self.read_writes.reads - self.unmet_dependencies)}",
            f"{name}.users = {self.users}",
        ]
        try:
            lines += [
                self.debug_str_extra(),
            ]
        except Exception:
            log.warning("Ignoring error in debug_str()", exc_info=True)

        return "\n".join(lines).rstrip()


class ForeachKernelSchedulerNode(FusedSchedulerNode):
    """Scheduler node which consists of a list of scheduler nodes that each operate on a
    distinct tensor in a list of tensors."""

    def get_consumer_subnode_for(
        self, producer: BaseSchedulerNode
    ) -> Optional[BaseSchedulerNode]:
        if producer.get_name() in self.read_to_node:
            return self.read_to_node[producer.get_name()]

        return None

    def get_producer_subnode_for(
        self, consumer: BaseSchedulerNode
    ) -> Optional[BaseSchedulerNode]:
        for rd in consumer.read_writes.reads:
            if rd.name in self.name_to_node:
                return self.name_to_node[rd.name]

        return None

    @classmethod
    def can_fuse(cls, producer: BaseSchedulerNode, consumer: BaseSchedulerNode) -> bool:
        why = WhyNoFuse(producer, consumer)
        if producer.is_foreach() and consumer.is_foreach():
            producer = typing.cast(ForeachKernelSchedulerNode, producer)
            consumer = typing.cast(ForeachKernelSchedulerNode, consumer)
            foreach_match = len(producer.snodes) == len(consumer.snodes)
            if not foreach_match:
                why("foreach do not have same length")
            return foreach_match and all(
                producer.scheduler.can_fuse(l, r)
                for l, r in zip(producer.snodes, consumer.snodes)
            )
        elif consumer.is_foreach():
            consumer = typing.cast(ForeachKernelSchedulerNode, consumer)
            consumer_subnode = consumer.get_consumer_subnode_for(producer)
            if consumer_subnode is not None:
                return consumer.scheduler.can_fuse(producer, consumer_subnode)

            why("candidate producer is not dep of any foreach consumer")
            return False

        elif producer.is_foreach():
            producer = typing.cast(ForeachKernelSchedulerNode, producer)
            producer_subnode = producer.get_producer_subnode_for(consumer)
            if producer_subnode is not None:
                return producer.scheduler.can_fuse(producer_subnode, consumer)

            why("candidate consumer has no dep in any foreach producer")
            return False

        raise AssertionError(
            "At least one node passed to ForeachKernelSchedulerNode.can_fuse should be a foreach node"
        )

    @classmethod
    def fuse(
        cls, producer: BaseSchedulerNode, consumer: BaseSchedulerNode
    ) -> "ForeachKernelSchedulerNode":
        assert producer.is_foreach() or consumer.is_foreach()
        prev_node_1 = None
        prev_node_2 = None
        fused_nodes: List[BaseSchedulerNode]
        if producer.is_foreach() and consumer.is_foreach():
            producer = typing.cast(ForeachKernelSchedulerNode, producer)
            consumer = typing.cast(ForeachKernelSchedulerNode, consumer)
            fused_nodes = [
                FusedSchedulerNode.fuse(l, r)
                for l, r in zip(producer.snodes, consumer.snodes)
            ]
        elif producer.is_foreach():
            producer = typing.cast(ForeachKernelSchedulerNode, producer)
            producer_subnode = producer.get_producer_subnode_for(consumer)
            fused_nodes = []
            prev_node_1 = producer
            prev_node_2 = None
            for node in producer.snodes:
                if node is producer_subnode:
                    new_node = FusedSchedulerNode.fuse(node, consumer)
                    prev_node_2 = new_node
                    fused_nodes.append(new_node)
                else:
                    fused_nodes.append(node)

        elif consumer.is_foreach():
            consumer = typing.cast(ForeachKernelSchedulerNode, consumer)
            consumer_subnode = consumer.get_consumer_subnode_for(producer)
            fused_nodes = []
            prev_node_1 = consumer
            prev_node_2 = None

            for node in consumer.snodes:
                if node is consumer_subnode:
                    new_node = FusedSchedulerNode.fuse(producer, node)
                    prev_node_2 = new_node
                    fused_nodes.append(new_node)
                else:
                    fused_nodes.append(node)

        return cls(producer.scheduler, fused_nodes, prev_node_1, prev_node_2)

    def __init__(
        self,
        scheduler: "Scheduler",
        nodes: Sequence[BaseSchedulerNode],
        prev_node_1: Optional[BaseSchedulerNode] = None,
        prev_node_2: Optional[BaseSchedulerNode] = None,
    ) -> None:
        self.read_to_node = {}
        self.name_to_node = {}

        if prev_node_1 is None or prev_node_2 is None:
            super().__init__(scheduler, nodes)

            for node in nodes:
                for read in node.read_writes.reads:
                    self.read_to_node[read.name] = node

                for name in node.get_names():
                    self.name_to_node[name] = node
        else:
            self.scheduler = scheduler
            self.snodes = nodes
            self.node = None
            self.users: List[NodeUser] = []

            self.set_read_writes(
                dependencies.ReadWrites.merge_list(
                    [prev_node_1.read_writes, prev_node_2.read_writes]
                )
            )

            self.unmet_dependencies = {
                dep
                for dep in set.union(
                    prev_node_1.unmet_dependencies, prev_node_2.unmet_dependencies
                )
                if dep.name not in self.get_names()
            } - self.read_writes.writes

            self.min_order = min([prev_node_1.min_order, prev_node_2.min_order])
            self.max_order = max([prev_node_1.max_order, prev_node_2.max_order])

            if prev_node_1.is_foreach():
                assert isinstance(prev_node_1, ForeachKernelSchedulerNode)
                foreach_node, other_node = prev_node_1, prev_node_2
            else:
                assert isinstance(prev_node_2, ForeachKernelSchedulerNode)
                foreach_node, other_node = prev_node_2, prev_node_1

            self.ancestors = foreach_node.ancestors
            self.ancestors.update(other_node.ancestors)

            self.name_to_node = foreach_node.name_to_node
            for name in other_node.get_names():
                self.name_to_node[name] = other_node

        self.group = (nodes[0].get_device(), [[sympy.Expr("foreach")]])

        self.origins: Set[torch.fx.Node] = set()

    def mark_run(self) -> None:
        raise NotImplementedError

    def codegen(self) -> None:
        assert isinstance(self.node, ir.ComputedBuffer), f"{type(self.node)=}"
        self.node.get_store_function()(self.node.make_loader()())

    def can_free(self) -> bool:
        raise NotImplementedError

    def is_foreach(self) -> bool:
        return True

    def get_subkernel_nodes(self) -> List[BaseSchedulerNode]:
        """Returns a list of nodes which comprise the foreach kernel, operating on corresponding elements of our input lists.
        These nodes may be vertically fused."""
        return list(self.snodes)

    def get_nodes(self) -> Sequence[BaseSchedulerNode]:
        """Returns all nodes contained in this kernel, unpacking fused nodes
        into their constituent scheduler nodes."""
        return list(itertools.chain.from_iterable(x.get_nodes() for x in self.snodes))

    def get_first_name(self) -> str:
        return self.snodes[0].get_first_name()

    def prune_redundant_deps(
        self, name_to_fused_node: Dict[str, BaseSchedulerNode]
    ) -> None:
        _prune_redundant_deps(self, name_to_fused_node)

        for node in self.snodes:
            node.prune_redundant_deps(name_to_fused_node)


def pick_loop_order(
    stride_lengths: List[List[int]],
    sizes: List[sympy.Expr],
    priority_idx: Tuple[int, ...] = (),
) -> List[int]:
    """
    A heuristic to decide loop iteration orders.  This has not been well
    tuned and may be something we should autotune.
    """

    @functools.cmp_to_key
    def index_cmp(a: int, b: int) -> int:
        if sizes[a] == 1 or sizes[b] == 1:
            # 1-sizes don't matter, just move them to the end
            return cmp(sizes[a] == 1, sizes[b] == 1)

        stride_len_a = [sl[a] for sl in stride_lengths]
        stride_len_b = [sl[b] for sl in stride_lengths]

        # equivalent to
        # np.logical_or(stride_lengths[:, b] == 0, stride_lengths[:, a] < stride_lengths[:, b]).all()
        a_first = sum(
            sl_b == 0 or sl_a < sl_b for sl_a, sl_b in zip(stride_len_a, stride_len_b)
        )
        b_first = sum(
            sl_a == 0 or sl_b < sl_a for sl_a, sl_b in zip(stride_len_a, stride_len_b)
        )
        if a_first > b_first:
            return -1
        if b_first > a_first:
            return 1

        # otherwise contiguous
        return cmp(b, a)

    order = list(reversed(range(len(stride_lengths[0]))))
    if len(priority_idx) > 0:
        # if we have priority node, only use that node's order
        stride_lengths = [stride_lengths[pi] for pi in priority_idx]
    if config.pick_loop_orders:
        order.sort(key=index_cmp)
    return order


@dataclasses.dataclass
class NodeUser:
    node: Union[BaseSchedulerNode, OutputNode]
    can_inplace: bool = False

    # A weak user must be scheduled after a given node, but doesn't actually
    # use the result
    is_weak: bool = False

    def __hash__(self) -> int:
        return hash((self.node.get_name(), self.can_inplace, self.is_weak))

    def __eq__(self, other: object) -> bool:
        return (
            isinstance(other, NodeUser)
            and self.get_name() == other.get_name()
            and self.can_inplace == other.can_inplace
            and self.is_weak == other.is_weak
        )

    def get_name(self) -> str:
        return self.node.get_name()

    def merge(self, other: "NodeUser") -> "NodeUser":
        assert self.node is other.node
        return NodeUser(
            self.node,
            self.can_inplace and other.can_inplace,
            self.is_weak and other.is_weak,
        )


_post_grad_graph_counter = itertools.count()


class Scheduler:
    @dynamo_timed
    def __init__(self, nodes: List[ir.Buffer]) -> None:
        super().__init__()
        V.graph.scheduler = self
        self.backends: Dict[torch.device, BaseScheduling] = {}
        self.post_grad_graph_id = next(_post_grad_graph_counter)

        self.available_buffer_names = {
            *V.graph.graph_inputs.keys(),
            *V.graph.constants.keys(),
            *V.graph.torchbind_constants.keys(),
        }

        self.nodes = [self.create_scheduler_node(n) for n in nodes]

        # some new constants could have been created above
        self.available_buffer_names.update(V.graph.constants.keys())
        for node in self.nodes:
            node.prune_deps()

        self.name_to_node: Dict[str, BaseSchedulerNode] = {
            n.get_name(): n for n in self.nodes
        }
        self.name_to_fused_node: Dict[
            str, BaseSchedulerNode
        ] = dict()  # set in fuse_nodes()

        # mutation_real_name: Maps back to the original name for codegen
        # Example:
        # If you mutate buf0 inside of buf1's kernel, then:
        # mutation_real_name = {"buf0" : "buf1"}
        # all subsequent uses of buf0 become buf1's usage in dependency graph
        self.mutation_real_name: Dict[str, str] = {}

        # We handle mutation by renaming modified versions of the same
        # buffer in the dependency graph to prevent cycles.
        # mutation_renames: tracks the current name for a given buffer
        #                   (changed once per mutation)
        # Example:
        # If you mutate buf0 inside of buf1's kernel, then:
        # mutation_renames = {"buf1" : "buf0"}
        # in codegen we only use buf0, never buf1
        self.mutation_renames: Dict[str, str] = {}

        self.compute_dependencies()
        self.topological_sort_schedule()
        self.dead_node_elimination()
        if config.reorder_for_compute_comm_overlap:
            comms.decide_global_ordering_of_comms(self.nodes)
        self.compute_ancestors()

        metrics.ir_nodes_pre_fusion += len(self.nodes)
        V.debug.ir_pre_fusion(self.nodes)
        self.num_orig_nodes = len(self.nodes)
        self.name_to_fused_node = {n.get_name(): n for n in self.nodes}
        self.create_foreach_nodes()
        self.topological_sort_schedule()
        self.logged_slow_fusion: Set[Tuple[str, str]] = set()
        self.fuse_nodes()
        self.finalize_multi_template_buffers()
        if config.reorder_for_compute_comm_overlap:
            # Refresh node_users and inverse_users to reflect fused nodes
            self.compute_node_users()
            self.nodes = comms.reorder_compute_and_comm_for_overlap(self.nodes)
        self.compute_last_usage()
        V.debug.ir_post_fusion(self.nodes)
        V.debug.graph_diagram(self.nodes)
        self.debug_draw_graph()

        # used during codegen:
        self.current_device: Optional[torch.device] = None
        self.buffer_names_to_free: Set[str] = set()

        # fx graph node to the position it appears in the graph
        # for debug attribution
        self.origin_to_index: Dict[torch.fx.Node, int] = {}

        get_metric_table("graph_stats").add_row(
            lambda: {
                "graph_id": self.post_grad_graph_id,
                "num_nodes_before_fusion": self.num_orig_nodes,
                "num_nodes_after_fusion": len(self.nodes),
            }
        )

    def get_current_device_or_throw(self) -> torch.device:
        if device := self.current_device:
            return device
        else:
            raise RuntimeError("No current device")

    def debug_draw_graph(self) -> None:
        """Generate an image of the graph for debugging"""
        if os.environ.get("INDUCTOR_WRITE_SCHEDULER_GRAPH", None) == "1":
            from .debug import draw_buffers

            draw_buffers(self.nodes, print_graph=True)

    def debug_print_nodes(self, label: str) -> None:
        if log.isEnabledFor(logging.INFO):
            log.info("%s:", label)
            for node in self.nodes:
                node.log_details()

    def create_scheduler_node(self, node: ir.Buffer) -> BaseSchedulerNode:
        assert (
            node.origins is not None
        ), "All nodes passed to scheduling must have an origin"
        if node.is_no_op():
            return NopKernelSchedulerNode(self, node)
        elif isinstance(node, (ir.ComputedBuffer, ir.TemplateBuffer)):
            return SchedulerNode(self, node)
        elif isinstance(node, ir.ExternKernel):
            return ExternKernelSchedulerNode(self, node)
        else:
            raise NotImplementedError(node)

    def create_foreach_nodes(self) -> None:
        removed_node_names = set()
        fe_nodes = []
        kept_node_names = self.name_to_fused_node.keys()

        for names in V.graph.lists.values():
            names = [
                name
                for name in names
                if name in kept_node_names
                and not isinstance(self.name_to_node[name], NopKernelSchedulerNode)
            ]
            if not names:
                # All nodes eliminated
                continue

            removed_node_names.update(names)
            snodes = [self.name_to_node[name] for name in names]

            fe_node = ForeachKernelSchedulerNode(self, snodes)

            fe_nodes.append(fe_node)

            for name in names:
                self.name_to_fused_node[name] = fe_node

        self.nodes = [
            node for node in self.nodes if node.get_name() not in removed_node_names
        ] + list(fe_nodes)

    def compute_dependencies(self) -> None:
        """
        Create dependency edges between nodes, handling aliasing and
        mutation properly.
        """

        T = TypeVar("T")

        class DedupList(Generic[T]):
            """
            This data structure behaves like a list except it makes sure the
            elements remain unique.
            Normally one could use a set/dict for this purpose however
            the list in question gets elements appended as it is being
            iterated over which means that we need to keep the list
            semantics.
            """

            def __init__(
                self,
                items: Optional[List[T]] = None,
                membership: Optional[Set[T]] = None,
            ) -> None:
                self.items = items or list()
                self.membership = membership or set()

            def append(self, node_user: T) -> None:
                if node_user in self.membership:
                    return
                self.items.append(node_user)
                self.membership.add(node_user)

            def __add__(self, other: "DedupList[T]") -> "DedupList[T]":
                new_membership = set.union(self.membership, other.membership)
                new_items = self.items + [
                    x for x in other.items if x not in self.membership
                ]
                return DedupList(new_items, new_membership)

        name_to_users: DefaultDict[str, DedupList[NodeUser]] = collections.defaultdict(
            DedupList
        )

        # handle aliasing by using python aliasing in name_to_users
        # if foo aliases bar then we will make name_to_users["foo"] point
        # to the same python list as name_to_users["bar"]
        for node1 in self.nodes:
            node1_name = node1.get_name()
            for node2_name in node1.get_aliases():
                if node1_name in name_to_users and node2_name in name_to_users:
                    # merge the two
                    list1 = name_to_users[node1_name]
                    list2 = name_to_users[node2_name]
                    combined = list1 + list2
                    for key in name_to_users.keys():
                        if name_to_users[key] is list1 or name_to_users[key] is list2:
                            name_to_users[key] = combined
                elif node1_name in name_to_users:
                    name_to_users[node2_name] = name_to_users[node1_name]
                else:
                    name_to_users[node1_name] = name_to_users[node2_name]

        def rename(n: str) -> str:
            if n in self.mutation_renames:
                return rename(self.mutation_renames[n])
            return n

        def dep_closure(node_name: str) -> Set[str]:
            reachable_names = {node_name}
            node = self.name_to_node[node_name]
            write_dep = next(iter(node.read_writes.writes))
            for read_dep in node.read_writes.reads:
                if (
                    read_dep.name in self.name_to_node
                    and isinstance(read_dep, dependencies.MemoryDep)
                    and isinstance(write_dep, dependencies.MemoryDep)
                    and read_dep.index == write_dep.index
                    and read_dep.size == write_dep.size
                ):
                    reachable_names.update(dep_closure(read_dep.name))
            return reachable_names

        def add_user(
            used_by_name: str,
            user_node: Union[BaseSchedulerNode, OutputNode],
            can_inplace: bool = False,
            is_weak: bool = False,
        ) -> None:
            name_to_users[rename(used_by_name)].append(
                NodeUser(user_node, can_inplace, is_weak)
            )

        unbacked_symbol_to_origin_node = {}

        # NB: None means that the dependency is on an input.  Don't actually
        # generate a dependency because if we do, Inductor will start trying
        # to free the unbacked int but that's pointless
        for name, val in V.graph.graph_inputs.items():
            if isinstance(val, sympy.Symbol):
                unbacked_symbol_to_origin_node[val] = None

        for node in self.nodes:
            log.debug("scheduling %s", node.node)

            # unbacked symbols don't follow ordinary buffer dependencies, so
            # we track their def/uses separately
            assert node.node is not None
            unbacked_symbol_defs = sorted(
                node.node.get_unbacked_symbol_defs(), key=lambda x: x.name
            )
            for s in unbacked_symbol_defs:
                assert isinstance(s, sympy.Symbol)
                # Pick the first definer as canonical.  There may be multiple
                # because if a MultiOutputLayout buffer propagates an unbacked
                # symint to multiple outputs, they will all claim to def it.
                if s not in unbacked_symbol_to_origin_node:
                    unbacked_symbol_to_origin_node[s] = node.get_name()

            unbacked_symbol_uses = sorted(
                node.node.get_unbacked_symbol_uses(), key=lambda x: x.name
            )
            # if a kernel takes unbacked symints, register dependencies
            for s in unbacked_symbol_uses:
                assert (
                    s in unbacked_symbol_to_origin_node
                ), f"{s} not in {unbacked_symbol_to_origin_node}"
                if (r := unbacked_symbol_to_origin_node[s]) is not None:
                    node.add_fake_dep(StarDep(r))

            if (
                len(node.read_writes.writes) == 1
                and (dep := next(iter(node.read_writes.writes)))
                and isinstance(dep, MemoryDep)
            ):
                node_mode = dep.mode
            else:
                node_mode = None

            # a node will mutate either 0 or 1 buffers
            assert len(node.get_mutations()) <= 1
            for alt_name in node.get_mutations():
                alt_name = rename(alt_name)
                # this node must run after the prior writer
                add_user(alt_name, node)
                node.add_mutation_dep(StarDep(alt_name, mode=node_mode))
                for other_node in name_to_users[alt_name].items:
                    # this node must run after all prior readers
                    other_name = rename(other_node.get_name())
                    known_dep_node_names = dep_closure(node.get_name())
                    if other_name not in known_dep_node_names:
                        # If this node already directly or indirectly depends on other_node,
                        # we don't need to insert an extra dep.
                        node.add_mutation_dep(WeakDep(other_name))
                        add_user(other_name, node, is_weak=True)

            # add normal non-mutation dependencies
            for read in node.read_writes.reads:
                is_weak = isinstance(read, WeakDep)
                add_user(read.name, node, node.can_inplace(read), is_weak)

            node.update_mutated_names(self.mutation_renames)

            # update our renaming scheme for the next iteration
            for alt_name in node.get_mutations():
                self.mutation_renames[rename(alt_name)] = node.get_name()
                self.mutation_renames[alt_name] = node.get_name()
                self.mutation_real_name[node.get_name()] = self.mutation_real_name.get(
                    alt_name, alt_name
                )

        # make sure outputs aren't dead-code-eliminated
        for node_name in V.graph.get_output_names():
            log.debug("scheduling output %s", node_name)
            add_user(node_name, OutputNode(StarDep(node_name)))

        # make sure unbacked symints aren't dead-code-eliminated
        for node in V.graph.graph_outputs:
            for s in node.get_unbacked_symbol_uses():
                assert (
                    s in unbacked_symbol_to_origin_node
                ), f"{s} not in {unbacked_symbol_to_origin_node.keys()}"
                if (node_name := unbacked_symbol_to_origin_node[s]) is not None:
                    log.debug(
                        "scheduling output %s for unbacked symint %s", node_name, s
                    )
                    add_user(node_name, OutputNode(StarDep(node_name)))

        # make sure input mutation isn't dead-code-eliminated
        for name in self.mutation_renames:
            if name in V.graph.graph_inputs:
                add_user(name, OutputNode(StarDep(name)))
                V.graph.mutated_inputs.add(name)
            elif name in V.graph.constants:
                # In AOTI, module parameters and buffers are not lifted as graph inputs
                add_user(name, OutputNode(StarDep(name)))

        inp_names = {
            name: index for index, name in enumerate(V.graph.graph_inputs.keys())
        }
        V.graph.mutated_input_idxs = [
            inp_names[name] for name in V.graph.mutated_inputs
        ]

        # copy users information onto the nodes
        for node in self.nodes:
            node.set_users(name_to_users[node.get_name()].items)

        # populate inverse_users
        for node in self.nodes:
            for user in node.users:
                user.node.inverse_users.append(node)

    def compute_node_users(self) -> None:
        # set up buffer name to (fused)snode mapping
        buf_to_snode: Dict[str, BaseSchedulerNode] = {}
        for node in self.nodes:
            if isinstance(node, FusedSchedulerNode):
                for x in node.snodes:
                    buf_to_snode[x.get_name()] = node
            buf_to_snode[node.get_name()] = node

        for node in self.nodes:
            node.node_users = []
            node.inverse_users = []

        # compute inverse_users
        for node in self.nodes:
            inverse_users: List[BaseSchedulerNode] = []
            for dep in node.unmet_dependencies:
                assert dep.name in buf_to_snode
                dep_node = buf_to_snode[dep.name]
                inverse_users.append(dep_node)
            node.inverse_users = inverse_users

        # compute node_users
        # TODO: ideally, we should deduplicate .users and .node_users,
        # but currently .users contains extra information that's difficult to
        # extract into a standalone container.
        node_to_users: Dict[BaseSchedulerNode, List[BaseSchedulerNode]] = {}
        for node in self.nodes:
            for inverse_user in node.inverse_users:
                node_to_users.setdefault(inverse_user, []).append(node)
        for node, users in node_to_users.items():
            node.node_users = users

    def dead_node_elimination(self) -> None:
        """
        Remove any nodes without users
        """
        again = True  # repeat until a fixed point
        while again:
            updated_nodes = []
            for node in self.nodes:

                def can_eliminate_user(user: NodeUser) -> bool:
                    return user.is_weak or user.get_name() in V.graph.removed_buffers

                can_eliminate = not node.has_side_effects() and all(
                    can_eliminate_user(u) for u in node.users
                )

                if not can_eliminate:
                    updated_nodes.append(node)
                else:
                    # dead code
                    log.debug("removed dead node: %s", node.get_name())
                    V.graph.removed_buffers.add(node.get_name())

            again = len(self.nodes) > len(updated_nodes)
            self.nodes = updated_nodes

        # Prune any WeakDeps no longer needed
        for node in self.nodes:
            node.prune_weak_deps()

    def topological_sort_schedule(self) -> None:
        """
        Ensure self.nodes is in topologically sorted order
        """
        seen: Set[BaseSchedulerNode] = set()
        name_to_node: Dict[str, BaseSchedulerNode] = dict()
        result: List[BaseSchedulerNode] = []

        def visit(n: BaseSchedulerNode) -> None:
            if n not in seen:
                seen.add(n)
                for dep in sorted(n.unmet_dependencies, key=lambda d: d.name):
                    visit(name_to_node[dep.name])
                result.append(n)

        for node in self.nodes:
            for name in node.get_names():
                name_to_node[name] = node
        for node in self.nodes:
            visit(node)
        self.nodes = result

    def compute_ancestors(self) -> None:
        """
        Populate each node.ancestors
        """
        # note self.nodes is topologically sorted
        name_to_ancestors: Dict[str, Set[str]] = {}
        for node in self.nodes:
            ancestors = set()
            for dep in node.unmet_dependencies:
                ancestors.add(dep.name)
                ancestors |= name_to_ancestors[dep.name]
            name_to_ancestors[node.get_name()] = ancestors
            node.ancestors = ancestors

        for order, node in enumerate(self.nodes):
            node.min_order = order
            node.max_order = order

    def fuse_nodes(self) -> None:
        """
        Mutates self.nodes to combine nodes into FusedSchedulerNodes.
        """
        for i in range(10):
            old_len = len(self.nodes)
            fusion_log.debug(
                "===== attempting fusion (%d/10): %d nodes =====",
                i + 1,
                old_len,
            )
            self.fuse_nodes_once()
            new_len = len(self.nodes)
            fusion_log.debug(
                "completed fusion round (%d/10): fused %d nodes into %d nodes\n",
                i + 1,
                old_len,
                new_len,
            )
            if new_len == old_len or new_len == 1:
                fusion_log.debug("===== fusion complete (%d iterations) =====", i + 1)
                break

    def benchmark_fused_nodes(
        self, nodes: Sequence[BaseSchedulerNode]
    ) -> Tuple[float, str]:
        """
        Benchmark fused list of nodes and return the execution time
        in milliseconds on randomly generated inputs.
        """
        assert len(nodes) > 0
        device = nodes[0].get_device()
        self.current_device = device
        backend = self.get_backend(device)
        return backend.benchmark_fused_nodes(nodes)

    def finalize_multi_template_buffers(self) -> None:
        def replace_buffer(
            orig_node: ir.MultiTemplateBuffer, new_node: ir.Buffer
        ) -> None:
            replaced_name = new_node.name
            orig_name = orig_node.get_name()
            assert isinstance(orig_name, str) and isinstance(replaced_name, str)

            del V.graph.name_to_buffer[replaced_name]
            new_node.name = orig_name

            orig = V.graph.buffers.index(orig_node)
            V.graph.buffers.remove(new_node)
            V.graph.buffers[orig] = new_node
            V.graph.name_to_buffer[orig_name] = new_node

        for i, node in enumerate(self.nodes):
            if isinstance(node, SchedulerNode) and isinstance(
                node.node, ir.MultiTemplateBuffer
            ):
                multi_node = node.node
                min_node_unfused, _ = multi_node.get_min_choice()

                if isinstance(
                    min_node_unfused,
                    torch._inductor.ir.TritonTemplateCallerBase,
                ):
                    node.node.finalize_as_triton_caller(min_node_unfused)
                    continue

                out_tensorbox = min_node_unfused.output_node()
                out_storage = out_tensorbox.data
                assert isinstance(out_storage, ir.StorageBox)
                out_buffer = out_storage.data
                assert isinstance(out_buffer, ir.Buffer)

                out_buffer.layout = multi_node.layout
                replace_buffer(multi_node, out_buffer)
                new_scheduler_node = self.create_scheduler_node(out_buffer)

                self.nodes[i] = new_scheduler_node
                self.name_to_node[node.get_name()] = new_scheduler_node
                self.name_to_fused_node[node.get_name()] = new_scheduler_node

                new_scheduler_node.users = node.users
                new_scheduler_node.min_order = node.min_order
                new_scheduler_node.max_order = node.max_order
                new_scheduler_node.last_usage = node.last_usage
                for user in new_scheduler_node.users:
                    user.node.inverse_users.remove(node)
                    user.node.inverse_users.append(new_scheduler_node)

    def speedup_by_fusion(
        self, node1: BaseSchedulerNode, node2: BaseSchedulerNode
    ) -> bool:
        """
        If config.benchmark_fusion is False, always return True.
        Otherwise, return True if fusion can brings speedup.
        """

        is_multi_template = node1.is_template() and isinstance(
            node1.get_template_node(), ir.MultiTemplateBuffer
        )
        if not config.benchmark_fusion and not is_multi_template:
            return True

        if (
            node1.is_template()
            and not isinstance(node1.get_template_node(), ir.TritonTemplateBuffer)
            or node1.is_foreach()
            or node2.is_foreach()
        ):
            # TODO support benchmarking epilogue fusion
            return True

        node_list_1 = node1.get_nodes()
        device = node_list_1[0].get_device()

        # don't support benchmark fusion for CPU right now.
        if device.type == "cpu":
            return True

        node_list_2 = node2.get_nodes()
        node_list_fused = list(itertools.chain(node_list_1, node_list_2))

        # We can not accurately benchmark kernel using atomic_add
        # due to how we generate random integer inputs.
        # Skip benchmarking them by allowing fusion.
        if any(
            hasattr(n.node, "data")
            and n.node is not None
            and hasattr(n.node.data, "scatter_mode")
            and n.node.data.scatter_mode == "atomic_add"
            for n in node_list_fused
        ):
            return True

        from triton.compiler.errors import CompilationError

        why = WhyNoFuse(node1, node2)

        def log_fusion(ms_fused: float, ms1: float, ms2: float) -> None:
            if fusion_log.isEnabledFor(logging.DEBUG):
                if ms_fused < ms1 + ms2:
                    fusion_log.debug(
                        "can fuse (benchmark): fusing %s with %s cause %sx speedup",
                        node1.get_names(),
                        node2.get_names(),
                        green_text(f"{(ms1 + ms2) / ms_fused:.3f}"),
                    )
                else:
                    fusion_log.debug(
                        "cannot fuse (benchmark): fusing %s with %s cause %sx slowdown",
                        node1.get_names(),
                        node2.get_names(),
                        red_text(f"{ms_fused / (ms1 + ms2):.3f}"),
                    )

        if isinstance(node1, SchedulerNode) and isinstance(
            node1.node, ir.MultiTemplateBuffer
        ):
            multi_node = node1.node
            choice_timings = multi_node.choice_timings

            _, ms1 = multi_node.get_min_choice()
            ms2, path2 = self.benchmark_fused_nodes(node_list_2)

            min_ms_fused = float("inf")
            ms_fused_choice = None

            triton_choices = 0

            for choice, unfused_time in choice_timings.items():
                if not isinstance(choice, torch._inductor.ir.TritonTemplateCallerBase):
                    continue

                if unfused_time >= ms1 + ms2:
                    continue

                triton_choices += 1
                if triton_choices > config.max_epilogue_benchmarked_choices:
                    break

                # TODO - parallel compile triton templates
                # TODO - should prune/skip choices that are not within certain % of best choice
                with node1.node.swap_as_triton_caller(choice):
                    ms_fused, _ = self.benchmark_fused_nodes(node_list_fused)

                    if ms_fused < min_ms_fused:
                        min_ms_fused = ms_fused
                        ms_fused_choice = choice

            log_fusion(min_ms_fused, ms1, ms2)

            # after we do a fusion, we finalize a triton template.
            # TODO - could preserve multi template and choices for subsequent fusions
            if min_ms_fused < (ms1 + ms2) and ms_fused_choice is not None:
                node1.node.finalize_as_triton_caller(ms_fused_choice)
                return True
            else:
                return False
        else:
            try:
                ms1, path1 = self.benchmark_fused_nodes(node_list_1)
                if math.isinf(ms1):
                    why("register spilling of the first kernel")
                    return False
                ms2, path2 = self.benchmark_fused_nodes(node_list_2)
                if math.isinf(ms2):
                    why("register spilling of the second kernel")
                    return False
                ms_fused, path_fused = self.benchmark_fused_nodes(node_list_fused)
                if math.isinf(ms_fused):
                    why("register spilling of the fused kernel")
                    return False
            except CompilationError as e:
                # workaround triton issue: https://github.com/openai/triton/issues/2151
                if "Loop-carried variable" in str(e):
                    return True  # allow fusion
                else:
                    raise

        log_fusion(ms_fused, ms1, ms2)
        if (
            is_metric_table_enabled("slow_fusion")
            and ms_fused >= ms1 + ms2
            and (path1, path2) not in self.logged_slow_fusion
        ):
            self.logged_slow_fusion.add((path1, path2))
            get_metric_table("slow_fusion").add_row(
                lambda: {
                    "kernel1_path": path1,
                    "kernel1_latency": ms1,
                    "kernel2_path": path2,
                    "kernel2_latency": ms2,
                    "fused_kernel_path": path_fused,
                    "fused_kernel_latency": ms_fused,
                    "slow_down_ratio": ms_fused / (ms1 + ms2),
                }
            )
        return ms_fused < ms1 + ms2

    def fuse_nodes_once(self) -> None:
        """
        Mutates self.nodes to combine nodes into FusedSchedulerNodes.

        This relies on two key functions to control the logic:
            - self.can_fuse(): checks if a fusion is legal
            - self.score_fusion(): assigns priority to a given fusion
        """
        fused_nodes = set(self.nodes)
        for node1, node2 in self.get_possible_fusions():
            node1 = self.name_to_fused_node[node1.get_first_name()]
            node2 = self.name_to_fused_node[node2.get_first_name()]
            if self.can_fuse(node1, node2) and not self.will_fusion_create_cycle(
                node1, node2
            ):
                if not self.speedup_by_fusion(node1, node2):
                    continue
                fusion_log.debug(
                    "fusing %s with %s", node1.get_name(), node2.get_name()
                )

                # above can_fuse asserts that node2 has the same device
                device = node1.get_device()
                node3 = self.get_backend(device).fuse(node1, node2)
                fused_nodes.remove(node1)
                fused_nodes.remove(node2)
                fused_nodes.add(node3)
                self.name_to_fused_node.update(
                    {n.get_name(): node3 for n in node3.get_nodes()}
                )
        self.nodes = sorted(fused_nodes, key=lambda x: x.min_order)
        self.topological_sort_schedule()
        self.prune_redundant_deps()

    def prune_redundant_deps(self) -> None:
        for node in self.nodes:
            node.prune_redundant_deps(self.name_to_fused_node)

    def get_possible_fusions(self) -> List[Tuple[BaseSchedulerNode, BaseSchedulerNode]]:
        """
        Helper to find all legal fusion opportunities, sorted by self.score_fusion()
        """
        possible_fusions = []
        seen = set()

        def check_all_pairs(nodes: List[BaseSchedulerNode]) -> None:
            for node1_index, node1 in enumerate(nodes):
                for node2 in nodes[node1_index + 1 :]:
                    key = (node1, node2)
                    if key in seen:
                        continue
                    seen.add(key)

                    if self.can_fuse(node1, node2):
                        possible_fusions.append(key)
                    elif (node2.is_template() or node2.is_foreach()) and self.can_fuse(
                        node2, node1
                    ):
                        # foreach fusions and epilogue fusions are order dependent
                        possible_fusions.append((node2, node1))

        buffer_names_grouping = collections.defaultdict(list)
        for node in self.nodes:
            for buf in node.used_buffer_names():
                buffer_names_grouping[buf].append(node)
        for node_grouping in buffer_names_grouping.values():
            check_all_pairs(node_grouping)

        if config.aggressive_fusion:
            group_grouping = collections.defaultdict(list)
            for node in self.nodes:
                group = getattr(node, "group", None)
                if group:
                    group_grouping[group].append(node)
            for node_grouping in group_grouping.values():
                check_all_pairs(node_grouping)

        possible_fusions = self.get_possible_fusions_with_highest_priority(
            possible_fusions
        )
        possible_fusions.sort(key=self.score_fusion_key, reverse=True)
        fusion_log.debug("found %d possible fusions", len(possible_fusions))
        return possible_fusions

    def will_fusion_create_cycle(
        self, node1: BaseSchedulerNode, node2: BaseSchedulerNode
    ) -> bool:
        """
        Finds whether there's a path from node1 to node2 (or vice-versa)
        caused indirectly by other fusions.
        """

        visited = set()

        def found_path(node: BaseSchedulerNode) -> bool:
            # only fused nodes can introduce new ancestors.
            if isinstance(node, FusedSchedulerNode) and node not in visited:
                visited.add(node)
                if node.get_names().issubset(combined_ancestors):
                    # All fusion outputs are in ancestors of node1 and node2, thus
                    # cannot introduce new path:
                    #
                    # 1. if output is neither descendent of node1 or node2, the
                    #        output cannot introduce a path
                    # 2. due to [can_fuse]: if WLOG output is descendent of node1, it cannot be
                    #        on path(node1->node2), hence it cannot be ancestor of node2
                    # 3. due to [acyclic]: if WLOG output is descendent of node1, it cannot be
                    #        ancestor of node1
                    return False
                else:
                    # continue DFS of new ancestors introduced by the fusion
                    return bool(combined_names & node.ancestors) or any(
                        found_path(self.name_to_fused_node[n])
                        for n in node.ancestors - combined_ancestors
                    )
            return False

        combined_names = node1.get_names() | node2.get_names()
        combined_ancestors = (node1.ancestors | node2.ancestors) - combined_names
        cycle = any(found_path(self.name_to_fused_node[n]) for n in combined_ancestors)
        if cycle:
            WhyNoFuse(node1, node2)("will create cycle")
        return cycle

    def can_fusion_increase_peak_memory(
        self, node1: BaseSchedulerNode, node2: BaseSchedulerNode
    ) -> bool:
        """
        This function prevents fusion for nodes that can increase memory
        footprint. This problem is more common in horizontal fusion, where nodes
        that are far apart in the original order get fused, lengthening the live
        intervals of tensors. This is very evident in models with activation
        checkpointing, where the recomputed nodes from different checkpointed
        regions get fused and significantly increase the memory footprint.

        The current attempt is a quick, possibly hacky, heuristic to prevent the
        fusion of nodes that are far away in the original order.

        A better but difficult to implement heurisitic would be to use live
        intervals of the buffers, find region of peak pressure in the original
        program and prevent fusion that crosses that peak region. We might need
        special care or good approximation in this implementation, as fusion of
        node changes live intervals, and re-computing live intervals and peak
        memory after each fusion can introduce large compilation overhead.
        """
        proximity_score = max(
            abs(node1.min_order - node2.max_order),
            abs(node2.min_order - node1.max_order),
        )
        return proximity_score > 64

    def decide_fusion_fail_reason(
        self,
        node1: BaseSchedulerNode,
        node2: BaseSchedulerNode,
        common_buf_names: Tuple[str, ...],
    ) -> str:
        """
        Try to decide reasons why fusion fail due to no shared memory even though
        there are common buffers.
        """
        reasons = {}
        node1_name2dep = {dep.name: dep for dep in node1.read_writes.reads_and_writes()}
        node2_name2dep = {dep.name: dep for dep in node2.read_writes.reads_and_writes()}

        for buf_name in common_buf_names:
            buf = V.graph.get_buffer(buf_name)
            lhs_dep = node1_name2dep[buf_name]
            rhs_dep = node2_name2dep[buf_name]

            if lhs_dep.get_numel() != rhs_dep.get_numel():
                reasons[
                    buf_name
                ] = f"different numel: {lhs_dep.get_numel()} v.s. {rhs_dep.get_numel()}"
                continue

            # same numel but different MemoryDep.size. Should be broadcasting
            if sympy_product(lhs_dep.size) != sympy_product(rhs_dep.size):
                reasons[buf_name] = "broadcast"
                continue

            if not isinstance(lhs_dep, MemoryDep) or not isinstance(rhs_dep, MemoryDep):
                reasons[
                    buf_name
                ] = f"not MemoryDep: {type(lhs_dep)} v.s. {type(rhs_dep)}"
                continue

            lhs_off = lhs_dep.get_offset()
            rhs_off = rhs_dep.get_offset()
            if lhs_off != rhs_off:
                # One example is in transformer, we use a concatenated linear layer
                # to project Q/K/V and then split the result. The 3 splits will
                # point to the same buffer with different offsets.
                reasons[buf_name] = f"different offset: {lhs_off} v.s. {rhs_off}"
                continue

            if (
                lhs_dep.normalize_with_stride_order()
                == rhs_dep.normalize_with_stride_order()
            ):
                reasons[buf_name] = f"Mismatch loop orders: {lhs_dep} v.s. {rhs_dep}"
                continue

            # Add more rules here
            reasons[
                buf_name
            ] = f"Unknown reason: {lhs_dep} v.s. {rhs_dep}. Layout: {buf.layout}"

        return str(reasons)

<<<<<<< HEAD
    def has_shared_data_after_reordering_loop(
        self, node1: BaseSchedulerNode, node2: BaseSchedulerNode
    ):
        """
        Right now just greedily reorder the loop of node1 to be compatible with node2,
        but ideally we should have some heuristics to reorder the loop for node2
        to be compatibile with node1 if that's more efficient.
        """
        if not config.loop_ordering_after_fusion:
            return False

        node1_buffer_names = node1.read_writes.buffer_names()
        node2_buffer_names = node2.read_writes.buffer_names()
        # Fast path: no common buffers.
        common_buffer_names = node1_buffer_names & node2_buffer_names
        if not common_buffer_names:
            return False

        node1_name2dep = {dep.name: dep for dep in node1.read_writes.reads_and_writes()}
        node2_name2dep = {dep.name: dep for dep in node2.read_writes.reads_and_writes()}

        # Find the commons buffers that has different loop orders
        candidates = []
        for buffer_name in common_buffer_names:
            lhs_dep = node1_name2dep[buffer_name]
            rhs_dep = node2_name2dep[buffer_name]
            if (
                lhs_dep.normalize_with_stride_order()
                == rhs_dep.normalize_with_stride_order()
            ):
                candidates.append((lhs_dep.get_numel(), lhs_dep, rhs_dep))

        if len(candidates) == 0:
            return False

        # Pick the largest buffer to guide the loop reordering
        numel, lhs_dep, rhs_dep = sorted(candidates, reverse=True)[0]
        node1.reorder_loops_by_dep_pair(lhs_dep, rhs_dep)

        return self.score_fusion_memory(node1, node2) > 0

    def can_fuse(self, node1: BaseSchedulerNode, node2: BaseSchedulerNode):
=======
    def can_fuse(self, node1: BaseSchedulerNode, node2: BaseSchedulerNode) -> bool:
>>>>>>> 56d26205
        """
        Determine if it is possible to combine node1 and node2 into a
        single fused node.
        """

        if node1 is node2:
            return False

        why = WhyNoFuse(node1, node2)

        if (
            isinstance(node1, (ExternKernelSchedulerNode, NopKernelSchedulerNode))
            and not node1.is_template()
        ):
            why("node1 is extern or nop")
            return False
        if (
            isinstance(node2, (ExternKernelSchedulerNode, NopKernelSchedulerNode))
            and not node2.is_template()
        ):
            why("node2 is extern or nop")
            return False

        if node2.get_names() & node1.ancestors:
            why("node1 must go before node2")
            return False

        if node2.is_template():
            why("templates can only fuse epilogues")
            return False
        if node1.is_template() and (
            node2.has_aliasing_or_mutation()
            or node2.is_reduction()
            or not config.epilogue_fusion
        ):
            why("template epilogue not satisfied")
            return False

        device = node1.get_device()
        device2 = node2.get_device()
        if device != device2:
            why("device mismatch (%s vs %s)", device, device2)
            return False
        del device2

        no_shared_data = self.score_fusion_memory(node1, node2) == 0
        if no_shared_data:
            no_shared_data = not self.has_shared_data_after_reordering_loop(
                node1, node2
            )

        if no_shared_data and (
            not config.aggressive_fusion or node1.is_reduction() or node2.is_reduction()
        ):
            if is_metric_table_enabled("fusion_failure_due_to_indexing_mismatch"):
                common_buf_names = (
                    node1.read_writes.buffer_names() & node2.read_writes.buffer_names()
                )
                if len(common_buf_names) > 0:
                    get_metric_table("fusion_failure_due_to_indexing_mismatch").add_row(
                        lambda: {
                            "pre_grad_graph_id": V.graph.graph_id,
                            "post_grad_graph_id": V.graph.post_grad_graph_id,
                            "node1_name": node1.get_name(),
                            "node2_name": node2.get_name(),
                            "node1_debug_str": write_text(node1.debug_str()),
                            "node2_debug_str": write_text(node2.debug_str()),
                            "common_buffer_names": list(common_buf_names),
                            "failure_reason": self.decide_fusion_fail_reason(
                                node1, node2, common_buf_names
                            ),
                        }
                    )

                    why("no shared data due to indexing mismatch")
                    return False
            why("no shared data")
            return False  # heuristic not needed for correctness

        if (
            not node1.is_foreach()
            and not node2.is_foreach()
            and len(node1.get_nodes()) + len(node2.get_nodes()) > config.max_fusion_size
        ):
            why("exceeds max fusion")
            return False  # heuristic not needed for correctness

        if node1.get_names() & node2.ancestors:
            # node2 depends on node1 outputs
            if not self.can_fuse_vertical(node1, node2):
                return False
            return self.get_backend(device).can_fuse_vertical(node1, node2)
        else:  # nodes don't depend on each other, but may have common reads
            if self.can_fusion_increase_peak_memory(node1, node2):
                why("will increase peak memory")
                return False
            return self.get_backend(device).can_fuse_horizontal(node1, node2)

    def can_fuse_vertical(
        self, node1: BaseSchedulerNode, node2: BaseSchedulerNode
    ) -> bool:
        """
        Check if it is legal to fuse a consumer (node2) into a producer (node1).

        We can fuse them if all the reads of node2 either match
        corresponding writes in node1, or are written by nodes that can
        be scheduled before the fusion of node1 and node2.

        We also disable fusion of a write subsequent to a read if the reads
        and writes do not align.
        """
        node1_names = node1.get_names()
        computed_deps = set()
        why = WhyNoFuse(node1, node2)

        # StarDep doesn't match MemoryDep, different indices don't match
        # However, broadcasting sometimes strips dimensions, and if that's the case
        # we still can match unmet dep
        # if there's indirect indexing, don't match it
        def fusable_read_and_write(read: Dep, write: Dep) -> bool:
            read_name = self.mutation_renames.get(read.name, read.name)
            write_name = self.mutation_renames.get(write.name, write.name)
            if (
                isinstance(read, MemoryDep)
                and isinstance(write, MemoryDep)
                and read.mode == write.mode
                and write.mode is not None
            ):
                return True
            if (
                isinstance(read, StarDep)
                and isinstance(write, MemoryDep)
                and read.mode == write.mode
                and write.mode is not None
                and read_name == write_name
            ):
                return True
            return (
                self.mutation_renames.get(read.name, read.name) == write.name
                and (isinstance(read, MemoryDep) and isinstance(write, MemoryDep))
                and not free_symbol_is_type(read.index, SymT.TMP)
                and not free_symbol_is_type(write.index, SymT.TMP)
                and read.index == write.index
                and len(read.size) >= len(write.size)
                and read.size[: len(write.size)] == write.size
            )

        for rd in node2.unmet_dependencies:
            for cd in node1.read_writes.writes:
                if fusable_read_and_write(rd, cd):
                    computed_deps.add(rd)

        remaining_deps = {dep.name for dep in node2.unmet_dependencies - computed_deps}
        if remaining_deps & node1_names:
            # MemoryDeps didn't match and read different locations of the same buffer.
            # Examples here include:
            #   - MemoryDep("foo", x) != MemoryDep("foo", x + 1)
            #   - MemoryDep("foo", x) != StarDep("foo")
            why("memory deps did not match")
            return False
        for name in remaining_deps:
            if node1_names & self.name_to_fused_node[name].ancestors:
                why("intermediate nodes between node1 & node2")
                return False

        # similar to can_inplace, if we are going to fuse a write subsequent to a read
        # require that the indexing and size is the same
        for write in node2.read_writes.writes:
            for read in node1.read_writes.reads:
                if write.name != self.mutation_renames.get(read.name, read.name):
                    continue

                # bail on StarDep
                if not fusable_read_and_write(read=read, write=write):
                    why("fusing a write into a read with different indexing formula")
                    return False

        return True

    def score_fusion(
        self, node1: BaseSchedulerNode, node2: BaseSchedulerNode
    ) -> Tuple[bool, bool, int, int]:
        """
        Assign a score (higher comes first) to the fusion of node1
        and node2.  When different fusions conflict with each other,
        this is the way we decide what order to run them in.

        Our current score is based on:
        - Estimate of the saved memory operations
        - Fusions closer together in original order
        """
        memory_score = self.score_fusion_memory(node1, node2)
        proximity_score = -max(
            abs(node1.min_order - node2.max_order),
            abs(node2.min_order - node1.max_order),
        )
        return (
            node1.is_template() == config.epilogue_fusion_first and memory_score > 0,
            node1.is_reduction() == node2.is_reduction() and memory_score > 0,
            memory_score,
            proximity_score,
        )

    def score_fusion_memory(
        self, node1: BaseSchedulerNode, node2: BaseSchedulerNode
    ) -> int:
        """
        The first term in our fusion score that estimates number of saved memory operations.
        """
        common_memory_deps = (node1.read_writes.reads | node1.read_writes.writes) & (
            node2.read_writes.reads | node2.read_writes.writes
        )
        common_memory_deps = {
            dep for dep in common_memory_deps if not dep.has_unbacked_symbols()
        }
        return sum(dep.numbytes_hint() for dep in common_memory_deps)

    def get_possible_fusions_with_highest_priority(
        self, possible_fusions: List[Tuple[BaseSchedulerNode, BaseSchedulerNode]]
    ) -> List[Tuple[BaseSchedulerNode, BaseSchedulerNode]]:
        # Group the possible fusions based on their priority from the backend.
        # Only return the group of possible fusions with highest priority.
        if len(possible_fusions) == 0:
            return possible_fusions
        possible_fusions_group_by_priority: Dict[
            int, List[Tuple["BaseSchedulerNode", "BaseSchedulerNode"]]
        ] = {}

        for node1, node2 in possible_fusions:
            assert node1.get_device() == node2.get_device()
            device = node1.get_device()
            fusion_pair_priority = int(
                self.get_backend(device).get_fusion_pair_priority(node1, node2)
            )
            if fusion_pair_priority not in possible_fusions_group_by_priority:
                possible_fusions_group_by_priority[fusion_pair_priority] = [
                    (node1, node2),
                ]
            else:
                possible_fusions_group_by_priority[fusion_pair_priority].append(
                    (node1, node2)
                )
        # return the possible fusions with highest priority
        possible_fusions_with_highest_priority = min(
            possible_fusions_group_by_priority.items(), key=operator.itemgetter(0)
        )[1]
        assert len(possible_fusions_with_highest_priority) > 0
        return possible_fusions_with_highest_priority

    def score_fusion_key(
        self, nodes: Tuple[BaseSchedulerNode, BaseSchedulerNode]
    ) -> Tuple[bool, bool, int, int]:
        """
        Shim for list.sort(key=...)
        """
        node1, node2 = nodes
        return self.score_fusion(node1, node2)

    def compute_last_usage(self) -> None:
        """
        Populate node.last_usage recursively (also for the nodes within a FusedSchedulerNode)
        """

        future_used_buffers = set(V.graph.get_output_names())

        for node in reversed(self.nodes):
            node.set_last_usage(future_used_buffers, self.mutation_real_name)
            future_used_buffers.update(node.last_usage)

    def free_buffers(self) -> None:
        """Free any buffers that are no longer needed"""
        for name in sorted(
            self.buffer_names_to_free
            - V.graph.removed_buffers
            - V.graph.wrapper_code.freed
        ):
            if name in self.name_to_node:
                node = self.name_to_node[name]
                if node.can_free():
                    V.graph.wrapper_code.codegen_free(node.node)
            elif name in V.graph.graph_inputs:
                storage = V.graph.graph_inputs[name].data
                assert isinstance(storage, ir.StorageBox) and storage.is_input_buffer()
                V.graph.wrapper_code.codegen_free(storage.data)

        self.buffer_names_to_free.clear()

    def remove_kernel_local_buffers(self) -> None:
        """
        Any buffers that are both created and have a last use in the
        same kernel can be removed.
        """

        # V.kernel.store_buffer_names should represent the set of nodes
        # get fused
        fused_node_names = V.kernel.store_buffer_names
        names_to_remove = []
        for out_buf in V.kernel.store_buffer_names:
            users = self.name_to_node[out_buf].users
            assert users is not None
            users = {user.get_name() for user in users if not user.is_weak}
            if users.issubset(fused_node_names):
                names_to_remove.append(out_buf)

        def remove_filter(n: str) -> bool:
            return (
                n not in V.kernel.must_keep_buffers
                and n not in V.kernel.args.input_buffers
                and n not in self.mutation_renames
                and n not in self.mutation_real_name
            )

        names_to_remove = list(filter(remove_filter, names_to_remove))

        for name in names_to_remove:
            if name in V.kernel.args.inplace_buffers:
                buf = V.kernel.args.inplace_buffers[name]
                if isinstance(buf, str) and buf.startswith("REMOVED"):
                    continue
                remove = all(n in names_to_remove for n in buf.other_names)
                if remove:
                    self.remove_inplace_buffer(name)
                V.kernel.inplaced_to_remove.add(name)
            else:
                self.remove_buffer(name)

    def remove_buffer(self, name: str) -> None:
        # Assign a special value instead of deleting the entry
        # because we still rely on output_buffers's length to
        # generate unique arg name.
        log.debug("remove_buffer(%r)", name)
        V.kernel.args.output_buffers[name] = "REMOVED"
        V.kernel.removed_buffers.add(name)

    def remove_inplace_buffer(self, name: str) -> None:
        log.debug("removing_inplace_buffer(%r)", name)
        inner_name = V.kernel.args.inplace_buffers[name].inner_name
        V.kernel.args.inplace_buffers[name] = inner_name.replace(
            "in_out_ptr", "REMOVED"
        )
        V.kernel.removed_buffers.add(name)

    def flush(self) -> None:
        for backend in self.backends.values():
            backend.flush()
        self.free_buffers()

    def codegen_extern_call(self, scheduler_node: ExternKernelSchedulerNode) -> None:
        assert isinstance(scheduler_node, ExternKernelSchedulerNode)
        # 'decide_inplace_update' stores the inplace update decisions in
        # the current kernel from where 'allocate' retrieve those decisions.
        # We have to make sure there is a non-NULL kernel handler to store
        # those inplace update decisions.
        counters["inductor"]["extern_calls"] += 1
        with V.set_kernel_handler(Kernel(increase_kernel_count=False)):
            scheduler_node.decide_inplace_update()
            scheduler_node.allocate()
        node = scheduler_node.node
        assert isinstance(node, ir.ExternKernel), f"{type(node)=}"
        node.codegen(V.graph.wrapper_code)
        self.free_buffers()

    def create_backend(self, device: torch.device) -> "BaseScheduling":
        assert (
            not is_gpu(device.type) or device.index is not None
        ), f"{device} should have been normalized in lowering"
        V.graph.add_device_info(device)

        device_scheduling = get_scheduling_for_device(device.type)
        if device_scheduling is None:
            raise RuntimeError(f"Unsupported device type: {device.type}")

        if not has_triton():
            if (
                device.type == "cuda"
                and (device_props := torch.cuda.get_device_properties(device)).major < 7
            ):
                raise RuntimeError(
                    f"Found {device_props.name} which is too old to be supported by the triton GPU compiler, which is used as the backend. Triton only supports devices of CUDA Capability >= 7.0, but your device is of CUDA capability {device_props.major}.{device_props.minor}"  # noqa: B950
                )
            elif is_gpu(device.type):
                raise RuntimeError(
                    "Cannot find a working triton installation. More information on installing Triton can be found at https://github.com/openai/triton"  # noqa: B950
                )

        return device_scheduling(self)

    def get_backend(self, device: torch.device) -> "BaseScheduling":
        if device not in self.backends:
            self.backends[device] = self.create_backend(device)
        return self.backends[device]

    def enter_context(self, node: BaseSchedulerNode) -> None:
        def get_order(n: torch.fx.Node) -> int:
            if n not in self.origin_to_index:
                self.origin_to_index.update({n: i for i, n in enumerate(n.graph.nodes)})
            return self.origin_to_index[n]

        # Use a dict to have ordering
        origins = {
            (get_order(e), e): None
            for n in node.get_nodes()
            if n.node is not None
            for e in n.node.origins
        }
        origins = list(origins.keys())
        if origins:
            _, last = max(origins, key=operator.itemgetter(0))
            V.graph.wrapper_code.enter_context(last)

    @dynamo_timed
    def codegen(self) -> None:
        for node in self.nodes:
            try:
                log.debug(
                    "Generating code for node %s with estimated runtime %f",
                    node.get_name(),
                    node.get_estimated_runtime(),
                )
            except Exception as e:
                log.debug(
                    "Generating code for node %s with estimated runtime 0.0",
                    node.get_name(),
                )

            self.enter_context(node)

            if not isinstance(node, NopKernelSchedulerNode) and (
                device := node.get_device()
            ):
                if (
                    device != self.current_device
                    or node.is_extern()
                    or node.is_template()
                ):
                    self.flush()
                if device != self.current_device:
                    if self.current_device and device_need_guard(
                        self.current_device.type
                    ):
                        V.graph.wrapper_code.codegen_device_guard_exit()
                    if device_need_guard(device.type):
                        assert device.index is not None, "device should have an index"
                        V.graph.wrapper_code.codegen_device_guard_enter(device.index)

                    self.current_device = device

            self.buffer_names_to_free.update(node.last_usage)

            if node.is_template():
                node, *epilogue = node.get_nodes()
                self.get_backend(device).codegen_template(node, epilogue)
            elif node.is_extern():
                node = typing.cast(ExternKernelSchedulerNode, node)
                self.codegen_extern_call(node)
            elif node.is_foreach():
                node = typing.cast(ForeachKernelSchedulerNode, node)
                backend_ = self.get_backend(device)
                from .codegen.cuda_combined_scheduling import CUDACombinedScheduling
                from .codegen.simd import SIMDScheduling

                if isinstance(backend_, (SIMDScheduling, CUDACombinedScheduling)):
                    backend = backend_
                else:
                    raise AssertionError(f"{type(self)=}")
                backend.codegen_foreach(node)
            elif isinstance(node, (FusedSchedulerNode, SchedulerNode)):
                self.get_backend(device).codegen_node(node)
            else:
                assert isinstance(node, NopKernelSchedulerNode)
                node.allocate()

            if config.debug_check_inf_and_nan:
                V.graph.wrapper_code.generate_inf_and_nan_checker(node)

            if config.triton.debug_sync_kernel:
                self.get_backend(device).codegen_sync()

            self.available_buffer_names.update(node.get_names())

            if not isinstance(node, NopKernelSchedulerNode):
                device = node.get_device()
                if device is not None and self.get_backend(device).ready_to_flush():
                    self.flush()

        if self.current_device and device_need_guard(self.current_device.type):
            # exit the outermost CUDA device guard. this is
            # important for nested indentation codegen-ing.
            V.graph.wrapper_code.codegen_device_guard_exit()

        self.flush()

    def get_buffer_layout(self, buf_name: str) -> ir.Layout:
        node = self.name_to_node[buf_name]
        assert node.node is not None
        return node.node.get_layout()


class BaseScheduling:
    def can_fuse_vertical(
        self, node1: BaseSchedulerNode, node2: BaseSchedulerNode
    ) -> bool:
        """
        Check whether node1 and node2 can be vertically fused or not.
        """
        raise NotImplementedError

    def can_fuse_horizontal(
        self, node1: BaseSchedulerNode, node2: BaseSchedulerNode
    ) -> bool:
        """
        Check whether node1 and node2 can be horizontally fused or not.
        """
        raise NotImplementedError

    def fuse(
        self, node1: BaseSchedulerNode, node2: BaseSchedulerNode
    ) -> FusedSchedulerNode:
        """
        Fuse two nodes
        """
        if node1.is_foreach() or node2.is_foreach():
            return ForeachKernelSchedulerNode.fuse(node1, node2)
        else:
            return FusedSchedulerNode.fuse(node1, node2)

    def group_fn(
        self, sizes: Sequence[Sequence[sympy.Expr]]
    ) -> Sequence[Sequence[sympy.Expr]]:
        """
        Process the iteration sizes in case a transformation needs to be applied.
        """
        raise NotImplementedError

    def codegen_template(
        self,
        template_node: BaseSchedulerNode,
        epilogue_nodes: Sequence[BaseSchedulerNode],
    ) -> Optional[str]:
        """
        Given a template node, generate a kernel.

        This function is only available for triton now. If the third-party backend behaves as a sub-class
        of TritonScheduling, it can override it or reuse it.
        """
        raise NotImplementedError

    def codegen_node(self, node: Union[FusedSchedulerNode, SchedulerNode]) -> None:
        """
        Generate a kernel given a list of pre-fused nodes.
        """
        raise NotImplementedError

    def codegen_sync(self) -> None:
        """
        Generate synchronization code for the kernel. This method depends on the hardware characteristics.
        """
        raise NotImplementedError

    def ready_to_flush(self) -> bool:
        """
        Check whether the backend is requesting the scheduler to flush the generated kernel.
        If not supported, please return False.
        """
        return False

    def flush(self) -> None:
        """
        Flush the generated kernel and python wrapper code to the source code file.
        """
        raise NotImplementedError

    def benchmark_fused_nodes(
        self, nodes: Sequence[BaseSchedulerNode]
    ) -> Tuple[float, str]:
        """
        Benchmark fused list of nodes and return the execution time
        in milliseconds on randomly generated inputs.
        """
        raise NotImplementedError

    def get_fusion_pair_priority(
        self, node1: BaseSchedulerNode, node2: BaseSchedulerNode
    ) -> int:
        """
        Return an unsigned integer which represents the priority of this fusion pair.
        The smaller is with higher priority.
        """
        return 0<|MERGE_RESOLUTION|>--- conflicted
+++ resolved
@@ -208,14 +208,10 @@
             self.read_writes.writes,
         )
 
-<<<<<<< HEAD
     def reorder_loops_by_dep_pair(self, self_dep, other_dep):
         return
 
-    def update_mutated_names(self, renames: Dict[str, str]):
-=======
     def update_mutated_names(self, renames: Dict[str, str]) -> None:
->>>>>>> 56d26205
         self.set_read_writes(self.read_writes.rename(renames))
 
     def add_mutation_dep(self, dep: Dep) -> None:
@@ -2323,7 +2319,6 @@
 
         return str(reasons)
 
-<<<<<<< HEAD
     def has_shared_data_after_reordering_loop(
         self, node1: BaseSchedulerNode, node2: BaseSchedulerNode
     ):
@@ -2360,15 +2355,14 @@
             return False
 
         # Pick the largest buffer to guide the loop reordering
-        numel, lhs_dep, rhs_dep = sorted(candidates, reverse=True)[0]
+        numel, lhs_dep, rhs_dep = sorted(candidates, reverse=True, key=lambda x: x[0])[
+            0
+        ]
         node1.reorder_loops_by_dep_pair(lhs_dep, rhs_dep)
 
         return self.score_fusion_memory(node1, node2) > 0
 
-    def can_fuse(self, node1: BaseSchedulerNode, node2: BaseSchedulerNode):
-=======
     def can_fuse(self, node1: BaseSchedulerNode, node2: BaseSchedulerNode) -> bool:
->>>>>>> 56d26205
         """
         Determine if it is possible to combine node1 and node2 into a
         single fused node.
