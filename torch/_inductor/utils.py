--- conflicted
+++ resolved
@@ -682,8 +682,6 @@
     return False
 
 
-<<<<<<< HEAD
-=======
 def output_node(gm: torch.fx.GraphModule):
     """Get the output node from an FX graph"""
     last_node = next(iter(reversed(gm.graph.nodes)))
@@ -691,7 +689,6 @@
     return last_node
 
 
->>>>>>> f34905f6
 # Attempt to import AttrsDescriptor from Triton
 try:
     from triton.compiler.compiler import AttrsDescriptor
@@ -926,14 +923,11 @@
             for line in other_code.split("\n"):
                 self.writeline(line)
 
-<<<<<<< HEAD
-=======
     def map(self, func: Callable[[Any], Any]) -> IndentedBuffer:
         res = IndentedBuffer(initial_indent=self._indent)
         res._lines = [func(line) for line in self._lines]
         return res
 
->>>>>>> f34905f6
     def __repr__(self):
         return f"{type(self)}({self.getvalue()})"
 
@@ -1520,9 +1514,6 @@
         return orig_define_kernel(wrapper, name, kernel_code, metadata, *args, **kwargs)
 
     with unittest.mock.patch.object(WrapperCodeGen, "define_kernel", new_define_kernel):
-<<<<<<< HEAD
-        yield
-=======
         yield
 
 
@@ -1596,5 +1587,4 @@
             for dep in node.read_writes.writes:
                 print(dep)
         else:
-            raise RuntimeError(f"Unrecognized node type: {type(node)}")
->>>>>>> f34905f6
+            raise RuntimeError(f"Unrecognized node type: {type(node)}")