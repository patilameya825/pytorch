--- conflicted
+++ resolved
@@ -100,12 +100,9 @@
     "xor_sum",
     "welford_reduce",
     "welford_combine",
-<<<<<<< HEAD
-    "any",
-=======
     "argmin",
     "argmax",
->>>>>>> 33687716
+    "any",
 }
 
 PYTHON_TO_CPP = {
@@ -2256,13 +2253,6 @@
 
     def reduction(self, dtype, src_dtype, reduction_type, value):
         assert reduction_type in VECTORIZABLE_RTYPES
-<<<<<<< HEAD
-        assert dtype == src_dtype
-        if reduction_type == "any":
-            assert dtype == torch.bool
-        else:
-            assert dtype in [torch.float, torch.int64]
-=======
         argmax_or_argmin = reduction_type in {"argmax", "argmin"}
         horizontal_reduction = self.tiling_idx >= self.reduction_depth
         if argmax_or_argmin:
@@ -2272,9 +2262,11 @@
             )
         else:
             assert dtype == src_dtype
-        assert dtype in [torch.float64, torch.float, torch.int64]
+        if reduction_type == "any":
+            assert dtype == torch.bool
+        else:
+            assert dtype in [torch.float64, torch.float, torch.int64]
         init_dtype = src_dtype if argmax_or_argmin else dtype
->>>>>>> 33687716
         assert isinstance(value, CppCSEVariable), value
 
         if not value.is_vec:
@@ -2441,12 +2433,7 @@
 
         if is_welford_reduction(reduction_type):
             return f"Welford<{vec_type}>()"
-<<<<<<< HEAD
-
-        if reduction_type == "any":
-            return f"{self._get_mask_type()}::from(0)"
-
-=======
+
         if reduction_type in {"argmin", "argmax"}:
             cdtype = DTYPE_TO_CPP[scalar_type]
             acc_type = self.reduction_acc_type_vec(reduction_type, dtype)
@@ -2463,7 +2450,10 @@
                     else f"std::numeric_limits<{cdtype}>::min()"
                 )
             return f"{acc_type}({val})"
->>>>>>> 33687716
+
+        if reduction_type == "any":
+            return f"{self._get_mask_type()}::from(0)"
+
         scalar_init = reduction_init(reduction_type, dtype)
         return f"{vec_type}({scalar_init})"
 
@@ -2472,15 +2462,12 @@
         vec_type = self._get_vec_type(scalar_type)
         if is_welford_reduction(reduction_type):
             return f"Welford<{vec_type}>"
-<<<<<<< HEAD
-        if reduction_type == "any":
-            return f"{self._get_mask_type()}"
-=======
         if reduction_type in {"argmin", "argmax"}:
             n_src = self._get_num_vectors(scalar_type)
             n_idx = self._get_num_vectors(torch.int64)
             return f"IndexValueVec<{DTYPE_TO_CPP[scalar_type]}, {n_src}, {n_idx}>"
->>>>>>> 33687716
+        if reduction_type == "any":
+            return f"{self._get_mask_type()}"
         return vec_type
 
     def welford_weight_reciprocal_vec(self, dtype, num_threads=None):
@@ -2525,10 +2512,6 @@
                 # When combining intermediate accumulators we have a Welford<T> struct
                 mean, m2, weight = reduction_project(reduction_type, next_value)
             return f"welford_combine({var}, {{{mean}, {m2}, {weight}}})"
-<<<<<<< HEAD
-        elif reduction_type == "any":
-            return f"{var} | {next_value}"
-=======
         elif reduction_type in ("argmin", "argmax"):
             assert src_dtype is not None
             cdtype = DTYPE_TO_CPP[src_dtype]
@@ -2541,7 +2524,8 @@
                 t_extra = f", {str(horizontal_reduction).lower()}"
                 arg_extra = f", {index}"
             return f"{reduction_type}_combine_vec<{cdtype}, {n_src}, {n_idx}{t_extra}>({var}, {next_value}{arg_extra})"
->>>>>>> 33687716
+        elif reduction_type == "any":
+            return f"{var} | {next_value}"
         else:
             raise NotImplementedError
 
@@ -2851,14 +2835,10 @@
             assert dtype == torch.int64
             argmin_argmax_vec = True
         if not (
-<<<<<<< HEAD
-            (src_dtype == torch.bool and reduction_type == "any")
-            or (dtype == torch.float and src_dtype == torch.float)
-=======
             argmin_argmax_vec
+            or (src_dtype == torch.bool and reduction_type == "any")
             or (dtype == torch.float and src_dtype == torch.float)
             or (dtype == torch.double and src_dtype == torch.double)
->>>>>>> 33687716
             or (dtype == torch.int64 and src_dtype == torch.int64)
             and reduction_type in VECTORIZABLE_RTYPES
         ):
