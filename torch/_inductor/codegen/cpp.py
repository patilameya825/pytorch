--- conflicted
+++ resolved
@@ -2653,7 +2653,7 @@
             if self.tail_size:
                 return (
                     f"{reduction_type}_combine_vec<{cdtype}, {n_src}, {n_idx}{t_extra}>"
-                    f"({var}, {next_value}{arg_extra}, {self.tail_size})"
+                    f"({var}, {next_value}{arg_extra}, {cexpr_index(self.tail_size)})"
                 )
             else:
                 return f"{reduction_type}_combine_vec<{cdtype}, {n_src}, {n_idx}{t_extra}>({var}, {next_value}{arg_extra})"
@@ -2830,7 +2830,10 @@
             tile_var = self.cse.cache[load_or_store]
 
         if need_define:
-            define_line = f"alignas({factor}) {DTYPE_TO_CPP[dtype]} {tile_var}[{cexpr_index(self.outer_num_elems * self.inner_num_elems)}];"
+            define_line = (
+                f"alignas({factor}) {DTYPE_TO_CPP[dtype]} {tile_var}"
+                f"[{cexpr_index(self.outer_num_elems * self.inner_num_elems)}];"
+            )
             self.preloads.writeline(define_line)
 
         load_or_store = load_or_store.replace("__place_holder__", str(tile_var))
@@ -3038,29 +3041,7 @@
             return self.simd_vec
 
     def reduction(self, dtype, src_dtype, reduction_type, value):
-<<<<<<< HEAD
-        argmin_argmax_vec = False
-        if reduction_type in ("argmin", "argmax") and src_dtype in (
-            torch.float,
-            torch.int64,
-        ):
-            assert dtype == torch.int64
-            argmin_argmax_vec = True
-
-        if not (
-            argmin_argmax_vec
-            or (src_dtype == torch.bool and reduction_type == "any")
-            or (dtype == torch.float and src_dtype == torch.float)
-            or (dtype == torch.double and src_dtype == torch.double)
-            or (dtype == torch.int64 and src_dtype == torch.int64)
-            and reduction_type in VECTORIZABLE_RTYPES
-        ):
-=======
-        if has_free_symbols(self.ranges):
-            self.disable_masked_vec("Symbolic ranges not supported by masked reduction")
-
         if reduction_type not in VECTORIZABLE_RTYPES:
->>>>>>> 930c0532
             self.disable_vec(
                 f"reduction: dtype {dtype}, src_dtype {src_dtype}, reduction_type {reduction_type}"
             )
