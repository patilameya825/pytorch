--- conflicted
+++ resolved
@@ -1575,7 +1575,7 @@
         if (
             reduction_type == "welford_reduce"
             and welford_weight_reciprocal_vec_fn
-            and hasattr(self, "weight_recp_vec_range")
+            and hasattr(self, "reduction_main_size")
             and "vec" in f"{acc_type}"
         ):
             self.local_reduction_init.writeline(
@@ -2358,15 +2358,23 @@
         self.reduction_prefix.writeline(
             f"{acc_type_vec} {acc_vec} = {self.reduction_init_vec(reduction_type, dtype)};"
         )
-        # save the reciprocal of weights for welford reduce if using static shape
-        reduction_size = functools.reduce(
-            lambda x, y: x * y, self.ranges[self.reduction_depth :]
-        )
         if reduction_type == "welford_reduce":
-            reduction_factor = (
-                self.tiling_factor if self.tiling_idx >= self.reduction_depth else 1
-            )
-            self.weight_recp_vec_range = FloorDiv(reduction_size, reduction_factor)
+            # save the reciprocal of weights for welford reduce if using static shape
+            reduction_size = functools.reduce(
+                lambda x, y: x * y, self.ranges[self.reduction_depth :]
+            )
+            if self.tiling_idx >= self.reduction_depth:
+                # calculate the reduction size that will be vectorized
+                reduction_inner_size = self.ranges[-1] if self.reduction_depth < len(self.ranges) - 1 else self.ranges[self.reduction_depth] 
+                # calculate loops size outside the vectorized loop
+                self.reduction_outer_size = reduction_size / reduction_inner_size
+                # calculate the main loop size
+                self.reduction_main_size = FloorDiv(reduction_inner_size, self.tiling_factor) * self.tiling_factor
+                # calculate the tail loop size
+                self.reduction_tail_size = reduction_inner_size - self.reduction_main_size
+            else:
+                self.reduction_main_size = reduction_size
+
             self.non_parallel_reduction_prefix.writeline(
                 self.welford_weight_reciprocal_vec(dtype, None)
             )
@@ -2492,8 +2500,33 @@
 
         return vec_type
 
-<<<<<<< HEAD
-    def reduction_combine_vec(self, reduction_type, var, next_value):
+    def welford_weight_reciprocal_vec(self, dtype, num_threads=None):
+        if self.tiling_idx >= self.reduction_depth:
+            reduction_main_size_thread = (
+                CeilDiv(self.reduction_main_size / self.tiling_factor, num_threads) * self.tiling_factor
+                if num_threads
+                else self.reduction_main_size
+            )
+            reduction_main_size_thread_expr = cexpr_index(reduction_main_size_thread)
+            reduction_outer_size_expr = cexpr_index(self.reduction_outer_size)
+            reduction_tail_size_expr = cexpr_index(self.reduction_tail_size)
+            return (f"static WeightRecp<{self._get_vec_type(dtype)}> weight_recps"
+                    f"("
+                    f"{reduction_outer_size_expr}, "
+                    f"{reduction_main_size_thread_expr}, "
+                    f"{reduction_tail_size_expr}"
+                    f");")
+        else:
+            reduction_main_size_thread_expr = cexpr_index(self.reduction_main_size)
+            return (f"static WeightRecp<{self._get_vec_type(dtype)}> weight_recps"
+                    f"("
+                    f"{reduction_main_size_thread_expr}"
+                    f");")
+
+
+    def reduction_combine_vec(
+        self, reduction_type, var, next_value, use_weight_recps=False
+    ):
         if reduction_type in ["max", "min", "sum", "prod", "xor_sum"]:
             if self.tail_size:
                 return (
@@ -2503,34 +2536,9 @@
                 return f'reduce({var}, {next_value}, "{reduction_type}")'
         elif reduction_type == "welford_reduce":
             if self.tail_size:
-                return f"welford_combine({var}, {next_value}, {self.tail_size})"
-=======
-    def welford_weight_reciprocal_vec(self, dtype, num_threads=None):
-        vec_num_range_thread = (
-            CeilDiv(self.weight_recp_vec_range, num_threads)
-            if num_threads
-            else self.weight_recp_vec_range
-        )
-        vec_num_range_thread_expr = cexpr_index(vec_num_range_thread)
-        return f"static WeightRecp<{self._get_vec_type(dtype)}> weight_recps({vec_num_range_thread_expr});"
-
-    def reduction_combine_vec(
-        self, reduction_type, var, next_value, use_weight_recps=False
-    ):
-        if reduction_type == "max":
-            return f"at::vec::maximum({var}, {next_value})"
-        elif reduction_type == "min":
-            return f"at::vec::minimum({var}, {next_value})"
-        elif reduction_type == "sum":
-            return f"{var} + {next_value}"
-        elif reduction_type == "prod":
-            return f"{var} * {next_value}"
-        elif reduction_type == "xor_sum":
-            return f"{var} ^ {next_value}"
-        elif reduction_type == "welford_reduce":
-            if use_weight_recps:
+                return f"welford_combine({var}, {next_value}, {self.tail_size}, &weight_recps)"
+            elif use_weight_recps:
                 return f"welford_combine({var}, {next_value}, &weight_recps)"
->>>>>>> 8ef3a6cb
             else:
                 return f"welford_combine({var}, {next_value})"
         elif reduction_type == "welford_combine":
