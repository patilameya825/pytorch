# mypy: allow-untyped-defs
import functools
from itertools import chain, count
from typing import Any, List, Optional, TYPE_CHECKING

import sympy

from torch import dtype as torch_dtype
from torch._inductor.codecache import get_cpp_wrapper_cubin_path_name
from torch._inductor.runtime.triton_heuristics import grid as default_grid

from .. import config
from ..codecache import CudaKernelParamCache
from ..virtualized import V
from .aoti_hipify_utils import maybe_hipify_code_wrapper
from .codegen_device_driver import cuda_kernel_driver, cuda_kernel_header
from .cpp_utils import DTYPE_TO_CPP
from .cpp_wrapper_cpu import CppWrapperCpu
from .triton_utils import DeferredCudaKernelLine
from .wrapper import SymbolicCallArg


if TYPE_CHECKING:
    from ..graph import GraphLowering


class CppWrapperCuda(CppWrapperCpu):
    """
    Generates cpp wrapper for running on GPU and calls CUDA kernels
    """

    def __init__(self):
        self.device = "cuda"
        super().__init__()
        self.grid_id = count()
        self.cuda = True

    def write_header(self):
        if V.graph.is_const_graph:
            # We do not write header for constant graph, it will be written by main module.
            return

        super().write_header()

        self.header.splice("#include <filesystem>")
        if config.abi_compatible:
            self.header.splice(
                "#include <torch/csrc/inductor/aoti_runtime/utils_cuda.h>"
            )
        else:
            self.header.splice(maybe_hipify_code_wrapper(cuda_kernel_header()))
        self.header.splice(maybe_hipify_code_wrapper(cuda_kernel_driver()))

    def write_get_raw_stream(self, index, graph=None):
        name = f"stream{index}"
        self.writeline(maybe_hipify_code_wrapper(f"cudaStream_t {name};"))
        self.writeline(
            f"AOTI_TORCH_ERROR_CODE_CHECK(aoti_torch_get_current_cuda_stream({index}, (void**)&{name}));"
        )
        return name

    def define_kernel(
        self, name: str, kernel: str, metadata: Optional[str] = None, cuda=True
    ):
        if not cuda:
            return super().define_kernel(name, kernel, metadata, cuda)

    def generate(self, is_inference):
        self.prefix.writeline("\n")
        if not V.graph.aot_mode:
            for kernel in chain(
                sorted(self.src_to_kernel.values()),
                sorted([entry[0] for entry in self.user_defined_kernel_cache.values()]),
            ):
                self.prefix.writeline(
                    maybe_hipify_code_wrapper(f"static CUfunction {kernel} = nullptr;")
                )
            self.prefix.writeline("\n")
        return super().generate(is_inference)

    def generate_user_defined_triton_kernel(
        self, kernel_name, raw_args, grid, configs, triton_meta, constexprs
    ):
        # in C++ wrapper, we don't pass constexpr args, as they don't
        # get added as parameters to the PTX code compiled from the
        # user-defined Triton kernel (only non-constexpr args do)
        raw_args = [
            raw_arg for i, raw_arg in enumerate(raw_args) if i not in constexprs
        ]

        assert len(grid) != 0
        if len(grid) == 1:
            grid_decision = grid[0]
        else:
            meta = CudaKernelParamCache.get(kernel_name)
            assert meta is not None
            grid_decision = None
            for i, c in enumerate(configs):
                if all(arg == meta["meta"][key] for key, arg in c.kwargs.items()):
                    grid_decision = grid[i]
                    break
            assert grid_decision is not None

        args = [self.val_to_arg_str(v) for v in raw_args]
        arg_types = [
            arg.get_dtype() if hasattr(arg, "get_dtype") else type(arg)
            for arg in raw_args
        ]
        self.generate_kernel_call(
            kernel_name,
            args,
            arg_types=arg_types,
            grid=grid_decision,
            cuda=True,
            triton=True,
            triton_meta=triton_meta,
        )

    @functools.lru_cache(None)  # noqa: B019
    def generate_load_kernel_once(
        self,
        kernel_name: str,
        graph: "GraphLowering",  # for per-graph caching
    ):
        keys = (get_cpp_wrapper_cubin_path_name(), "mangled_name", "shared_mem")
        kernel_var_name = f"kernels.{kernel_name}" if V.graph.aot_mode else kernel_name
        self.writeline(f"if ({kernel_var_name} == nullptr) {{")
        self.writeline(
            DeferredCudaKernelLine(
                kernel_name,
                kernel_var_name + """ = loadKernel("%s", "%s", %s, this->cubin_dir_);"""
                if V.graph.aot_mode
                else kernel_var_name + """ = loadKernel("%s", "%s", %s);""",
                keys,
            )
        )
        self.writeline("}")
        return kernel_var_name

    def generate_args_decl(self, call_args, arg_types):
        new_args = []
        for arg, arg_type in zip(call_args, arg_types):
            var_name = f"var_{next(self.arg_var_id)}"
            if isinstance(arg_type, torch_dtype):
                if arg.endswith(".item()"):
                    # Need to declare a scalar in this case
                    ctype = DTYPE_TO_CPP[arg_type]
                    arg = arg[:-7]
                    if config.abi_compatible:
                        self.codegen_tensor_item(
                            arg_type,
                            arg,
                            var_name,
                        )
                    else:
                        self.writeline(f"{ctype} {var_name} = {arg}.item<{ctype}>();")
                else:
                    if config.abi_compatible:
                        self.writeline(
                            maybe_hipify_code_wrapper(f"CUdeviceptr {var_name};")
                        )
                        self.writeline(
                            f"AOTI_TORCH_ERROR_CODE_CHECK(aoti_torch_get_data_ptr({arg}, reinterpret_cast<void**>(&{var_name})));"
                        )
                    else:
                        self.writeline(
                            maybe_hipify_code_wrapper(
                                f"CUdeviceptr {var_name} = reinterpret_cast<CUdeviceptr>({arg}.data_ptr());"
                            )
                        )
            elif arg_type in (sympy.Integer, int):
                self.writeline(f"int {var_name} = {self.expr_printer(arg)};")
            elif arg_type in (sympy.Float, float):
                self.writeline(f"float {var_name} = {self.expr_printer(arg)};")
            else:
                self.writeline(f"auto {var_name} = {self.expr_printer(arg)};")
            new_args.append(f"&{var_name}")

        return ", ".join(new_args)

    def generate_default_grid(self, name: str, grid: List[Any], cuda: bool = True):
        """
        Generate grid configs for launching a CUDA kernel using the grid
        function from triton_heuristics.
        """
        if not cuda:
            return grid
        assert isinstance(grid, list), f"expected {grid=} to be a list"
        grid = [e.inner_expr if isinstance(e, SymbolicCallArg) else e for e in grid]
        grid_fn = default_grid(*grid)
        params = CudaKernelParamCache.get(name)
        assert (
            params is not None
        ), f"cuda kernel parameters for {name} should already exist at this moment, only found {CudaKernelParamCache.get_keys()}"
        block_cfg = {
            "XBLOCK": params["x_block"],
            "YBLOCK": params["y_block"],
            "ZBLOCK": params["z_block"],
        }
        return grid_fn(block_cfg)

    def generate_kernel_call(
        self,
        kernel_name,
        call_args,
        grid=None,
        device_index=None,
        cuda=True,
        triton=True,
        arg_types=None,
        raw_args=None,
        grid_fn: str = "grid",
        triton_meta=None,
    ):
        assert arg_types is not None and len(call_args) == len(
            arg_types
        ), "call_args and arg_types do not match"

        if not cuda:
            # Even in CppWrapperCuda, we may see cpp kernels
            return super().generate_kernel_call(
                kernel_name, call_args, grid, device_index, cuda, triton, arg_types
            )

        device_index, call_args = self.prepare_triton_kernel_call(
            device_index, call_args
        )
        kernel_var_name = self.generate_load_kernel_once(kernel_name, V.graph)

        # args with value 1 are added into equal_to_1 and constants
        # in triton_meta (in the Python codegen) which makes them
        # inlined in the PTX and compiled CUBIN
        if (
            triton_meta is not None
            and "configs" in triton_meta
            and triton_meta["configs"]
        ):
            equal_to_1 = triton_meta["configs"][0].equal_to_1
            call_args = [arg for i, arg in enumerate(call_args) if i not in equal_to_1]
            arg_types = [t for i, t in enumerate(arg_types) if i not in equal_to_1]

        call_args = self.generate_args_decl(call_args, arg_types)
        kernel_args_var = f"kernel_args_var_{next(self.kernel_callsite_id)}"
        self.writeline(f"void* {kernel_args_var}[] = {{{call_args}}};")
        stream = (
            "stream"
            if V.graph.aot_mode
            else self.write_get_raw_stream(device_index, V.graph)
        )
        grid_name = f"{kernel_name}_grid_{next(self.grid_id)}"
        assert isinstance(
            grid, (list, tuple)
        ), f"expected grid to be a list or tuple but got: {grid=}"

        grid = [V.graph.sizevars.simplify(item) for item in grid]
        grid_uses_symbolic_shapes = any(item.free_symbols for item in grid)
        grid_args = [self.expr_printer(item) for item in grid]
        grid_args_str = ", ".join(grid_args)
        self.writeline(f"Grid {grid_name} = Grid({grid_args_str});")

        if grid_uses_symbolic_shapes:
            self.writeline(f"if ({grid_name}.is_non_zero()) {{")
<<<<<<< HEAD
        self.writeline(
            DeferredCudaKernelLine(
                kernel_name,
                "launchKernel({}, {}, {}, {},".format(
                    kernel_var_name,
                    f"{grid_name}.grid_x",
                    f"{grid_name}.grid_y",
                    f"{grid_name}.grid_z",
                )
                + "%s, %s,"
                + f"{kernel_args_var}, {stream});",
                ("num_warps", "shared_mem"),
            ),
=======
        kernel_var_name = f"kernels.{name}" if V.graph.aot_mode else name
        launch_kernel_call = """launchKernel({}, {}, {}, {}, {}, {}, {}, {});""".format(
            kernel_var_name,
            f"{grid_name}.grid_x",
            f"{grid_name}.grid_y",
            f"{grid_name}.grid_z",
            params["num_warps"],
            params["shared_mem"],
            kernel_args_var,
            stream,
>>>>>>> ddde9dd2
        )
        if grid_uses_symbolic_shapes:
            # TODO: Use codegen `do_indent()` to properly generate the indentation.
            # This works in this case as there's only one `if` condition.
            self.writeline("    " + launch_kernel_call)
            self.writeline("}")
        else:
            self.writeline(launch_kernel_call)<|MERGE_RESOLUTION|>--- conflicted
+++ resolved
@@ -260,7 +260,7 @@
 
         if grid_uses_symbolic_shapes:
             self.writeline(f"if ({grid_name}.is_non_zero()) {{")
-<<<<<<< HEAD
+        kernel_var_name = f"kernels.{kernel_name}" if V.graph.aot_mode else kernel_name
         self.writeline(
             DeferredCudaKernelLine(
                 kernel_name,
@@ -274,23 +274,6 @@
                 + f"{kernel_args_var}, {stream});",
                 ("num_warps", "shared_mem"),
             ),
-=======
-        kernel_var_name = f"kernels.{name}" if V.graph.aot_mode else name
-        launch_kernel_call = """launchKernel({}, {}, {}, {}, {}, {}, {}, {});""".format(
-            kernel_var_name,
-            f"{grid_name}.grid_x",
-            f"{grid_name}.grid_y",
-            f"{grid_name}.grid_z",
-            params["num_warps"],
-            params["shared_mem"],
-            kernel_args_var,
-            stream,
->>>>>>> ddde9dd2
         )
         if grid_uses_symbolic_shapes:
-            # TODO: Use codegen `do_indent()` to properly generate the indentation.
-            # This works in this case as there's only one `if` condition.
-            self.writeline("    " + launch_kernel_call)
-            self.writeline("}")
-        else:
-            self.writeline(launch_kernel_call)+            self.writeline("}")