--- conflicted
+++ resolved
@@ -1,9 +1,5 @@
 import contextlib
-<<<<<<< HEAD
-from typing import Optional, Sequence
-=======
 from typing import Optional
->>>>>>> f34905f6
 
 import torch
 from torch.utils._content_store import ContentStoreReader
