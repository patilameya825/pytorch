# Copyright (c) Meta Platforms, Inc. and affiliates

import contextlib
import itertools
import logging
import types
import weakref
from enum import Enum
from typing import (
    Any,
    Callable,
    Dict,
    Generator,
    List,
    Optional,
    Protocol,
    Set,
    Tuple,
    Union,
)

import torch
import torch.distributed as dist
import torch.distributed._functional_collectives as ft_c
import torch.nn.functional as F
from torch import nn
from torch.distributed._tensor import distribute_module, DTensor, Replicate, Shard
from torch.distributed.device_mesh import DeviceMesh
from torch.distributed.tensor.parallel.style import ParallelStyle


aten = torch.ops.aten
logger = logging.getLogger(__name__)
# Whether to upcast parameters and gradients to float32 to avoid accumulation
# errors. It is likely this is always True but we currently keep this variable
# for the experimental purpose.
_convert_to_f32 = True


class _CausalBehavior(Enum):
    SKIP = None
    NOT_IS_CAUSAL = False
    IS_CAUSAL = True


def _is_causal_behavior(
    rank: int, world_size: int, i: int, is_causal: bool
) -> _CausalBehavior:
    """
    Calculate is_causal behavior for each KV block. The attention can either be
    calculated in full, not at all or with the causal mask applied.
    """
    if not is_causal:
        return _CausalBehavior.NOT_IS_CAUSAL

    if i == 0:
        return _CausalBehavior.IS_CAUSAL

    source_rank = (rank - i) % world_size
    if source_rank < rank:
        return _CausalBehavior.NOT_IS_CAUSAL
    else:
        return _CausalBehavior.SKIP


def _maybe_wait(tensor: torch.Tensor) -> torch.Tensor:
    """
    When tracing the code, the result tensor is not an AsyncCollectiveTensor,
    so we cannot call ``wait()``.
    """
    if isinstance(tensor, ft_c.AsyncCollectiveTensor):
        return tensor.wait()
    return tensor


class _SDPAMerger:
    """A class to help to merge the local SDPA result."""

    def __init__(self, convert_to_f32: bool):
        self._out: Optional[torch.Tensor] = None
        self._lse: Optional[torch.Tensor] = None
        self._convert_to_f32 = convert_to_f32
        self._out_dtype = torch.float32
        self._lse_dtype = torch.float32

    def _merge_one(self, block_out: torch.Tensor, block_lse: torch.Tensor) -> None:
        block_lse = block_lse.unsqueeze(dim=-1)
        if self._lse is None:
            self._lse = block_lse
            self._out = block_out
        else:
            # The algorithm from
            # github.com/zhuzilin/ring-flash-attention/pull/34#issuecomment-2076126795
            # gives a relatively stable result.
            self._out = self._out - F.sigmoid(block_lse - self._lse) * (
                self._out - block_out
            )
            self._lse = self._lse - F.logsigmoid(self._lse - block_lse)

    def step(self, out: torch.Tensor, lse: torch.Tensor) -> None:
        self._out_dtype = out.dtype
        self._lse_dtype = lse.dtype

        if self._convert_to_f32:
            out = out.to(torch.float32)
            lse = lse.to(torch.float32)

<<<<<<< HEAD
    out = []
    for chunk, chunk_lse in zip(chunks, logsumexps):
        softmax_lse_corrected = torch.exp(chunk_lse - softmax_lse)
        out_corrected = chunk * softmax_lse_corrected.unsqueeze(-1).to(chunk.dtype)
        out.append(out_corrected)
    out = torch.stack(out).sum(dim=0)
=======
        self._merge_one(out, lse)
>>>>>>> 8a5708ba

    def results(self) -> Tuple[torch.Tensor, torch.Tensor]:
        assert self._out is not None
        assert self._lse is not None
        out, lse = self._out, self._lse.squeeze(-1)
        return out.to(self._out_dtype), lse.to(self._lse_dtype)


def _scaled_dot_product_ring_flash_attention(
    mesh: DeviceMesh,
    query: torch.Tensor,
    key: torch.Tensor,
    value: torch.Tensor,
    dropout_p: float = 0.0,
    is_causal: bool = False,
    return_debug_mask: bool = False,
    *,
    scale: Optional[float] = None,
) -> Tuple[torch.Tensor, ...]:
    if return_debug_mask:
        raise NotImplementedError("return_debug_mask is not supported yet")

    return _templated_ring_attention(
        mesh,
        aten._scaled_dot_product_flash_attention,
        query=query,
        key=key,
        value=value,
        is_causal=is_causal,
        dropout_p=dropout_p,
        scale=scale,
    )


def _scaled_dot_product_ring_efficient_attention(
    mesh: DeviceMesh,
    query: torch.Tensor,
    key: torch.Tensor,
    value: torch.Tensor,
    attn_bias: Optional[torch.Tensor] = None,
    compute_log_sumexp: bool = True,
    dropout_p: float = 0.0,
    is_causal: bool = False,
    *,
    scale: Optional[float] = None,
) -> Tuple[torch.Tensor, ...]:
    if attn_bias is not None:
        raise NotImplementedError("attn_bias is not supported yet")
    if not compute_log_sumexp:
        raise NotImplementedError("compute_log_sumexp must be set")

    return _templated_ring_attention(
        mesh,
        aten._scaled_dot_product_efficient_attention,
        query=query,
        key=key,
        value=value,
        is_causal=is_causal,
        attn_bias=attn_bias,
        dropout_p=dropout_p,
        scale=scale,
        compute_log_sumexp=compute_log_sumexp,
    )


class _AttentionOp(Protocol):
    def __call__(
        self,
        query: torch.Tensor,
        key: torch.Tensor,
        value: torch.Tensor,
        **kwargs: object,
    ) -> Tuple[torch.Tensor, ...]:
        ...


def _ring_rotate(
    block: torch.Tensor, pg: dist.ProcessGroup, send_to_next: bool
) -> torch.Tensor:
    size = dist.get_world_size(pg)
    dsts = (
        list(range(1, size)) + [0]
        if send_to_next
        else [size - 1] + list(range(0, size - 1))
    )
    return ft_c.permute_tensor(block, dsts, pg)


def _templated_ring_attention(
    mesh: DeviceMesh,
    op: _AttentionOp,
    query: torch.Tensor,
    key: torch.Tensor,
    value: torch.Tensor,
    is_causal: bool = False,
    **kwargs: object,
) -> Tuple[torch.Tensor, ...]:
    """
    This is a generalized ring attention implementation that can support multiple attention ops.

    Parameters
    ----------
    op:
        The attention op to use
    *args:
        additional args are passed to the op
    **kwargs:
        additional kwargs are passed to the op

    Returns
    -------
    out:
        The merged attention output
    softmax_lse:
        The logsumexp of the merged attention output
    """
    if is_causal and (query.size(2) != key.size(2)):
        raise NotImplementedError(
            "is_causal requires the same query and context sequence lengths"
        )

    if isinstance(mesh, dist.ProcessGroup):
        pg: Union[dist.ProcessGroup, List[dist.ProcessGroup]] = mesh
    else:
        pg = mesh.get_group()
    assert isinstance(pg, dist.ProcessGroup), "process group must be single dimension"
    rank = dist.get_rank(pg)
    size = dist.get_world_size(pg)

    next_kv = None

    # Without making key and value contiguous(), the lose curve is bad.
    # TODO(fegin): figure out why this is a requirement since SDPA does not have
    # this requirement.
    key = key.contiguous()
    value = value.contiguous()

    sdpa_merger = _SDPAMerger(_convert_to_f32)

    rest: List[Any]
    out: torch.Tensor
    logsumexp: torch.Tensor

    for i in range(size):
        # overlap communication with compute
        if next_kv is not None:
            next_kv = _maybe_wait(next_kv)
            key = next_kv[: key.numel()].reshape(key.shape)
            value = next_kv[key.numel() :].reshape(value.shape)

        if i < (size - 1):
            next_kv = torch.cat([key.flatten(), value.flatten()])
            next_kv = _ring_rotate(next_kv, pg, send_to_next=True)

        is_causal_behavior = _is_causal_behavior(
            rank=rank, world_size=size, i=i, is_causal=is_causal
        )

        if is_causal_behavior != _CausalBehavior.SKIP:
            out, logsumexp, *rest = op(
                query,
                key,
                value,
                is_causal=is_causal_behavior.value,
                **kwargs,
            )

            sdpa_merger.step(out, logsumexp)

    return *sdpa_merger.results(), *rest


def _sdpa_handler(
    op_call: torch._ops.OpOverload,
    args: Tuple[object, ...],
    kwargs: Dict[str, object],
) -> object:
    # extract local tensor and sharding infos to a OpInfo
    op_info = DTensor._op_dispatcher.unwrap_to_op_info(op_call, args, kwargs)
    logger.debug("Dispatching op_call: %s", op_info.schema)

    # sharding propagation
    # TODO: remove the context parallel strategy from the default propagation
    # rule. Either figure out how to dynamically enable it or just don't call
    # propagate.
    DTensor._op_dispatcher.sharding_propagator.propagate(op_info)
    output_sharding = op_info.output_sharding
    assert output_sharding is not None, "output sharding should not be None"
    assert not output_sharding.needs_redistribute, "inputs need to be redistributed"

    if op_call == aten._scaled_dot_product_flash_attention.default:
        local_results = _scaled_dot_product_ring_flash_attention(
            op_info.mesh,
            *op_info.local_args,  # type: ignore[arg-type]
            **op_info.local_kwargs,  # type: ignore[arg-type]
        )
    elif op_call == aten._scaled_dot_product_efficient_attention.default:
        local_results = _scaled_dot_product_ring_efficient_attention(
            op_info.mesh,
            *op_info.local_args,  # type: ignore[arg-type]
            **op_info.local_kwargs,  # type: ignore[arg-type]
        )
    else:
        raise NotImplementedError(
            "CP only supports flash attention and memory efficient attention now."
        )

    return DTensor._op_dispatcher.wrap(local_results, output_sharding.output_spec)


def _sdpa_backward_handler(
    op_call: torch._ops.OpOverload,
    args: Tuple[object, ...],
    kwargs: Dict[str, object],
) -> object:
    # Redistribute grad_output tensor to the same placement as output tensor
    args = list(args)
    args = tuple(args)

    # extract local tensor and sharding infos to a OpInfo
    op_info = DTensor._op_dispatcher.unwrap_to_op_info(op_call, args, kwargs)
    logger.debug("Dispatching op_call: %s", op_info.schema)

    # sharding propagation
    DTensor._op_dispatcher.sharding_propagator.propagate(op_info)
    output_sharding = op_info.output_sharding
    assert output_sharding is not None, "output sharding should not be None"
    assert not output_sharding.needs_redistribute, "inputs need to be redistributed"

    if op_call == aten._scaled_dot_product_flash_attention_backward.default:
        local_results = _scaled_dot_product_ring_flash_attention_backward(
            op_info.mesh,
            *op_info.local_args,  # type: ignore[arg-type]
            **op_info.local_kwargs,  # type: ignore[arg-type]
        )
    elif op_call == aten._scaled_dot_product_efficient_attention_backward.default:
        local_results = _scaled_dot_product_ring_efficient_attention_backward(
            op_info.mesh,
            *op_info.local_args,  # type: ignore[arg-type]
            **op_info.local_kwargs,  # type: ignore[arg-type]
        )
    else:
        raise NotImplementedError(f"{op_call=}")

    return DTensor._op_dispatcher.wrap(local_results, output_sharding.output_spec)


def _templated_ring_attention_backward(
    mesh: DeviceMesh,
    op: _AttentionOp,
    grad_out: torch.Tensor,
    grad_out_name: str,
    query: torch.Tensor,
    key: torch.Tensor,
    value: torch.Tensor,
    out: torch.Tensor,
    logsumexp: torch.Tensor,
    is_causal: bool,
    **kwargs: Any,
) -> Tuple[torch.Tensor, ...]:
    pg = mesh.get_group()
    assert isinstance(pg, dist.ProcessGroup), "must be single dimension"
    rank = dist.get_rank(pg)
    size = dist.get_world_size(pg)
    next_kv = None
    next_grad_kv = None
    rest: List[Any]
    grad_query_, grad_key_, grad_value_ = None, None, None

    accum_dtype = torch.float32 if _convert_to_f32 else query.dtype
    grad_query = torch.zeros_like(query, dtype=accum_dtype)
    grad_key = torch.zeros_like(key, dtype=accum_dtype)
    grad_value = torch.zeros_like(value, dtype=accum_dtype)

    key = key.contiguous()
    value = value.contiguous()
    for i in range(size):
        if next_kv is not None:
            buffer = _maybe_wait(next_kv)
            pointer = 0
            key = buffer[pointer : pointer + key.numel()].reshape(key.shape)
            pointer += key.numel()
            value = buffer[pointer : pointer + value.numel()].reshape(value.shape)
            pointer += value.numel()

        if i != size - 1:
            next_kv = torch.cat([key.flatten(), value.flatten()])
            next_kv = _ring_rotate(next_kv, pg, send_to_next=True)

        is_causal_behavior = _is_causal_behavior(
            rank=rank, world_size=size, i=i, is_causal=is_causal
        )

        if is_causal_behavior != _CausalBehavior.SKIP:
            kwargs[grad_out_name] = grad_out
            grad_query_, grad_key_, grad_value_, *rest = op(
                query=query,
                key=key,
                value=value,
                out=out,
                logsumexp=logsumexp,
                is_causal=is_causal_behavior.value,
                **kwargs,
            )
        else:
            grad_query_ = torch.zeros_like(query, dtype=accum_dtype)
            grad_key_ = torch.zeros_like(key, dtype=accum_dtype)
            grad_value_ = torch.zeros_like(value, dtype=accum_dtype)

        # Get the grad key and grad value for the i round.
        if i > 0:
            pointer = 0
            assert next_grad_kv is not None
            next_grad_kv = _maybe_wait(next_grad_kv)
            grad_key = next_grad_kv[pointer : pointer + grad_key.numel()].reshape(
                grad_key.shape
            )
            pointer += grad_key.numel()
            grad_value = next_grad_kv[pointer : pointer + grad_value.numel()].reshape(
                grad_value.shape
            )

        grad_key += grad_key_
        grad_value += grad_value_

        # Send the key, value, grad key, and grad value to the next rank.
        next_grad_kv = torch.cat([grad_key.flatten(), grad_value.flatten()])
        next_grad_kv = _ring_rotate(next_grad_kv, pg, send_to_next=True)
        grad_query += grad_query_

    assert next_grad_kv is not None
    assert grad_key_ is not None
    assert grad_value_ is not None
    grad_query = grad_query.to(query.dtype)
    next_grad_kv = _maybe_wait(next_grad_kv).to(key.dtype)
    grad_key = next_grad_kv[: grad_key.numel()].reshape(grad_key.shape)
    grad_value = next_grad_kv[grad_value.numel() :].reshape(grad_value.shape)
    return (
        grad_query,
        grad_key,
        grad_value,
        *rest,
    )


def _scaled_dot_product_ring_flash_attention_backward(
    mesh: DeviceMesh,
    grad_out: torch.Tensor,
    query: torch.Tensor,
    key: torch.Tensor,
    value: torch.Tensor,
    out: torch.Tensor,
    logsumexp: torch.Tensor,
    cum_seq_q: torch.Tensor,
    cum_seq_k: torch.Tensor,
    max_q: int,
    max_k: int,
    dropout_p: float,
    is_causal: bool,
    philox_seed: torch.Tensor,
    philox_offset: torch.Tensor,
    *,
    scale: Optional[float] = None,
) -> Tuple[torch.Tensor, ...]:
    return _templated_ring_attention_backward(
        mesh,
        aten._scaled_dot_product_flash_attention_backward.default,
        grad_out=grad_out,
        grad_out_name="grad_out",
        query=query,
        key=key,
        value=value,
        out=out,
        logsumexp=logsumexp,
        is_causal=is_causal,
        cum_seq_q=cum_seq_q,
        cum_seq_k=cum_seq_k,
        max_q=max_q,
        max_k=max_k,
        dropout_p=dropout_p,
        philox_seed=philox_seed,
        philox_offset=philox_offset,
        scale=scale,
    )


def _scaled_dot_product_ring_efficient_attention_backward(
    mesh: DeviceMesh,
    grad_out: torch.Tensor,
    query: torch.Tensor,
    key: torch.Tensor,
    value: torch.Tensor,
    bias: torch.Tensor,
    out: torch.Tensor,
    logsumexp: torch.Tensor,
    philox_seed: torch.Tensor,
    philox_offset: torch.Tensor,
    dropout_p: float,
    grad_input_mask: Tuple[bool, ...],
    is_causal: bool = False,
    *,
    scale: Optional[float] = None,
) -> Tuple[torch.Tensor, ...]:
    return _templated_ring_attention_backward(
        mesh,
        aten._scaled_dot_product_efficient_attention_backward.default,
        grad_out=grad_out,
        grad_out_name="grad_out_",
        query=query,
        key=key,
        value=value,
        attn_bias=bias,
        out=out,
        logsumexp=logsumexp,
        philox_seed=philox_seed,
        philox_offset=philox_offset,
        dropout_p=dropout_p,
        grad_input_mask=grad_input_mask,
        is_causal=is_causal,
        scale=scale,
    )


customized_ops = {
    aten._scaled_dot_product_flash_attention.default: _sdpa_handler,
    aten._scaled_dot_product_flash_attention_backward.default: _sdpa_backward_handler,
    aten._scaled_dot_product_efficient_attention.default: _sdpa_handler,
    aten._scaled_dot_product_efficient_attention_backward.default: _sdpa_backward_handler,
}


_replaced_functions: Dict[Callable, Tuple[str, Callable]] = {}


def _distribute_function(
    fn: Callable,
    fn_module: types.ModuleType,
    device_mesh: DeviceMesh,
    input_fn: Optional[Callable] = None,
    output_fn: Optional[Callable] = None,
) -> None:
    """
    ``distribute_function`` is an experimental API that allows users to "distribute"
    the inputs and outputs of a function. Similar to ``distribute_module``, this API
    installs hooks to the ``fn`` to convert the inputs and outputs. There are two
    major differences between ``distribute_function`` and ``distribute_module``.
    First, a function does not have parammeters and buffers, as a result,
    ``distribute_function`` itself won't convert any parameters/buffers but simply
    install the input and output hooks.  The tensor conversion will happen in the hooks.
    Another difference is an nn.Module subclass can have several instances and each
    instance be fed into ``distribute_module`` independently with affecting other
    instance. On the other hand, function is a singleton object. So if a function
    is distributed by ``distribute_function`` all subsequent calls to the function
    will invoke the installed hooks.

    Args:
        fn (Callable): the function to be distributed.
        fn_module (types.ModuleType): the Python module that the function is declared.
            e.g., if ``fn`` is ``torch.nn.functional.scaled_dot_product_attention``,
            ``fn_module`` is ``torch.nn.functional``.
        device_mesh (:class:`DeviceMesh`): the device mesh that will be used by the
            input and output hooks to distribute the tensors.
        input_fn (Optioinal[Callable]): the hook to distribute or convert the input
            arguments of ``fn``.
        output_fn (Optioinal[Callable]): the hook to distribute or convert the output
            arguments of ``fn``.
    """

    def wrapper(
        target_fn: Callable, input_fn: Optional[Callable], output_fn: Optional[Callable]
    ) -> Callable:
        def inner_fn(*args: Tuple[Any, ...], **kwargs: Dict[str, Any]) -> Any:
            if input_fn is not None:
                args, kwargs = input_fn(device_mesh, *args, **kwargs)
            output = target_fn(*args, **kwargs)
            if output_fn is not None:
                output = output_fn(device_mesh, output)
            return output

        return inner_fn

    global _replaced_functions

    if fn in _replaced_functions:
        return

    wrapper_fn = wrapper(fn, input_fn, output_fn)
    setattr(fn_module, fn.__name__, wrapper_fn)
    _replaced_functions[wrapper_fn] = (fn.__name__, fn)


def _restore_function(fn: Callable, fn_module: types.ModuleType) -> None:
    """Restore the function that is replaced by _distribute_function."""
    global _original_functions
    global _wrapper_functions

    if fn not in _replaced_functions:
        return

    original_name, original_fn = _replaced_functions[fn]
    setattr(fn_module, original_name, original_fn)


@contextlib.contextmanager
def _enable_cp_dispatcher() -> Generator[None, None, None]:
    """Enables DTensor dispatcher to dispatch SDPA to CP."""
    old_handlers = DTensor._op_dispatcher._custom_op_handlers
    DTensor._op_dispatcher._custom_op_handlers = {**old_handlers, **customized_ops}

    yield

    DTensor._op_dispatcher._custom_op_handlers = old_handlers


class _AttentionContextParallel(ParallelStyle):
    """
    Applies context parallel optimizations to the attention layer.

    This will work for nn.MultiHeadedAttention and custom attention layers that
    call F.scaled_dotproduct_attention with a simliar signature.

    This expects the `forward` method consumes either:

    * a single tensor for self attention
    * one argument for each of: query, key, value

    This currently only supports ring attention and the
    SDPBackend.FLASH_ATTENTION backend. See sdpa_kernel.

    Non-flash attention backends will result in incorrect results.
    """

    # use a weakref dictionary to store context managers for each nn.Module
    _CONTEXT_MANAGERS: "weakref.WeakKeyDictionary[nn.Module, Any]" = (
        weakref.WeakKeyDictionary()
    )

    def _apply(self, module: nn.Module, device_mesh: DeviceMesh) -> nn.Module:
        if not isinstance(device_mesh, DeviceMesh):
            raise ValueError(
                f"{type(device_mesh)} is not supported by {type(self)} yet."
            )

        if not device_mesh.ndim == 1:
            raise ValueError

        return distribute_module(
            module,
            device_mesh,
            input_fn=self._input_fn,  # type: ignore[arg-type]
            output_fn=self._output_fn,  # type: ignore[arg-type]
        )

    @classmethod
    def _input_fn(
        cls,
        module: nn.Module,
        inputs: Tuple[Union[torch.Tensor, int, float], ...],
        device_mesh: DeviceMesh,
    ) -> Tuple[Union[torch.Tensor, int, float], ...]:
        # TODO(d4l3k); this should be Shard(2), need to fix Linear layer rules
        placement = [Replicate()]

        def backward_hook(grad: torch.Tensor) -> None:
            if module in cls._CONTEXT_MANAGERS:
                cls._CONTEXT_MANAGERS[module].__exit__(None, None, None)
                del cls._CONTEXT_MANAGERS[module]

        # convert inputs to DTensor
        inp = []
        for input in inputs:
            if isinstance(input, torch.Tensor) and not isinstance(input, DTensor):
                input = DTensor.from_local(
                    input.contiguous(), device_mesh, placement, run_check=False
                )

            if isinstance(input, torch.Tensor) and input.requires_grad:
                input.register_hook(backward_hook)

            inp.append(input)

        manager = _enable_cp_dispatcher()
        manager.__enter__()
        cls._CONTEXT_MANAGERS[module] = manager

        return tuple(inp)

    @classmethod
    def _output_fn(
        cls,
        module: nn.Module,
        outputs: Union[torch.Tensor, Tuple[Union[torch.Tensor, int, float], ...]],
        device_mesh: DeviceMesh,
    ) -> Union[
        Union[torch.Tensor, int, float], Tuple[Union[torch.Tensor, int, float], ...]
    ]:
        cls._CONTEXT_MANAGERS[module].__exit__(None, None, None)
        del cls._CONTEXT_MANAGERS[module]

        def backward_hook(grad: torch.Tensor) -> None:
            if module not in cls._CONTEXT_MANAGERS:
                manager = _enable_cp_dispatcher()
                manager.__enter__()
                cls._CONTEXT_MANAGERS[module] = manager

        # back to local tensor
        out = []
        for output in [outputs] if isinstance(outputs, torch.Tensor) else outputs:
            output = output.to_local() if isinstance(output, DTensor) else output

            if isinstance(output, torch.Tensor) and output.requires_grad:
                output.register_hook(backward_hook)

            out.append(output)

        if isinstance(outputs, torch.Tensor):
            return out[0]

        return tuple(out)


@contextlib.contextmanager
def _context_parallel(seq_dim: int, mesh: DeviceMesh) -> Generator[None, None, None]:
    """Replace SDPA with the CP-wrapped version and enable DTensor CP dispatcher."""

    def attention_input_fn(
        mesh: DeviceMesh, *args: Tuple[Any, ...], **kwargs: Dict[str, Any]
    ) -> Tuple[Tuple[Any, ...], Dict[str, Any]]:
        placement = [Shard(seq_dim)]
        all_args = []

        for arg in itertools.chain(args, kwargs.values()):
            if isinstance(arg, torch.Tensor) and not isinstance(arg, DTensor):
                arg = DTensor.from_local(arg, mesh, placement, run_check=False)

            all_args.append(arg)

        new_args = tuple(all_args[0 : len(args)])
        new_kwargs = dict(zip(kwargs.keys(), all_args[len(args) :]))
        return new_args, new_kwargs

    def attention_output_fn(mesh: DeviceMesh, outputs: Any) -> Any:
        new_outputs = []
        for output in [outputs] if isinstance(outputs, torch.Tensor) else outputs:
            output = output.to_local() if isinstance(output, DTensor) else output
            new_outputs.append(output)

        if isinstance(outputs, torch.Tensor):
            return new_outputs[0]

        return tuple(new_outputs)

    # TODO: provide a more robust way to replace SDPA.
    # Currently we use monkey patch to replace scaled_dot_product_attention with the
    # wrapped fn. This is okay if users do `import torch.nn.functional` but will not
    # work if users do `import torch.nn.functional.scaled_dot_product_attention`.
    _distribute_function(
        F.scaled_dot_product_attention,
        F,
        mesh,
        attention_input_fn,
        attention_output_fn,
    )

    with _enable_cp_dispatcher():
        yield

    _restore_function(F.scaled_dot_product_attention, F)


def _get_sequence_shard(
    buffer: torch.Tensor, mesh: DeviceMesh, seq_dim: int
) -> torch.Tensor:
    return buffer.chunk(mesh.size(), dim=seq_dim)[mesh.get_local_rank()]


def _context_parallel_buffers(
    mesh: DeviceMesh,
    buffers: List[torch.Tensor],
    buffer_seq_dims: List[int],
) -> List[torch.Tensor]:
    """Shard the buffers along the sequence dimensions according to CP rules."""
    new_buffers = []
    for buffer, seq_dim in zip(buffers, buffer_seq_dims):
        new_buffers.append(_get_sequence_shard(buffer, mesh, seq_dim))

    return new_buffers


@contextlib.contextmanager
@torch.no_grad()
def context_parallel(
    mesh: DeviceMesh,
    *,
    buffers: Optional[List[torch.Tensor]] = None,
    buffer_seq_dims: Optional[List[int]] = None,
    no_restore_buffers: Optional[Set[torch.Tensor]] = None,
) -> Generator[None, None, None]:
    """

    ``context_parallel`` is an experimental API to enable context
    parallelism (CP). This API performs two actions: 1) patch the SDPA
    (``torch.nn.functional.scaled_dot_product_attention``) with the CP-enabled
    one, 2) shard ``buffers`` along the sequence dimension and each rank will
    preserve the corresponding shard according ``mesh``.

    Args:
        mesh (:class:`DeviceMesh`): the device mesh for the context parallelism.
        buffers (Optional[List[torch.Tensor]]): buffers that the usage depend
            on the sequence dimension. Examples are input batch, labels and
            positional embedding buffers. These buffers must be sharded along
            the sequence dimension to ensure the accuracy. The sharding will
            happen in-place, the buffer's shape will change within the context.
            The buffers will be restored after the context finishes.
            ``no_restore_buffers`` can be used to specify which buffers don't
            need to be restored. Note that ``buffers`` should not contain any
            nn.Parameter.
        buffer_seq_dims (Optional[List[int]]): the sequence dimensions of ``buffers``.
        no_restore_buffers (Optional[Set[torch.Tensor]]): buffers in these set
            won't be restored after the context exits. This set must be a subset
            of ``buffers``. If the buffers won't be used after the context exits,
            these buffers can be put in this list to avoid extra restore time.

    .. warning::
        `torch.distributed._tensor.experimental.attention.context_parallel` is a
        prototype feature in PyTorch. The API is subject to change.
    """
    buffers = [] if buffers is None else buffers
    buffer_seq_dims = [] if buffer_seq_dims is None else buffer_seq_dims
    no_restore_buffers = set() if no_restore_buffers is None else no_restore_buffers

    if len(buffers) != len(buffer_seq_dims):
        raise ValueError(
            "`seq_dims` must have the same number of elements as `buffers`."
        )

    for buffer in no_restore_buffers:
        # Cannot use `if not buffer in buffers` which will incur tensor comparison.
        if not any(b is buffer for b in buffers):
            raise ValueError("`no_restore_buffers` must be a subset of `buffers`.")

    original_buffers = [None if b in no_restore_buffers else b.clone() for b in buffers]

    chunks = _context_parallel_buffers(mesh, buffers, buffer_seq_dims)
    for buffer, chunk in zip(buffers, chunks):
        chunk = chunk.clone()
        buffer.resize_(chunk.shape)
        buffer.copy_(chunk)

    with _context_parallel(seq_dim=2, mesh=mesh):
        yield

    for buffer, original_buffer in zip(buffers, original_buffers):
        if original_buffer is not None:
            buffer.resize_(original_buffer.shape)
            buffer.copy_(original_buffer)<|MERGE_RESOLUTION|>--- conflicted
+++ resolved
@@ -62,6 +62,13 @@
     else:
         return _CausalBehavior.SKIP
 
+    out = []
+    for chunk, chunk_lse in zip(chunks, logsumexps):
+        softmax_lse_corrected = torch.exp(chunk_lse - softmax_lse)
+        out_corrected = chunk * softmax_lse_corrected.unsqueeze(-1).to(chunk.dtype)
+        out.append(out_corrected)
+    out = torch.stack(out).sum(dim=0)
+
 
 def _maybe_wait(tensor: torch.Tensor) -> torch.Tensor:
     """
@@ -105,16 +112,7 @@
             out = out.to(torch.float32)
             lse = lse.to(torch.float32)
 
-<<<<<<< HEAD
-    out = []
-    for chunk, chunk_lse in zip(chunks, logsumexps):
-        softmax_lse_corrected = torch.exp(chunk_lse - softmax_lse)
-        out_corrected = chunk * softmax_lse_corrected.unsqueeze(-1).to(chunk.dtype)
-        out.append(out_corrected)
-    out = torch.stack(out).sum(dim=0)
-=======
         self._merge_one(out, lse)
->>>>>>> 8a5708ba
 
     def results(self) -> Tuple[torch.Tensor, torch.Tensor]:
         assert self._out is not None
