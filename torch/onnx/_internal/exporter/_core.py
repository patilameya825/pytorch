# mypy: allow-untyped-defs
# flake8: noqa: B950 We do not need flake8 as it complains line length
from __future__ import annotations

import ctypes
import datetime
import inspect
import itertools
import logging
import operator
import pathlib
import textwrap
import traceback
import typing
from typing import Any, Callable, Literal, Sequence

import onnx

import onnxscript
import onnxscript.evaluator
import onnxscript.function_libs
import onnxscript.function_libs.torch_lib
import onnxscript.function_libs.torch_lib.registration
from onnxscript import ir
from onnxscript.ir import convenience as ir_convenience

import torch
import torch.fx
from torch.export import graph_signature
from torch.onnx._internal.exporter import (
    _analysis,
    _building,
    _capture_strategies,
    _dispatching,
    _fx_passes,
    _ir_passes,
    _isolated,
    _onnx_program,
    _registration,
    _reporting,
    _tensors,
    _verification,
    errors,
)


if typing.TYPE_CHECKING:
    import os

    import numpy as np


# Define utilities to convert PyTorch data types so users do not need to specify manually
_TORCH_DTYPE_TO_ONNX: dict[torch.dtype, ir.DataType] = {
    torch.bfloat16: ir.DataType.BFLOAT16,
    torch.bool: ir.DataType.BOOL,
    torch.complex128: ir.DataType.COMPLEX128,
    torch.complex64: ir.DataType.COMPLEX64,
    torch.float16: ir.DataType.FLOAT16,
    torch.float32: ir.DataType.FLOAT,
    torch.float64: ir.DataType.DOUBLE,
    torch.float8_e4m3fn: ir.DataType.FLOAT8E4M3FN,
    torch.float8_e4m3fnuz: ir.DataType.FLOAT8E4M3FNUZ,
    torch.float8_e5m2: ir.DataType.FLOAT8E5M2,
    torch.float8_e5m2fnuz: ir.DataType.FLOAT8E5M2FNUZ,
    torch.int16: ir.DataType.INT16,
    torch.int32: ir.DataType.INT32,
    torch.int64: ir.DataType.INT64,
    torch.int8: ir.DataType.INT8,
    torch.uint8: ir.DataType.UINT8,
}
_BLUE = "\033[96m"
_END = "\033[0m"

_STEP_ONE_ERROR_MESSAGE = textwrap.dedent(
    f"""\
    Failed to export the model with torch.export. {_BLUE}This is step 1/2{_END} of exporting the model to ONNX. Next steps:
    - Modify the model code for `torch.export.export` to succeed. Refer to https://pytorch.org/docs/stable/generated/exportdb/index.html for more information.
    - Debug `torch.export.export` and summit a PR to PyTorch.
    - Create an issue in the PyTorch GitHub repository against the {_BLUE}*torch.export*{_END} component and attach the full error stack as well as reproduction scripts."""
)

_STEP_TWO_ERROR_MESSAGE = textwrap.dedent(
    f"""\
    Failed to convert the exported program to an ONNX model. {_BLUE}This is step 2/2{_END} of exporting the model to ONNX. Next steps:
    - If there is a missing ONNX function, implement it and register it to the registry.
    - If there is an internal error during ONNX conversion, debug the error and summit a PR to PyTorch.
    - Save the ExportedProgram as a pt2 file and create an error report with `export(..., report=True)`. Create an issue in the PyTorch GitHub repository against the {_BLUE}*onnx*{_END} component. Attach the pt2 model and the error report."""
)

logger = logging.getLogger(__name__)


def _torch_dtype_to_onnx_dtype(dtype: torch.dtype) -> ir.DataType:
    return _TORCH_DTYPE_TO_ONNX[dtype]


class TorchTensor(ir.Tensor):
    def __init__(self, tensor: torch.Tensor, name: str | None = None):
        # Pass the tensor as the raw data to ir.Tensor's constructor
        super().__init__(
            tensor, dtype=_torch_dtype_to_onnx_dtype(tensor.dtype), name=name
        )

    def __array__(self, dtype: Any = None) -> np.ndarray:
        # numpy() calls __array__ in ir.Tensor
        if self.dtype == ir.DataType.BFLOAT16:
            return self.raw.view(torch.uint16).__array__(dtype)
        if self.dtype in {
            ir.DataType.FLOAT8E4M3FN,
            ir.DataType.FLOAT8E4M3FNUZ,
            ir.DataType.FLOAT8E5M2,
            ir.DataType.FLOAT8E5M2FNUZ,
        }:
            # TODO: Use ml_dtypes
            return self.raw.view(torch.uint8).__array__(dtype)
        return self.raw.__array__(dtype)

    def tobytes(self) -> bytes:
        # Implement tobytes to support native PyTorch types so we can use types like bloat16
        # Reading from memory directly is also more efficient because
        # it avoids copying to a NumPy array
        tensor = self.raw.detach().cpu().contiguous()
        return bytes(
            (ctypes.c_ubyte * tensor.element_size() * tensor.numel()).from_address(
                tensor.data_ptr()
            )
        )


# https://github.com/pytorch/pytorch/blob/ee6cb6daa173896f8ea1876266a19775aaa4f610/torch/export/graph_signature.py#L56C1-L62C19
# class InputKind(Enum):
#     USER_INPUT = auto()
#     PARAMETER = auto()
#     BUFFER = auto()
#     CONSTANT_TENSOR = auto()
#     CUSTOM_OBJ = auto()
#     TOKEN = auto()

# https://github.com/pytorch/pytorch/blob/ee6cb6daa173896f8ea1876266a19775aaa4f610/torch/export/graph_signature.py#L89C1-L96C19
# class OutputKind(Enum):
#     USER_OUTPUT = auto()
#     LOSS_OUTPUT = auto()
#     BUFFER_MUTATION = auto()
#     GRADIENT_TO_PARAMETER = auto()
#     GRADIENT_TO_USER_INPUT = auto()
#     USER_INPUT_MUTATION = auto()
#     TOKEN = auto()


def _set_shape_types(
    values: Sequence[ir.Value],
    meta_vals: Sequence[torch.Tensor],
    complex_to_float: bool = True,
) -> None:
    if not isinstance(meta_vals, Sequence):
        logger.warning(
            "Expected meta_vals to be a sequence, but got %s. There may be an internal error.",
            meta_vals,
        )
        meta_vals = (meta_vals,)
    for value, meta_val in zip(values, meta_vals):
        _set_shape_type(value, meta_val, complex_to_float=complex_to_float)


def _set_shape_type(
    value: ir.Value,
    meta_val: torch.Tensor | tuple[torch.Tensor],
    complex_to_float: bool,
) -> None:
    # TODO: Consider using meta["tensor_meta"] for this? Would it be faster?
    if isinstance(meta_val, tuple):
        logger.warning("Setting shape and type of tensors is not supported yet")
    if isinstance(meta_val, torch.Tensor):
        # FIXME: Consider shape for complex values
        dims = []
        for dim in meta_val.shape:
            if isinstance(dim, int):
                dims.append(dim)
            else:
                dims.append(str(dim.node))
        value.dtype = _torch_dtype_to_onnx_dtype(meta_val.dtype)
        if complex_to_float:
            if meta_val.dtype == torch.complex64:
                value.dtype = ir.DataType.FLOAT
                # Add 2 as the last dimension if the tensor is complex to hold the real/imag parts
                dims.append(2)
            elif meta_val.dtype == torch.complex128:
                value.dtype = ir.DataType.DOUBLE
                # Add 2 as the last dimension if the tensor is complex to hold the real/imag parts
                dims.append(2)

        value.shape = ir.Shape(dims)
    elif isinstance(meta_val, (int, torch.SymInt)):
        # aten::sym_size output is a int, not a tensor, which stands
        # for the size of one dim. We treat it as a scalar.
        value.dtype = ir.DataType.INT64
        value.shape = ir.Shape([])
    elif isinstance(meta_val, (bool, torch.SymBool)):
        value.dtype = ir.DataType.BOOL
        value.shape = ir.Shape([])
    elif isinstance(meta_val, (float, torch.SymFloat)):
        value.dtype = ir.DataType.FLOAT
        value.shape = ir.Shape([])
    else:
        pass


def _get_qualified_module_name(cls: Any) -> str:
    if isinstance(cls, str):
        return cls
    module = cls.__module__
    if module is None or module == str.__class__.__module__:
        return cls.__name__
    return module + "." + cls.__name__


def _get_node_namespace(node: torch.fx.Node) -> tuple[str, list[str], list[str]]:
    """Get the namespace and scope of the node.

    Example::

        {
            'L__self__': ('', <class 'torchvision.models.resnet.ResNet'>),
            'L__self___avgpool': ('avgpool', <class 'torch.nn.modules.pooling.AdaptiveAvgPool2d'>)
        }

    Will yield

    namespace: ": torchvision.models.resnet.ResNet/avgpool: torch.nn.modules.pooling.AdaptiveAvgPool2d/node_name: node_target"
    class_hierarchy: ["torchvision.models.resnet.ResNet", "torch.nn.modules.pooling.AdaptiveAvgPool2d", <node_target>]
    name_scopes: ["", "avgpool", <node_name>]

    Args:
        node: The node to get the namespace and scope of.

    Returns:
        (namespace, class_hierarchy, name_scope)
    """
    nn_module_stack = node.meta.get("nn_module_stack")
    logger.debug("%s", nn_module_stack)
    if nn_module_stack is None:
        logger.warning(
            "nn_module_stack not found for node '%s'. Skip adding metadata...",
            node.name,
        )
        return f"{node.name}: {node.target}", [str(node.target)], [node.name]
    namespaces = []
    class_hierarchy = []
    name_scopes = []
    for name, nn_module in nn_module_stack.values():
        name_scopes.append(name)
        nn_module_name = _get_qualified_module_name(nn_module)
        class_hierarchy.append(nn_module_name)
        namespaces.append(f"{name}: {_get_qualified_module_name(nn_module)}")
    namespaces.append(f"{node.name}: {node.target}")
    class_hierarchy.append(str(node.target))
    name_scopes.append(node.name)

    return "/".join(namespaces), class_hierarchy, name_scopes


def _set_node_metadata(fx_node: torch.fx.Node, ir_node: ir.Node) -> None:
    """Adds namespace and other node metadata to the ONNX node."""
    namespace, class_hierarchy, name_scopes = _get_node_namespace(fx_node)
    ir_node.metadata_props["namespace"] = namespace
    ir_node.metadata_props["pkg.torch.onnx.class_hierarchy"] = repr(class_hierarchy)
    ir_node.metadata_props["pkg.torch.onnx.name_scopes"] = repr(name_scopes)
    ir_node.metadata_props["pkg.torch.onnx.fx_node"] = str(fx_node.format_node())
    ir_node.metadata_props["pkg.torch.onnx.stack_trace"] = fx_node.meta.get(
        "stack_trace", ""
    )


def _handle_getitem_node(
    node: torch.fx.Node, node_name_to_values: dict[str, ir.Value | Sequence[ir.Value]]
) -> ir.Value:
    """Handle a getitem node.

    Add the input value it is getting to the mapping, then return the value.

    There are two cases for this node:
    1. The output is a Sequence (traced), we can simply get the value from the sequence
    2. The output is produced by a SplitToSequence node, we need to get the value from the sequence value
    This function only handles the first case
    """
    assert len(node.all_input_nodes) == 1
    source = node.all_input_nodes[0]
    source_outputs = node_name_to_values[source.name]
    assert isinstance(
        source_outputs, Sequence
    ), f"Expected {source.name} to output sequence, got {node_name_to_values[source.name]}"
    index = typing.cast(int, node.args[1])
    value = source_outputs[index]
    # Save the getitem value to the values mapping to in case
    # it is one of the graph outputs
    node_name_to_values[node.name] = value
    # Rename the name of value with the getitem name.
    value.name = node.name
    return value


def _handle_call_function_node(
    graph: ir.Graph,
    node: torch.fx.Node,
    node_name_to_values: dict[str, ir.Value | Sequence[ir.Value]],
) -> None:
    """Handle a call_function node.

    Args:
        graph: The ONNX graph at construction.
        node: The FX node to translate.
        node_name_to_values: A mapping of FX node names to their produced ir.Value.
    """
    if node.target == operator.getitem:
        _handle_getitem_node(node, node_name_to_values)
    # Add op to the graph
    op = str(node.target)
    fx_inputs, attributes, input_names, output_names = _get_inputs_and_attributes(node)
    inputs: list[ir.Value | None] = []
    for i, input_ in enumerate(fx_inputs):
        if input_ is None:
            inputs.append(None)
        elif hasattr(input_, "name"):
            if isinstance(input_, torch.fx.Node) and input_.target == operator.getitem:
                actual_input = _handle_getitem_node(input_, node_name_to_values)
                inputs.append(actual_input)
            else:
                value = node_name_to_values[input_.name]
                assert not isinstance(value, Sequence)
                inputs.append(value)
        else:
            attributes[f"arg_{i}"] = input_

    outputs = [ir.Value(name=name) for name in output_names]
    if len(outputs) > 1:
        _set_shape_types(outputs, node.meta["val"], complex_to_float=False)
        node_name_to_values[node.name] = outputs
    else:
        _set_shape_type(outputs[0], node.meta["val"], complex_to_float=False)
        node_name_to_values[node.name] = outputs[0]
    ir_node = ir.Node(
        "pkg.torch.ops",
        op,
        inputs,
        attributes=ir_convenience.convert_attributes(attributes),
        outputs=outputs,
        name=node.name,
    )
    ir_node.meta["node"] = node
    ir_node.metadata_props["pkg.torch.onnx.input_names"] = repr(input_names)
    # Record the nn.Module stack for the node
    _set_node_metadata(node, ir_node)

    graph.append(ir_node)


def _convert_fx_arg_to_onnx_arg(
    arg, node_name_to_values: dict[str, ir.Value | Sequence[ir.Value]]
) -> Any:
    """Convert an FX argument to an ONNX compatible argument.

    This function
    - Converts a torch dtype to an integer
    - Converts a torch device/memory_format/layout to a string
    - Converts a torch.fx.Node to an ir.Value
    - Converts a sequence of torch.fx.Node to a sequence of ir.Value
    """
    if arg is None:
        # None arguments are not modified because when the arg is an ONNX input
        # we need to preserve the None value; when the arg is an ONNX attribute,
        # we want to drop the value.
        # The actual dropping of a None attribute value is done by OpRecorder
        return None
    if hasattr(arg, "name"):
        if isinstance(arg, torch.fx.Node) and arg.target == operator.getitem:
            source = arg.all_input_nodes[0]
            source_outputs = node_name_to_values[source.name]
            if isinstance(source_outputs, Sequence):
                # If the node is getting an input from another node, get the actual value the node is retrieving
                return _handle_getitem_node(arg, node_name_to_values)
            else:
                # `source_outputs` is a sequence(tensor()) value and we need to
                # use SequenceAt to get the value. This is handled by torchlib
                pass
        # If the input is a node, get the value from the mapping
        return node_name_to_values[arg.name]
    if isinstance(arg, (list, tuple)):
        return [_convert_fx_arg_to_onnx_arg(elem, node_name_to_values) for elem in arg]
    if isinstance(arg, (torch.device, torch.memory_format, torch.layout)):
        return str(arg)
    if isinstance(arg, torch.dtype):
        return _torch_dtype_to_onnx_dtype(arg)
    # Maybe a Python value
    return arg


def _get_onnxscript_opset(opset_version: int) -> onnxscript.values.Opset:
    return onnxscript.values.Opset("", opset_version)


def _handle_call_function_node_with_lowering(
    model: ir.Model,
    node: torch.fx.Node,
    node_name_to_values: dict[str, ir.Value | Sequence[ir.Value]],
    constant_farm: dict[Any, ir.Value],
    registry: _registration.ONNXRegistry,
    opset: onnxscript.values.Opset,
) -> None:
    if node.target == operator.getitem:
        source = node.all_input_nodes[0]
        source_outputs = node_name_to_values[source.name]
        if isinstance(source_outputs, Sequence):
            _handle_getitem_node(node, node_name_to_values)
            return
        else:
            # `source_outputs` is a sequence(tensor()) value and we need to
            # use SequenceAt to get the value. This is handled by torchlib
            pass

    # Find the matching ONNX overload for the node
    # NOTE: Create different registries for different ONNX opset versions
    # TODO: Log the message here to expose false positives
    onnx_function, message = _dispatching.dispatch(node, registry)

    if onnx_function is None:
        # TODO(justinchuby): Fall back to ATen op or do something else?
        raise errors.DispatchError(
            f"No ONNX function found for {node.target!r}. Failure message: {message}"
        )

    # Map FX inputs to ONNX inputs and fill optional inputs.
    # torch_args and torch_kwargs are for op-level validation
    fx_args = node.args
    fx_kwargs = node.kwargs

    # Replace the input FX nodes with ONNX values
    onnx_args = [
        _convert_fx_arg_to_onnx_arg(input_, node_name_to_values) for input_ in fx_args
    ]

    onnx_kwargs = {}
    for key, value in fx_kwargs.items():
        onnx_kwargs[key] = _convert_fx_arg_to_onnx_arg(value, node_name_to_values)
        if key == "dtype" and onnx_kwargs[key] is None:
            # Set dtype to -1 if it is None
            onnx_kwargs[key] = -1

    with onnxscript.evaluator.default_as(
        tracer := _building.OpRecorder(opset, constant_farm)
    ):
        try:
            outputs = onnx_function(*onnx_args, **onnx_kwargs)
        except Exception as e:
            raise errors.GraphConstructionError(
                f"Error when calling function '{onnx_function}' with args '{onnx_args}' and kwargs '{onnx_kwargs}'"
            ) from e

    # NOTE: Instead of using the output names from node.target._schema,
    # we always use the index if there are more than one outputs so the
    # names can be programmatically reconstructed. This is useful for
    # comparing values from the ONNX graph with those from the FX graph.
    #
    # When there are multiple outputs, the output names will be
    # node_name__0, node_name__1, etc.
    if isinstance(outputs, Sequence):
        _set_shape_types(outputs, node.meta["val"], complex_to_float=True)
        node_name_to_values[node.name] = outputs
        for i, output in enumerate(outputs):
            output.name = f"{node.name}__{i}"
    else:
        _set_shape_type(outputs, node.meta["val"], complex_to_float=True)
        node_name_to_values[node.name] = outputs
        outputs.name = node.name

    for ir_node in tracer.nodes:
        ir_node.meta["node"] = node
        # Record the nn.Module stack for the node
        _set_node_metadata(node, ir_node)

    # Add the traced nodes to the graph
    model.graph.extend(tracer.nodes)
    # Add the defined functions to the model
    for identifier, onnxscript_function in tracer.functions.items():
        if identifier in model.functions:
            continue
        # TODO: Get IR function directly when onnxscript is updated
        proto = onnxscript_function.to_function_proto()
        ir_function = ir.serde.deserialize_function(proto)
        model.functions[identifier] = ir_function
        if ir_function.domain not in model.opset_imports:
            # FIXME: Record the correct opset version of the function
            model.opset_imports[ir_function.domain] = 1


def _handle_placeholder_node(
    node: torch.fx.Node,
    node_name_to_values: dict[str, ir.Value | Sequence[ir.Value]],
    *,
    lower: str,
    opset: onnxscript.values.Opset,
) -> None:
    # Placeholder nodes are user inputs
    # We need to create a new tensor for each user input
    # and add it to the graph's inputs
    name = node.name
    input_ = _tensors.SymbolicTensor(opset, name=name)
    input_.meta["node"] = node
    _set_shape_type(input_, node.meta["val"], complex_to_float=lower != "none")
    node_name_to_values[name] = input_
    # The inputs will be added to the graph later


def _add_nodes(
    exported_program: torch.export.ExportedProgram,
    model: ir.Model,
    lower: Literal["at_conversion", "post_conversion", "none"],
    registry: _registration.ONNXRegistry,
) -> dict[str, ir.Value | Sequence[ir.Value]]:
    node_name_to_values: dict[str, ir.Value | Sequence[ir.Value]] = {}
    constant_farm: dict[Any, ir.Value] = {}
    opset = _get_onnxscript_opset(registry.opset_version)
    for node in exported_program.graph.nodes:
        logger.debug(
            "%s", (node.name, node.args, node.target, node.op, node.type, node.kwargs)
        )
        try:
            if node.op == "placeholder":
                _handle_placeholder_node(
                    node,
                    node_name_to_values,
                    lower=lower,
                    opset=opset,
                )
            elif node.op == "call_function":
                if lower == "at_conversion":
                    _handle_call_function_node_with_lowering(
                        model,
                        node,
                        node_name_to_values,
                        constant_farm,
                        registry=registry,
                        opset=opset,
                    )
                else:
                    # No lowering
                    _handle_call_function_node(model.graph, node, node_name_to_values)
        except Exception as e:
            raise errors.OnnxConversionError(
                f"Error when translating node {node.format_node()}. See the stack trace for more information."
            ) from e
    return node_name_to_values


def _torch_version_integer() -> int:
    return int(torch.__version__.replace(".", "").split("dev")[0])


def _get_inputs_and_attributes(
    node: torch.fx.Node,
) -> tuple[list[torch.fx.Node | None], dict[str, Any], list[str], list[str]]:
    """Find and Fill in the not provided kwargs with default values.

    Returns:
        (inputs, attributes, input_names, output_names)
    """
    if inspect.isbuiltin(node.target) or isinstance(node.target, str):
        inputs = list(node.args)
        return inputs, {}, [], [node.name]  # type: ignore[return-value]

    # The target should be an ATen operator now
    assert hasattr(
        node.target, "_schema"
    ), f"The target should be an ATen operator now, but node target {node.target} has no schema"
    node_schema: torch.FunctionSchema = node.target._schema

    # This function assumes the order of arguments in FX op is the
    # same as the order of arguments in TorchScript op.
    inputs: list[Any] = []  # type: ignore[no-redef]
    input_names: list[str] = []
    attributes: dict[str, Any] = {}

    if inspect.isbuiltin(node.target):
        inputs = list(node.args)
    else:
        for arg, schema_arg in zip(node.args, node_schema.arguments):
            if arg is None or isinstance(arg, torch.fx.Node):
                inputs.append(arg)
                input_names.append(schema_arg.name)
            elif isinstance(arg, Sequence) and all(
                elem is None or isinstance(elem, torch.fx.Node) for elem in arg
            ):
                inputs.extend(arg)
                input_names.extend([schema_arg.name] * len(arg))
            elif isinstance(arg, torch.device):
                attributes[schema_arg.name] = str(arg)
            elif isinstance(arg, torch.dtype):
                attributes[schema_arg.name] = _torch_dtype_to_onnx_dtype(arg)
            else:
                attributes[schema_arg.name] = arg
        for schema_arg in node_schema.arguments:
            if schema_arg.name not in node.kwargs:
                continue
            kwarg = node.kwargs[schema_arg.name]
            if schema_arg.name in {
                "layout",
                "device",
                "requires_grad",
                "memory_format",
                "implicit",
            } or isinstance(kwarg, torch.device):
                attr = str(kwarg)
            elif isinstance(kwarg, torch.dtype):
                attr = _torch_dtype_to_onnx_dtype(kwarg)  # type: ignore[assignment]
            else:
                attr = kwarg  # type: ignore[assignment]

            attributes[schema_arg.name] = attr

    output_names = [f"{node.name}_{output.name}" for output in node_schema.returns]

    return inputs, attributes, input_names, output_names  # type: ignore[return-value]


def _maybe_start_profiler(should_profile: bool) -> Any:
    if should_profile:
        import pyinstrument  # type: ignore[import-not-found]

        profiler = pyinstrument.Profiler(async_mode="disabled")
        profiler.start()
        return profiler
    return None


def _maybe_stop_profiler_and_get_result(profiler) -> str | None:
    if profiler is None:
        return None
    profiler.stop()
    return profiler.output_text(unicode=True)


def _format_exception(e: Exception) -> str:
    """Format the full traceback as Python would show it."""
    return "\n".join(traceback.format_exception(type(e), e, e.__traceback__))


def _summarize_exception_stack(e: BaseException) -> str:
    """Format the exception stack by showing the text of each exception."""
    causes = [e]
    while e.__cause__ is not None:
        causes.append(e.__cause__)
        e = e.__cause__
    return (
        "\n\n## Exception summary\n\n"
        + "⬆️\n".join([f"{type(e)}: {e}\n" for e in reversed(causes)])
        + "\n(Refer to the full stack trace above for more information.)"
    )


def _format_exceptions_for_all_strategies(
    results: list[_capture_strategies.Result],
) -> str:
    """Format all the exceptions from the capture strategies."""
    return "\n".join(
        [
            f"# ⚠️ Errors from strategy '{result.strategy}': -----------------------\n\n"
            f"{_format_exception(result.exception)}\n"
            for result in results
            if result.exception is not None
        ]
    )


def exported_program_to_ir(
    exported_program: torch.export.ExportedProgram,
    *,
    registry: _registration.ONNXRegistry | None = None,
    lower: Literal["at_conversion", "post_conversion", "none"] = "at_conversion",
) -> ir.Model:
    """Convert an exported program to an ONNX IR model.

    Reference:
        - ExportedProgram spec: https://pytorch.org/docs/stable/export.ir_spec.html

    Args:
        exported_program: The exported program to convert.
        lower: Whether to lower the graph to core ONNX operators.
            at_conversion: Lower whe translating the FX graph to ONNX IR.
            post_conversion: Use an IR pass to lower the graph.
            none: Do not lower the graph.
        registry: The registry of all ONNX Script decomposition.
    """
    if registry is None:
        # Trigger op registration
        from onnxscript.function_libs.torch_lib import ops  # noqa: F401

        del ops
        registry = _registration.ONNXRegistry.from_torchlib(
            onnxscript.function_libs.torch_lib.registration.default_registry  # type: ignore[arg-type]
        )
    if lower != "none":
        exported_program = _prepare_exported_program_for_export(
            exported_program, registry=registry
        )
    return _exported_program_to_onnx_program(
        exported_program, registry=registry, lower=lower
    ).model


def _prepare_exported_program_for_export(
    exported_program: torch.export.ExportedProgram,
    *,
    registry: _registration.ONNXRegistry,
) -> torch.export.ExportedProgram:
    """Decompose and apply pre-export transformations to the exported program."""
    # Decompose the graph given the implemented torch ops in ONNX
    exported_program = _fx_passes.decompose_with_registry(exported_program, registry)

    graph_module = exported_program.graph_module
    # Include explicit type promotion nodes
    graph_module = _fx_passes.insert_type_promotion_nodes(graph_module)
    graph_module = _fx_passes.remove_assertion_nodes(graph_module)
    # TODO(justinchuby): Reassigning the graph module to save some runtime.
    # If this does not work, we need to retrace the module with torch.export
    exported_program._graph_module = graph_module
    return exported_program


def _exported_program_to_onnx_program(
    exported_program: torch.export.ExportedProgram,
    *,
    registry: _registration.ONNXRegistry,
    lower: Literal["at_conversion", "post_conversion", "none"] = "at_conversion",
) -> _onnx_program.ONNXProgram:
    """Convert an exported program to an ONNX Program.

    The exported_program field in the returned ONNXProgram is one that is after
    decompositions have been applied.

    Reference:
        - ExportedProgram spec: https://pytorch.org/docs/stable/export.ir_spec.html

    Args:
        exported_program: The exported program to convert. The exported program
            should be the one that is after decompositions have been applied.
        lower: Whether to lower the graph to core ONNX operators.
            at_conversion: Lower whe translating the FX graph to ONNX IR.
            post_conversion: Use an IR pass to lower the graph.
            none: Do not lower the graph.
        registry: The registry of all ONNX Script decomposition.
    """
    model = ir.Model(
        graph=ir.Graph(
            [],
            [],
            nodes=[],
            opset_imports={
                "": registry.opset_version,
            },
            name="main_graph",
            metadata_props={
                "pkg.torch.export.ExportedProgram.graph_signature": str(
                    exported_program.graph_signature
                ),
                "pkg.torch.export.ExportedProgram.range_constraints": str(
                    exported_program.range_constraints
                ),
            },
        ),
        ir_version=9,
        producer_name="torch",
        producer_version=torch.__version__,
    )

    if lower == "none":
        # Add the opset import for the torch ops
        model.opset_imports["pkg.torch.ops"] = _torch_version_integer()
    # NOTE: Function domains are added when translating nodes when lower="at_conversion"

    # 1. Add all nodes to the graph and create a dictionary of values
    values = _add_nodes(exported_program, model, lower=lower, registry=registry)

    # 2. Add user inputs and all parameters/buffers to the graph.
    # Since the node names and the tensor names are different, we need to rename
    # the nodes to match the tensor names later. For now we will just use the node names.
    user_inputs = [
        spec
        for spec in exported_program.graph_signature.input_specs
        if spec.kind == graph_signature.InputKind.USER_INPUT
    ]
    non_user_inputs = [
        spec
        for spec in exported_program.graph_signature.input_specs
        if spec.kind != graph_signature.InputKind.USER_INPUT
    ]

    for spec in itertools.chain(user_inputs, non_user_inputs):
        # Put the user inputs first and then the parameters/buffers
        if isinstance(spec.arg, graph_signature.ConstantArgument):
            logger.debug("Skipping constant argument %s", spec.arg)
            continue
        value_name = spec.arg.name
        input_kind = spec.kind
        persistent = spec.persistent
        value = values[value_name]

        assert not isinstance(
            value, Sequence
        ), f"Input '{value_name}' should not be a sequence. This is unexpected."

        value.metadata_props[
            "pkg.torch.export.graph_signature.InputSpec.kind"
        ] = input_kind.name
        value.metadata_props[
            "pkg.torch.export.graph_signature.InputSpec.persistent"
        ] = str(persistent)

        if input_kind == graph_signature.InputKind.USER_INPUT:
            # Add only user inputs to the graph
            # Subsequent passes can decide if they want to add initializers as inputs
            model.graph.inputs.append(value)
        else:
            model.graph.initializers[value_name] = value

    # 3. Add user outputs to the graph and assign metadata to all outputs
    user_outputs = [
        spec
        for spec in exported_program.graph_signature.output_specs
        if spec.kind == graph_signature.OutputKind.USER_OUTPUT
    ]
    non_user_outputs = [
        spec
        for spec in exported_program.graph_signature.output_specs
        if spec.kind != graph_signature.OutputKind.USER_OUTPUT
    ]
    for spec in itertools.chain(user_outputs, non_user_outputs):
        if isinstance(spec.arg, graph_signature.ConstantArgument):
            logger.warning("Skipping constant argument %s", spec.arg)
            continue
        value_name = spec.arg.name
        output_kind = spec.kind
        value = values[value_name]

        if not isinstance(value, (ir.Value, Sequence)):
            raise TypeError(
                f"Output '{value_name}' should be an ir.Value. Actual type is '{type(value)}': {value!r}. "
                "This may be due to an incorrect implementation of the ONNX function that produced this output."
            )

        # The output value may be a sequence, meaning the operator has multiple outputs
        _values = (value,) if not isinstance(value, Sequence) else value

        if len(_values) > 1:
            logger.warning(
                "Model output '%s' has multiple values: %s (output spec: %s). Please make sure this is expected.",
                value_name,
                _values,
                spec,
            )

        for value in _values:
            value.metadata_props[
                "pkg.torch.export.graph_signature.OutputSpec.kind"
            ] = output_kind.name
            if output_kind == graph_signature.OutputKind.USER_OUTPUT:
                model.graph.outputs.append(value)

    # 4. Rename the initializers to match the tensor names
    for name, param_name in itertools.chain(
        exported_program.graph_signature.inputs_to_parameters.items(),
        exported_program.graph_signature.inputs_to_buffers.items(),
        exported_program.graph_signature.inputs_to_lifted_tensor_constants.items(),
    ):
        initializer = model.graph.initializers.pop(name)
        initializer.name = param_name
        # Record the original name so users can search the metadata and correspond
        # with the FX graph
        initializer.metadata_props["pkg.torch.onnx.original_node_name"] = name
        model.graph.initializers[param_name] = initializer

    # 5. Add initializers to the graph
    # ExportedProgram stores parameters and buffers in state_dict,
    # but non_persistent_buffers and lifted_tensor_constants are not there
    # so we need to get them from the name_* apis.
    for name, torch_tensor in itertools.chain(
        exported_program.named_parameters(),
        exported_program.named_buffers(),
        exported_program.constants.items(),
    ):
        initializer = model.graph.initializers.get(name)  # type: ignore[assignment]
        if initializer is None:
            logger.warning("Tensor '%s' is not one of the initializers", name)
            continue
        if not isinstance(torch_tensor, torch.Tensor):
            raise NotImplementedError(
                f"Tensor '{name}' should be a torch.Tensor. Actual type is '{type(torch_tensor)}': {torch_tensor!r}. "
                "This is unexpected and not yet supported."
            )
        ir_tensor = TorchTensor(torch_tensor, name=name)
        initializer.const_value = ir_tensor
        _set_shape_type(
            initializer,
            torch_tensor,
            complex_to_float=lower != "none",
        )

    # TODO: Decide if we should keep mutated buffers as inputs/outputs

    return _onnx_program.ONNXProgram(model, exported_program)


def _verbose_printer(verbose: bool | None) -> Callable[..., None]:
    """Prints messages based on `verbose`."""
    if verbose is False:
        return lambda *_, **__: None
    return lambda *args, **kwargs: print("[torch.onnx]", *args, **kwargs)


def export(
    model: torch.nn.Module
    | torch.export.ExportedProgram
    | torch.fx.GraphModule
    | torch.jit.ScriptModule
    | torch.jit.ScriptFunction,
    args: tuple[Any, ...],
    kwargs: dict[str, Any] | None = None,
    *,
    registry: _registration.ONNXRegistry | None = None,
    dynamic_shapes: dict[str, Any] | tuple[Any, ...] | list[Any] | None = None,
    input_names: Sequence[str] | None = None,
    output_names: Sequence[str] | None = None,
    report: bool = False,
    verify: bool = False,
    profile: bool = False,
    dump_exported_program: bool = False,
    artifacts_dir: str | os.PathLike = ".",
    verbose: bool | None = None,
) -> _onnx_program.ONNXProgram:
    """Export a PyTorch model to ONNXProgram.

    Args:
        model: The model to export. This can be a PyTorch nn.Module or an ExportedProgram.
        args: The arguments to pass to the model.
        kwargs: The keyword arguments to pass to the model.
        registry: The registry of all ONNX decompositions.
        dynamic_shapes: Dynamic shapes in the graph.
        input_names: If provided, rename the inputs.
        output_names: If provided, rename the outputs.
        report: Whether to generate an error report if the export fails.
        verify: Whether to verify the ONNX model after exporting.
        profile: Whether to profile the export process. When report is True,
            the profile result will be saved in the report. Otherwise, the profile
            result will be printed.
        dump_exported_program: Whether to save the exported program to a file.
        artifacts_dir: The directory to save the exported program and error reports.
        verbose: Whether to print verbose messages. If None (default), some messages will be printed.

    Returns:
        The ONNXProgram with the exported IR graph.

    Raises:
        TorchExportError: If the export process fails with torch.export.
        OnnxConversionError: If the ExportedProgram to ONNX translation fails.
    """
    # Set up the error reporting facilities
    timestamp = datetime.datetime.now().strftime("%Y-%m-%d_%H-%M-%S-%f")
    profiler = _maybe_start_profiler(profile)

    # Create the artifacts directory if it does not exist
    artifacts_dir = pathlib.Path(artifacts_dir)
    if report or profile or dump_exported_program:
        artifacts_dir.mkdir(parents=True, exist_ok=True)

    verbose_print = _verbose_printer(verbose)
    export_status = _reporting.ExportStatus()
    failed_results: list[_capture_strategies.Result] = []

    program: torch.export.ExportedProgram | None = None
    # Step 1: Export the model with torch.export.export if the model is not already an ExportedProgram
    if isinstance(model, torch.export.ExportedProgram):
        program = model
        export_status.torch_export = True
    else:
        # Convert an nn.Module to an ExportedProgram
        # Try everything 🐰 (all paths for getting an ExportedProgram)
        # When input is a JIT module, the last strategy will succeed so it is handled
        result: _capture_strategies.Result | None = None
        for strategy_class in _capture_strategies.CAPTURE_STRATEGIES:
            strategy = strategy_class(  # type: ignore[abstract]
                verbose=verbose is not False,  # Treat None as verbose
                dump=dump_exported_program,
                artifacts_dir=artifacts_dir,
                timestamp=timestamp,
            )
            result = strategy(model, args, kwargs, dynamic_shapes=dynamic_shapes)

            # Record the status
            if strategy_class is _capture_strategies.TorchExportStrategy:
                export_status.torch_export = result.success
            elif strategy_class is _capture_strategies.TorchExportNonStrictStrategy:
                export_status.torch_export_non_strict = result.success
            elif strategy_class is _capture_strategies.JitTraceConvertStrategy:
                export_status.torch_jit = result.success

            if result.exported_program is not None:
                program = result.exported_program
                break
            else:
                failed_results.append(result)

        assert result is not None
        if result.exported_program is None:
            # If all strategies fail, produce an error report and raise the first error
            profile_result = _maybe_stop_profiler_and_get_result(profiler)

            if report:
                report_path = artifacts_dir / _reporting.construct_report_file_name(
                    timestamp, export_status
                )

                try:
                    _reporting.create_torch_export_error_report(
                        report_path,
                        _format_exceptions_for_all_strategies(failed_results),
                        export_status=export_status,
                        profile_result=profile_result,
                    )
                except Exception as e_report:
                    verbose_print(
                        f"Failed to save error report due to an error: {e_report}"
                    )
            else:
                report_path = None

            first_error = failed_results[0].exception
            assert first_error is not None

            # NOTE: We only throw the torch.export (first) exception because we want to
            # focus on the torch.export.export error. Errors from other strategies like
            # torch.jit.trace is due to the fallback and can be confusing to users.
            # We save all errors in the error report.
            raise errors.TorchExportError(
                _STEP_ONE_ERROR_MESSAGE
                + (
                    f"\nError report has been saved to '{report_path}'."
                    if report
                    else ""
                )
                + _summarize_exception_stack(first_error)
            ) from first_error

    assert program is not None

    if dump_exported_program:
        verbose_print("Dumping ExportedProgram because `dump_exported_program=True`...")
        program_path = artifacts_dir / f"onnx_export_{timestamp}.pt2"
        try:
            torch.export.save(program, program_path)
        except Exception as e:
            verbose_print(f"Failed to save ExportedProgram due to an error: {e}")
        else:
            verbose_print(f"ExportedProgram has been saved to '{program_path}'.")

    # Step 2: Convert the exported program to an ONNX model
    verbose_print("Translate the graph into ONNX...")

    # Step 2a: Decompose the exported program and insert type promotion nodes
    try:
        # Build the ONNX function registry
        if registry is None:
            # Trigger op registration
            from onnxscript.function_libs.torch_lib import ops

            del ops
            registry = _registration.ONNXRegistry.from_torchlib(
                onnxscript.function_libs.torch_lib.registration.default_registry  # type: ignore[arg-type]
            )

        # Process the exported program to run decompositions and type promotions etc.
        decomposed_program = _prepare_exported_program_for_export(
            program, registry=registry
        )
    except Exception as e:
        export_status.onnx_translation = False
        verbose_print("Translate the graph into ONNX... ❌")
        profile_result = _maybe_stop_profiler_and_get_result(profiler)

        if report:
            report_path = artifacts_dir / _reporting.construct_report_file_name(
                timestamp, export_status
            )

            # Run the analysis to get the error report
            try:
                _reporting.create_onnx_export_report(
                    report_path,
                    f"{_format_exceptions_for_all_strategies(failed_results)}\n\n{_format_exception(e)}",
                    program,
                    export_status=export_status,
                    profile_result=profile_result,
                    registry=registry,
                )
            except Exception:
                logger.exception("Failed to save report due to an error.")
        else:
            report_path = None

        raise errors.OnnxConversionError(
            _STEP_TWO_ERROR_MESSAGE
            + (f"\nError report has been saved to '{report_path}'." if report else "")
            + _summarize_exception_stack(e)
        ) from e

    # Step 2b: Translate the decomposed program to ONNX and produce ONNXProgram
    if report or profile:
        pre_decomp_unique_ops, post_decomp_unique_ops = _analysis.compare_ops(
            program, decomposed_program
        )
    else:
        pre_decomp_unique_ops = None
        post_decomp_unique_ops = None

    try:
        # Convert the exported program to an ONNX model
        onnx_program = _exported_program_to_onnx_program(
            decomposed_program, registry=registry
        )

        # Run the ONNX passes
        if input_names:
            _ir_passes.rename_inputs(onnx_program.model, input_names)
        if output_names:
            _ir_passes.rename_outputs(onnx_program.model, output_names)

        # TODO(justinchuby): Remove the hack
        _ir_passes.add_torchlib_common_imports(onnx_program.model)

        export_status.onnx_translation = True
        verbose_print("Translate the graph into ONNX... ✅")
    except Exception as e:
        export_status.onnx_translation = False
        verbose_print("Translate the graph into ONNX... ❌")
        profile_result = _maybe_stop_profiler_and_get_result(profiler)

        if report:
            report_path = artifacts_dir / _reporting.construct_report_file_name(
                timestamp, export_status
            )

            try:
                assert pre_decomp_unique_ops is not None
                assert post_decomp_unique_ops is not None

                # Run the analysis to get the error report
                _reporting.create_onnx_export_report(
                    report_path,
                    f"{_format_exceptions_for_all_strategies(failed_results)}\n\n{_format_exception(e)}",
                    program,
                    decomp_comparison=_reporting.format_decomp_comparison(
                        pre_decomp_unique_ops, post_decomp_unique_ops
                    ),
                    export_status=export_status,
                    profile_result=profile_result,
                    registry=registry,
                )
                verbose_print(f"Export report has been saved to '{report_path}'.")
            except Exception:
                logger.exception("Failed to save report due to an error.")
        else:
            report_path = None

        raise errors.OnnxConversionError(
            _STEP_TWO_ERROR_MESSAGE
            + (f"\nError report has been saved to '{report_path}'." if report else "")
            + _summarize_exception_stack(e)
        ) from e

    profile_result = _maybe_stop_profiler_and_get_result(profiler)

    if not verify:
        # Return if verification is not requested
        if report:
            try:
                assert pre_decomp_unique_ops is not None
                assert post_decomp_unique_ops is not None
                report_path = artifacts_dir / _reporting.construct_report_file_name(
                    timestamp, export_status
                )
                _reporting.create_onnx_export_report(
                    report_path,
                    "No errors"
                    if not failed_results
                    else _format_exceptions_for_all_strategies(failed_results),
                    onnx_program.exported_program,
                    profile_result=profile_result,
                    export_status=export_status,
                    decomp_comparison=_reporting.format_decomp_comparison(
                        pre_decomp_unique_ops, post_decomp_unique_ops
                    ),
                    registry=registry,
                )
                verbose_print(f"Export report has been saved to '{report_path}'.")
            except Exception:
                logger.exception("Failed to save report due to an error.")
        elif profile and profile_result is not None:
            verbose_print("Profile result:")
            verbose_print(profile_result)
        return onnx_program

    # Step 3: (verify=True) Check the ONNX model with ONNX checker
    try:
        verbose_print("Run `onnx.checker` on the ONNX model...")

        # TODO: Handle when model is >2GB

        model_proto = onnx_program.model_proto
        byte_size = model_proto.ByteSize()
        if byte_size < 2 * 1024 * 1024 * 1024:
            # The checker may segfault so we need to run it in a separate process
            _isolated.safe_call(
<<<<<<< HEAD
                onnx.checker.check_model,  # type: ignore[attr-defined]
                onnx_program.model_proto,
                full_check=True,  # type: ignore[attr-defined]
=======
                onnx.checker.check_model, onnx_program.model_proto, full_check=True  # type: ignore[attr-defined]
>>>>>>> 48d09a6c
            )
            export_status.onnx_checker = True
            verbose_print("Run `onnx.checker` on the ONNX model... ✅")
        else:
            verbose_print(
                f"Run `onnx.checker` on the ONNX model... ⚠️  Skipped because model is too large ({byte_size})."
            )
    except Exception as e:
        export_status.onnx_checker = False
        verbose_print("Run `onnx.checker` on the ONNX model... ❌")
        if report:
            try:
                assert pre_decomp_unique_ops is not None
                assert post_decomp_unique_ops is not None
                report_path = artifacts_dir / _reporting.construct_report_file_name(
                    timestamp, export_status
                )
                _reporting.create_onnx_export_report(
                    report_path,
                    f"{_format_exceptions_for_all_strategies(failed_results)}\n\n{_format_exception(e)}",
                    onnx_program.exported_program,
                    decomp_comparison=_reporting.format_decomp_comparison(
                        pre_decomp_unique_ops, post_decomp_unique_ops
                    ),
                    export_status=export_status,
                    profile_result=profile_result,
                    model=onnx_program.model,
                    registry=registry,
                )
                verbose_print(f"Export report has been saved to '{report_path}'.")
            except Exception:
                logger.exception("Failed to save report due to an error.")
        logger.warning(
            "Conversion successful but the ONNX model fails ONNX checker. "  # noqa: G004
            "Please create an issue "
            f"in the PyTorch GitHub repository against the {_BLUE}*onnx*{_END} component and "
            "attach the full error stack as well as reproduction scripts. ",
            exc_info=e,
        )
        return onnx_program

    # Step 4: (verify=True) Execute the model with ONNX Runtime
    try:
        verbose_print("Execute the model with ONNX Runtime...")
        verification_results = _verification.verify_onnx_program(onnx_program)
        verbose_print("Execute the model with ONNX Runtime... ✅")
        export_status.onnx_runtime = True
        onnx_runtime_error_message = None
    except Exception as e:
        verbose_print("Execute the model with ONNX Runtime... ❌")
        export_status.onnx_runtime = False
        onnx_runtime_error_message = _format_exception(e)
        verification_message = None

    else:
        # Step 5: (verify=True) Validate the output values
        verbose_print("Verify output accuracy...")
        export_status.output_accuracy = True
        for verification_result in verification_results:
            # TODO(justinchuby): The threshold is arbitrary right now
            if verification_result.absolute_difference >= 5e-3:
                logger.warning(
                    "Output '%s' has a large absolute difference of %f. ",
                    verification_result.name,
                    verification_result.absolute_difference,
                )
                export_status.output_accuracy = False
            if verification_result.relative_difference >= 1e-1:
                logger.warning(
                    "Output '%s' has a large relative difference of %f. ",
                    verification_result.name,
                    verification_result.relative_difference,
                )
                export_status.output_accuracy = False
        if export_status.output_accuracy:
            verbose_print("Verify output accuracy... ✅")
        else:
            verbose_print("Verify output accuracy... ❌")
        verification_message = _reporting.format_verification_infos(
            verification_results
        )

    if report:
        try:
            assert pre_decomp_unique_ops is not None
            assert post_decomp_unique_ops is not None

            traceback_lines = []
            if failed_results:
                traceback_lines.append(
                    _format_exceptions_for_all_strategies(failed_results)
                )
            if onnx_runtime_error_message:
                traceback_lines.append(
                    "# ⚠️ ONNX Runtime error -----------------------"
                )
                traceback_lines.append(onnx_runtime_error_message)
            if not traceback_lines:
                traceback_lines.append("No errors")

            report_path = artifacts_dir / _reporting.construct_report_file_name(
                timestamp, export_status
            )
            _reporting.create_onnx_export_report(
                report_path,
                "\n\n".join(traceback_lines),
                onnx_program.exported_program,
                profile_result=profile_result,
                export_status=export_status,
                decomp_comparison=_reporting.format_decomp_comparison(
                    pre_decomp_unique_ops, post_decomp_unique_ops
                ),
                model=onnx_program.model,
                registry=registry,
                verification_result=verification_message,
            )
            verbose_print(f"Export report has been saved to '{report_path}'.")
        except Exception:
            logger.exception("Failed to save report due to an error.")

    # Release the inference session created during verification
    onnx_program.release()
    return onnx_program<|MERGE_RESOLUTION|>--- conflicted
+++ resolved
@@ -1218,13 +1218,7 @@
         if byte_size < 2 * 1024 * 1024 * 1024:
             # The checker may segfault so we need to run it in a separate process
             _isolated.safe_call(
-<<<<<<< HEAD
-                onnx.checker.check_model,  # type: ignore[attr-defined]
-                onnx_program.model_proto,
-                full_check=True,  # type: ignore[attr-defined]
-=======
                 onnx.checker.check_model, onnx_program.model_proto, full_check=True  # type: ignore[attr-defined]
->>>>>>> 48d09a6c
             )
             export_status.onnx_checker = True
             verbose_print("Run `onnx.checker` on the ONNX model... ✅")
