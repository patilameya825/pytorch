# mypy: allow-untyped-defs
from __future__ import annotations

import contextlib
<<<<<<< HEAD
from typing import Callable, Optional
=======

from typing import Callable
>>>>>>> 4da1c75c

import torch
import torch._ops
import torch.func
import torch.fx
from torch._subclasses import fake_tensor
from torch.fx.experimental import proxy_tensor
from torch.onnx._internal.fx import _pass, diagnostics
from torch.onnx._internal.fx.passes import _utils
from torch.utils import _pytree as pytree


class Functionalize(_pass.Transform):
    """Functionalize a GraphModule.

    This pass utilizes ``functionalization`` utility of ``torch._functorch`` to convert
    a GraphModule into a functional form. The two main functionalities are (copied from
    its documentations):

    * ``functionalization`` removes (intermediate) mutations and aliasing from a
    function, while preserving the function's semantics.

    * ``functionalization`` also removes mutations (and views) that were performed
    on function inputs. However to preserve semantics, functionalize will "fix up" the
    mutations after the transform has finished running, by detecting if any tensor inputs
    "should have" been mutated, and copying the new data back to the inputs if necessary.
    For example, consider::

        def fn(a, b):
            a.add_(b)
            return a

      For a call like `fn(x, y)`, the variable `x` outside is also mutated. Hence just
      functionalizing is not enough for preserving the original semantics. A "special"
      input mutation step needs to be inserted at the end.::

        # After functionalization, without input mutation "fix up".
        # This is not semantically the same. The variable outside the function call that
        # was passed in as `a` is not mutated.
        def fn(a, b):
            new_a = a + b
            return new_a

        # Functionalization with input mutation "fix up" that preserves semantics.
        def fn(a, b):
            new_a = a + b

            # Copying the new data back to the inputs
            a.copy_(new_a)

            return new_a

    For ONNX inference, it is recommended to run ``RemoveInputMutation`` after this pass.
    ``RemoveInputMutation`` removes the "fix up" nodes that were added by ``Functionalize``,
    which are not needed for ONNX inference.
    """

    def __init__(
        self,
        diagnostic_context: diagnostics.DiagnosticContext,
        module: torch.fx.GraphModule,
        enable_dynamic_axes: bool,
        allow_fake_constant: bool | None = False,
    ):
        super().__init__(diagnostic_context, module)
        self.enable_dynamic_axes = enable_dynamic_axes
        self.allow_fake_constant = allow_fake_constant

    def _functionalize(self, function: Callable) -> Callable:
        # Working around a dispatcher issue with `torch.func.functionalize` when used
        # together with `make_fx`.
        # Ref: https://github.com/pytorch/pytorch/issues/99774#issuecomment-1527949391
        def wrapped(*inputs):
            inputs_functional = pytree.tree_map_only(
                torch.Tensor, torch._to_functional_tensor, inputs
            )
            torch._enable_functionalization(reapply_views=True)
            try:
                out = function(*inputs_functional)
            finally:
                torch._disable_functionalization()
            flat_inputs = pytree.tree_leaves(inputs)
            flat_inputs_functional = pytree.tree_leaves(inputs_functional)
            for inpt, input_functional in zip(flat_inputs, flat_inputs_functional):
                if isinstance(input_functional, torch.Tensor):
                    torch._sync(input_functional)
                    inpt_new = torch._from_functional_tensor(input_functional)
            pytree.tree_map(torch._sync, out)
            out_unwrapped = pytree.tree_map(torch._from_functional_tensor, out)
            return out_unwrapped

        return wrapped

    def _run(self, *args) -> torch.fx.GraphModule:
        # To preserve stack trace info after `make_fx`.
        module = _utils.wrap_graph_module_for_node_meta_preservation(self.module)

        functionalized_callable = self._functionalize(module)

        # Mimic `torch._dynamo.export(aten_graph=True)` behavior in invoking `make_fx`.
        # TODO: May need revisit for user fake mode export + dynamic shape scenario.
        fake_mode: fake_tensor.FakeTensorMode | None = self.fake_mode
        maybe_fake_args = self._maybe_fakefy_args(fake_mode, *args)
        if fake_mode is not None:
            # Using existing fake mode as context, signal `make_fx` that it does not need
            # to create a new fake mode by passing tracing_mode as "real".
            tracing_mode = "real"
        else:
            # Existing fake mode not found, signal `make_fx` to create one.
            fake_mode = contextlib.nullcontext()  # type: ignore[assignment]
            tracing_mode = "symbolic" if self.enable_dynamic_axes else "fake"

        assert fake_mode is not None  # for mypy
        with proxy_tensor.maybe_disable_fake_tensor_mode(), fake_mode:
            graph_module = proxy_tensor.make_fx(
                functionalized_callable,
                decomposition_table={},
                tracing_mode=tracing_mode,
                _allow_non_fake_inputs=True,
                _allow_fake_constant=bool(self.allow_fake_constant),
            )(*maybe_fake_args)

        # Rename placeholder targets to match the original module's signature since
        # We don't want to map forward(x, y, z) to forward(arg0, arg1, arg2).
        _utils.replace_placeholder_name_and_target(graph_module, self.module)

        return graph_module


class RemoveInputMutation(_pass.Transform):
    """Remove `aten.copy_.default` nodes that mutate module inputs.

    This pass is recommended to be used after ``Functionalization`` pass.
    ``Functionalization`` pass adds `aten.copy_.default` nodes to the graph
    when it detects mutations to inputs. These nodes are not needed for ONNX export
    for inference. They could be useful for training.
    """

    def _run(self, *args) -> torch.fx.GraphModule:
        for node in reversed(self.module.graph.nodes):
            if (
                node.op == "call_function"
                and node.target == torch.ops.aten.copy_.default
                and len(node.users) == 0
                and isinstance(node.args[0], torch.fx.Node)
                and node.args[0].op == "placeholder"
            ):
                self.module.graph.erase_node(node)
        return self.module<|MERGE_RESOLUTION|>--- conflicted
+++ resolved
@@ -2,12 +2,7 @@
 from __future__ import annotations
 
 import contextlib
-<<<<<<< HEAD
-from typing import Callable, Optional
-=======
-
 from typing import Callable
->>>>>>> 4da1c75c
 
 import torch
 import torch._ops
