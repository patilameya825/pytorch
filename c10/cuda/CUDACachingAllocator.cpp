#include <c10/cuda/CUDACachingAllocator.h>

#include <c10/core/impl/GPUTrace.h>
#include <c10/cuda/CUDAAllocatorConfig.h>
#include <c10/cuda/CUDAException.h>
#include <c10/cuda/CUDAFunctions.h>
#include <c10/cuda/CUDAGuard.h>
#include <c10/util/CallOnce.h>
#include <c10/util/ScopeExit.h>
#include <c10/util/UniqueVoidPtr.h>
#include <c10/util/flat_hash_map.h>
#include <c10/util/hash.h>
#include <c10/util/irange.h>
#include <c10/util/llvmMathExtras.h>
#include <c10/util/static_tracepoint.h>

#if !defined(USE_ROCM) && defined(PYTORCH_C10_DRIVER_API_SUPPORTED)
#include <c10/cuda/driver_api.h>
#include <sys/syscall.h>
#include <sys/types.h>
#include <unistd.h>
#endif

#include <c10/util/Exception.h>
#include <cuda_runtime_api.h>
#include <algorithm>
#include <cstddef>
#include <cstdint>
#include <deque>
#include <iostream>
#include <memory>
#include <mutex>
#include <regex>
#include <set>
#include <utility>
#include <vector>

TORCH_SDT_DEFINE_SEMAPHORE(malloc)
TORCH_SDT_DEFINE_SEMAPHORE(free)

namespace c10 {

C10_DEFINE_REGISTRY(FreeCudaMemoryCallbacksRegistry, FreeMemoryCallback);

namespace cuda::CUDACachingAllocator {

// Included here as this is externally used in CUDAAllocatorConfig
const size_t kLargeBuffer =
    20971520; // "large" allocations may be packed in 20 MiB blocks

namespace Native {

//
// Yet another caching allocator for CUDA device allocations.
//
// - Allocations are associated with a stream. Once freed, blocks can be
//   re-allocated on the same stream, but not on any other stream.
// - The allocator attempts to find the smallest cached block that will fit the
//   requested size. If the block is larger than the requested size, it may be
//   split. If no block is found, the allocator will delegate to cudaMalloc.
// - If the cudaMalloc fails, the allocator will attempt to free one cached
//   block of sufficient size that is not split and retry the allocation.
//   If this also fails, the allocator will attempt to free all cached blocks
//   that are not split and retry the allocation.
// - Large (>1MB) and small allocations are stored in separate pools.
//   Small requests are packed into 2MB buffers. Large requests will use the
//   smallest available free block or allocate a new block using cudaMalloc.
// - To reduce fragmentation, requests between 1MB and 10MB will allocate and
//   split a 20MB block, if no free block of sufficient size is available.
// - To further reduce fragmentation, blocks >= max_split_size are not allowed
//   to be split. These oversize cached blocks will still satisfy requests
//   within 1MB of the oversize cached block size.
//
// With this allocator, allocations and frees should logically be considered
// "usages" of the memory segment associated with streams, just like kernel
// launches. The programmer must insert the proper synchronization if memory
// segments are used from multiple streams.
//
// The library provides a recordStream() function to help insert the correct
// synchronization when allocations are used on multiple streams. This will
// ensure that the block is not reused before each recorded stream completes
// work.
//

/**
 * Note [Interaction with CUDA graph capture]
 * ~~~~~~~~~~~~~~~~~~~~~~~~~~~~~~~~~~~~~~~~~~
 * Graph capture performs a dry run of a region of execution, freezing all CUDA
 * work (and virtual addresses used during that work) into a "graph." The graph
 * may be "replayed" like a single giant kernel, with greatly reduced CPU
 * overhead as well as modestly improved GPU performance.
 *
 * Because capture bakes in memory addresses, the memory used during capture
 * must be available for the graph to use during replay. DeviceCachingAllocator
 * assigns and frees memory eagerly and dynamically, so if we're not careful
 * about managing graphs' memory, at replay time those memory addresses could be
 * used by other tensors.
 *
 * To guarantee a graph's baked in addresses are safe to reuse in replay,
 * DeviceAllocator satisfies allocations from a graph-private memory pool during
 * capture, and doesn't begin cudaFreeing those addresses until the graph is
 * destroyed.
 *
 * Within the private pool, allocations are freed and reassigned as usual during
 * capture. Memory regions will be used in a consistent order during replay. So
 * a private pool doesn't use memory more wastefully than the default pools
 * during capture, but it does reserve its high-water mark of used memory away
 * from the default pools as long as the capture(s) it served survive
 * (regardless whether those captures are idle or replaying).
 *
 * CUDAGraph's requests for private pools are mediated by
 * DeviceAllocator::notifyCaptureBegin,
 *                  notifyCaptureAboutToEnd,
 *                  notifyCaptureEnded,
 *                  notifyCaptureDestroy.
 */

constexpr size_t kMinBlockSize =
    512; // all sizes are rounded to at least 512 bytes
constexpr size_t kSmallSize = 1048576; // largest "small" allocation is 1 MiB
constexpr size_t kSmallBuffer =
    2097152; // "small" allocations are packed in 2 MiB blocks
constexpr size_t kMinLargeAlloc =
    10485760; // allocations between 1 and 10 MiB may use kLargeBuffer
constexpr size_t kRoundLarge = 2097152; // round up large allocations to 2 MiB

char SHAREABLE_HANDLE_VERSION = 1;
enum ShareableHandleType : char {
  SHAREABLE_CUDA_MALLOC = 'c',
  SHAREABLE_CUDA_EXPANDABLE_SEGMENT = 'e'
};

namespace {

using stream_set = ska::flat_hash_set<cuda::CUDAStream>;

using StatTypes = std::array<bool, static_cast<size_t>(StatType::NUM_TYPES)>;

void increase_stat(Stat& stat, size_t amount) {
  stat.current += static_cast<int64_t>(amount);
  stat.peak = std::max(stat.current, stat.peak);
  stat.allocated += static_cast<int64_t>(amount);
}

void decrease_stat(Stat& stat, size_t amount) {
  stat.current -= static_cast<int64_t>(amount);
  TORCH_INTERNAL_ASSERT_DEBUG_ONLY(
      stat.current >= 0,
      "Negative tracked stat in CUDA allocator (likely logic error).");
  stat.freed += static_cast<int64_t>(amount);
}

void reset_accumulated_stat(Stat& stat) {
  stat.allocated = 0;
  stat.freed = 0;
}

void reset_peak_stat(Stat& stat) {
  stat.peak = stat.current;
}

template <typename Func>
void for_each_selected_stat_type(const StatTypes& stat_types, Func f) {
  for (const auto stat_type : c10::irange(stat_types.size())) {
    if (stat_types[stat_type]) {
      f(stat_type);
    }
  }
}

void decrease_stat_array(
    StatArray& stat_array,
    size_t amount,
    const StatTypes& stat_types) {
  for_each_selected_stat_type(
      stat_types, [&stat_array, amount](size_t stat_type) {
        decrease_stat(stat_array[stat_type], amount);
      });
}

struct Block;
struct PrivatePool;
typedef bool (*Comparison)(const Block*, const Block*);
static bool BlockComparatorSize(const Block* a, const Block* b);
static bool BlockComparatorAddress(const Block* a, const Block* b);

struct BlockPool {
  BlockPool(bool small, PrivatePool* private_pool = nullptr)
      : blocks(BlockComparatorSize),
        unmapped(BlockComparatorAddress),
        is_small(small),
        owner_PrivatePool(private_pool) {}

  // Do not insert a Block to blocks directly; use insert_into_blocks(),
  // instead.
  std::set<Block*, Comparison> blocks;
  std::set<Block*, Comparison> unmapped;
  // NOLINTNEXTLINE(cppcoreguidelines-avoid-const-or-ref-data-members)
  const bool is_small;
  PrivatePool* owner_PrivatePool;
  int64_t get_free_blocks_call_count{0};

  // Add a Block into blocks set with updating gc counter.
  std::pair<std::set<Block*, Comparison>::iterator, bool> insert_into_blocks(
      Block* block);
};

struct ExpandableSegment;

struct Block {
  c10::DeviceIndex device; // gpu
  cudaStream_t stream; // allocation stream
  stream_set stream_uses; // streams on which the block was used
  size_t size; // block size in bytes
  size_t requested_size; // memory originally requested
  BlockPool* pool{nullptr}; // owning memory pool
  void* ptr{nullptr}; // memory address
  bool allocated{false}; // in-use flag
  bool mapped{true}; // is the virtual address range this Block references
                     // backed by physical pages. Always true when
                     // expandable_segment_ is null. When false
                     // This Block will be aligned to the segment size
                     // of its expandable_segment_.
  Block* prev{nullptr}; // prev block if split from a larger allocation
  Block* next{nullptr}; // next block if split from a larger allocation
  int event_count{0}; // number of outstanding CUDA events
  int64_t gc_count_base{0}; // get_free_blocks_call_count when Block is inserted
  std::shared_ptr<GatheredContext> context_when_allocated;
  // only set for the first block in the segment (when prev == null)
  // this records the frame information when cudaMalloc was called
  // whereas context_when_allocated records the last time we handed this
  // memory out from our cache.
  std::shared_ptr<GatheredContext> context_when_segment_allocated;

  ExpandableSegment* expandable_segment_{nullptr};

  Block(
      c10::DeviceIndex device,
      cudaStream_t stream,
      size_t size,
      BlockPool* pool,
      void* ptr)
      : device(device),
        stream(stream),
        stream_uses(),
        size(size),
        requested_size(0),
        pool(pool),
        ptr(ptr) {}

  // constructor for search key
  Block(c10::DeviceIndex device, cudaStream_t stream, size_t size)
      : device(device),
        stream(stream),
        stream_uses(),
        size(size),
        requested_size(0) {}

  size_t gc_count() {
    TORCH_INTERNAL_ASSERT(pool);
    return static_cast<int>(pool->get_free_blocks_call_count - gc_count_base);
  }

  bool is_split() const {
    return (prev != nullptr) || (next != nullptr);
  }
  void splice(Block* before, Block* after) {
    if (before) {
      TORCH_INTERNAL_ASSERT(before->next == after);
      before->next = this;
    }
    prev = before;
    if (after) {
      TORCH_INTERNAL_ASSERT(after->prev == before);
      after->prev = this;
    }
    next = after;
  }
};

std::pair<std::set<Block*, Comparison>::iterator, bool> BlockPool::
    insert_into_blocks(Block* block) {
  block->gc_count_base = get_free_blocks_call_count;
  return blocks.insert(block);
}

struct SegmentRange {
  char* ptr;
  size_t size;
  SegmentRange(void* p, size_t s) : ptr(static_cast<char*>(p)), size(s) {}
};

#if !defined(USE_ROCM) && defined(PYTORCH_C10_DRIVER_API_SUPPORTED)

/*
Note [Expandable Segments]

Rationale

For large (>2MB) allocations, the allocator calls cudaMalloc to get allocations
that are the same size as what the user requests. In the future, parts of these
allocations can be reused for other requests if they are free. This works well
when the program makes many requests of exactly the same size or of sizes that
even multiples of that size. Many deep learning models follow this behavior.
However, one common exception is when the batch size changes slightly from one
iteration to the next, e.g. in batched inference. When the program runs
initially with batch size N, it will make allocations appropriate for that size.
If in the future, it runs at size N - 1, the existing allocations will still be
big enough. However, if it runs at size N + 1, then it will have to make new
allocations that are slightly larger. Not all the tensors are the same size.
Some might be (N + 1)*A and others (N + 1)*A*B where A and B are some non-batch
dimensions in the model. Because the allocator reuses existing allocations when
they are big enough, some number of (N + 1)*A allocations will actually fit in
the already existing N*B*A segments, though not perfectly. As the model runs it
will partially fill up all of these segments leaving unusable free slices of
memory at the end of these segments. The allocator at some point will need to
cudaMalloc a new (N + 1)*A*B segment. If there is not enough memory, there is
now no way to recover the slices of memory that are free at the end of existing
segments. With models 50+ layers deep, this pattern might repeat 50+ times
creating many slivers.

Approach

Expandable segments allows the allocator to create a segment initially and then
expand its size later when more memory is needed. Instead of making one segment
per allocation, it tries to make one segment (per stream) that grows as
necessary. Now when the N + 1 case runs, the allocations will tile nicely into
the one large segment until it fills up. Then more memory is requested and
appended to the end of the segment. This process does not create as many slivers
of unusable memory, so it is more likely to succeed at finding this memory.

Implementation

The expandable_segments:True option is used to enable/disable this behavior. We
use cuda's low-level memory APIs, which are similar to mmap, to extend the
memory segments. These APIs separate the allocation of physical memory
(cuMemCreate) from the allocation of virtual address space (cuMemAddressReserve)
and the associate between them cuMemMap/cuMemSetAccess.

When we allocate a new segment, we allocate enough address space to map
basically the entire physical memory of the GPU (there is 256TiB of address
space), but we only map enough physical memory to handle the current amount of
memory needed by the program. As more is requested, we add more physical memory
to the segment. This can work at the granularity of GPU pages which are 2MiB
currently.

If we end up out of memory, we can unmap all the memory in our segment
corresponding to empty physical pages, and return it to CUDA for use at another
address in the segment or in a segment for a different stream.

A current limitation of CUDA's API is that physical memory
(CUmemGenericAllocationHandle) cannot be split up after it is mapped even if the
handle holds multiple GPU pages. The cost to map/unmap memory is proportional to
the number of physical memory chunks that were allocated (mapping 10 separately
allocated 2MiB pages takes 10x time compared to mapping one 20MiB physical
allocation of 10 pages).  Changing memory mappings also appears to involve at
least some synchronous actions with the GPU and so should be considered an
expensive operation. To limit overhead, we use 2MiB pages for our small pool and
20MiB pages for our large pool. Initially allocation using expandable_blocks
will be slower than cudaMalloc, though still in the milliseconds range for
mapping the entire memory.

When mapping new memory to expand the segment, we look for the lowest address at
which we can fit a new allocation by adding new pages. Normally this will be at
the end of the block. But if have previously unmapped blocks earlier in the
segment during an OOM, it will first try to fill in those gaps to keep the
segment as a single block. By allocating at the lowest address we encourage
the split up parts of the block to merge into a single block again, reducing
fragmentation potential.

Allocation of blocks in the segment uses the same best-fit heuristics of the
rest of the allocator.

Expandable blocks can be enabled/disabled throughout the run of a program. When
disabled, the allocator will not put new allocations in an expandable block.

Limitations

* Slightly slower initial memory allocation speed.
* IPC of cuda tensors (e.g. for multiprocess dataloaders) is not supported.
However, it is possible to temporarily disable (expandable_segments:False) the
bevhavior for allocator tensors that need to be used cross-process.
* CUDA runtime APIs related to sharing memory across process
(cudaDeviceEnablePeerAccess) do not work for memory allocated with cuMemMap.
Instead these mapping have to be done manually. The allocator now has an
`enablePeerAccess` method to do this.
*/

struct ExpandableSegment {
  ExpandableSegment(
      c10::DeviceIndex device,
      std::optional<cudaStream_t> stream,
      size_t address_space_size,
      size_t segment_size,
      std::vector<c10::DeviceIndex> peers)
      : device_(device),
        stream_(stream),
        // 2MB for small pool, 20MB for large pool
        segment_size_(segment_size),
        max_handles_(numSegments(address_space_size)),
        peers_(std::move(peers)) {
    cudaDeviceProp prop{};
    C10_CUDA_CHECK(cudaGetDeviceProperties(&prop, device_));
    // we allocate enough address space for 1 1/8 the total memory on the GPU.
    // This allows for some cases where we have to unmap pages earlier in the
    // segment to put them at the end.
    max_handles_ = numSegments(prop.totalGlobalMem + prop.totalGlobalMem / 8);
    C10_CUDA_DRIVER_CHECK(DriverAPI::get()->cuMemAddressReserve_(
        &ptr_, segment_size_ * max_handles_, 0ULL, 0, 0ULL));
  }
  // begin must be aligned to segment_size_.
  // returns the actual range mapped, which may be
  // greater than requested if size is not aligned to segment_size_.
  // return size of 0 indicates OOM
  SegmentRange map(SegmentRange range) {
    auto begin = segmentLeft(range.ptr);
    auto end = segmentRight(range.ptr + range.size);
    TORCH_INTERNAL_ASSERT(ptr() + begin * segment_size_ == range.ptr);
    if (begin == end) {
      return rangeFromHandles(begin, end);
    }
    while (end > handles_.size()) {
      handles_.emplace_back(std::nullopt);
    }
    for (auto i : c10::irange(begin, end)) {
      TORCH_INTERNAL_ASSERT(!handles_.at(i));
      CUmemGenericAllocationHandle handle = 0;
      CUmemAllocationProp prop = {};
      prop.type = CU_MEM_ALLOCATION_TYPE_PINNED;
      prop.requestedHandleTypes = CU_MEM_HANDLE_TYPE_POSIX_FILE_DESCRIPTOR;
      prop.location.type = CU_MEM_LOCATION_TYPE_DEVICE;
      // NOLINTNEXTLINE(bugprone-signed-char-misuse)
      prop.location.id = static_cast<int>(device_);
      auto status =
          DriverAPI::get()->cuMemCreate_(&handle, segment_size_, &prop, 0);
      if (status == CUDA_ERROR_OUT_OF_MEMORY) {
        for (auto j : c10::irange(begin, i)) {
          auto h = handles_.at(j).value();
          handles_.at(j) = std::nullopt;
          C10_CUDA_DRIVER_CHECK(DriverAPI::get()->cuMemRelease_(h.handle));
        }
        trimHandles();
        return rangeFromHandles(begin, begin);
      }
      C10_CUDA_DRIVER_CHECK(status);
      handles_.at(i) = Handle{handle, std::nullopt};
    }
    mapAndSetAccess(begin, end);
    return rangeFromHandles(begin, end);
  }

  // unmaps all the completely empty segment_size_ segments between
  // [begin, begin + size), returns the offset where the range begin,
  // and the actual size unmapped (multiple of segment_size_)
  SegmentRange unmap(SegmentRange range) {
    auto begin = segmentRight(range.ptr);
    auto end = segmentLeft(range.ptr + range.size);
    if (begin >= end) {
      return SegmentRange{range.ptr, 0};
    }
    unmapHandles(begin, end);
    return rangeFromHandles(begin, end);
  }

  // Setup IPC sharing for range.
  // Returns the (larger) range that was actually shared.
  // Serializes data to std::ostream that can be passed to the
  // other process, and then restored as an exapandable segment
  // via ExpandableSegment::fromShared(istream);
  SegmentRange share(SegmentRange range, std::ostream& buf) {
    auto begin = segmentLeft(range.ptr);
    auto end = segmentRight(range.ptr + range.size);
    ShareHeader header{getpid(), segment_size_, end - begin};
    buf.write((const char*)&header, sizeof(ShareHeader));
    for (auto i : c10::irange(begin, end)) {
      auto& handle = handles_.at(i).value();
      if (!handle.fd) {
        int fd = 0;
        C10_CUDA_DRIVER_CHECK(DriverAPI::get()->cuMemExportToShareableHandle_(
            &fd, handle.handle, CU_MEM_HANDLE_TYPE_POSIX_FILE_DESCRIPTOR, 0));
        handle.fd = fd;
      }
      int fd = *handle.fd;
      buf.write((const char*)&fd, sizeof(int));
    }
    return rangeFromHandles(begin, end);
  }

  static std::unique_ptr<ExpandableSegment> fromShared(
      c10::DeviceIndex device,
      std::vector<c10::DeviceIndex> peers,
      std::istream& buf) {
    ShareHeader header{};
    buf.read((char*)&header, sizeof(ShareHeader));
    auto segment = std::make_unique<ExpandableSegment>(
        device,
        std::nullopt,
        header.num_handles * header.segment_size,
        header.segment_size,
        std::move(peers));
// older build setups (e.g. multiwheels) do not have this syscall, added 2020
// but the kernel on the system might still support it.
#ifndef SYS_pidfd_open
#define SYS_pidfd_open 434
#endif
#ifndef SYS_pidfd_getfd
#define SYS_pidfd_getfd 438
#endif
    auto pidfd = syscall(SYS_pidfd_open, header.pid, 0);
    TORCH_CHECK(
        pidfd != -1 || errno != ENOSYS,
        "The kernel on this machine does not support the pidfd_open syscall needed to use IPC for CUDA tensors when expandable_segments:True is set. "
        "Consider using expandable_segments:False via torch.cuda.memory._set_allocator_settings('expandable_segments:False') for this allocation.");
    TORCH_CHECK(pidfd != -1, "pidfd_open:", std::strerror(errno));
    for (auto i : c10::irange(header.num_handles)) {
      (void)i;
      int fd = 0;
      buf.read((char*)&fd, sizeof(int));
      auto myfd = syscall(SYS_pidfd_getfd, pidfd, fd, 0);
      if (myfd == -1) {
        auto err = errno;
        close((int)pidfd);
        for (auto& h : segment->handles_) {
          C10_CUDA_DRIVER_CHECK(
              DriverAPI::get()->cuMemRelease_(h.value().handle));
          h = std::nullopt;
        }
        TORCH_CHECK(
            err != ENOSYS,
            "The kernel on this machine does not support the pidfd_getfd syscall needed to use IPC for CUDA tensors when expandable_segments:True is set. "
            "Consider using expandable_segments:False via torch.cuda.memory._set_allocator_settings('expandable_segments:False') for this allocation.");
        TORCH_CHECK(false, "pidfd_getfd: ", std::strerror(err));
      }
      CUmemGenericAllocationHandle handle = 0;
      C10_CUDA_DRIVER_CHECK(DriverAPI::get()->cuMemImportFromShareableHandle_(
          &handle,
          // NOLINTNEXTLINE(performance-no-int-to-ptr)
          (void*)(uintptr_t)myfd,
          CU_MEM_HANDLE_TYPE_POSIX_FILE_DESCRIPTOR));
      close((int)myfd);
      segment->handles_.emplace_back(Handle{handle, std::nullopt});
    }
    close((int)pidfd);
    segment->mapAndSetAccess(0, header.num_handles);
    return segment;
  }

  char* ptr() const {
    // NOLINTNEXTLINE(performance-no-int-to-ptr)
    return reinterpret_cast<char*>(ptr_);
  }

  size_t size() const {
    return max_handles_ * segment_size_;
  }

  void addPeer(c10::DeviceIndex device) {
    peers_.push_back(device);
    forEachAllocatedRange(
        [&](size_t begin, size_t end) { setAccess(device, begin, end); });
  }

  ~ExpandableSegment() {
    forEachAllocatedRange(
        [&](size_t begin, size_t end) { unmapHandles(begin, end); });
    C10_CUDA_DRIVER_CHECK(DriverAPI::get()->cuMemAddressFree_(
        ptr_, segment_size_ * max_handles_));
  }

 private:
  void setAccess(c10::DeviceIndex device, size_t begin, size_t end) {
    CUmemAccessDesc desc;
    desc.location.type = CU_MEM_LOCATION_TYPE_DEVICE;
    // NOLINTNEXTLINE(bugprone-signed-char-misuse)
    desc.location.id = static_cast<int>(device);
    desc.flags = CU_MEM_ACCESS_FLAGS_PROT_READWRITE;
    C10_CUDA_DRIVER_CHECK(DriverAPI::get()->cuMemSetAccess_(
        ptr_ + begin * segment_size_, (end - begin) * segment_size_, &desc, 1));
  }

  void mapAndSetAccess(size_t begin, size_t end) {
    for (auto i : c10::irange(begin, end)) {
      C10_CUDA_DRIVER_CHECK(DriverAPI::get()->cuMemMap_(
          ptr_ + i * segment_size_,
          segment_size_,
          0,
          handles_.at(i).value().handle,
          0ULL));
    }
    setAccess(device_, begin, end);
    for (auto p : peers_) {
      setAccess(p, begin, end);
    }
  }

  void unmapHandles(size_t begin, size_t end) {
    // note: unlike cudaFree, MemUnmap and MemRelease do
    // not appear to synchronize in all cases, so we have to wait for the
    // stream to finish before this memory is truly free.

    // cannot call c10::cuda::stream_synchronize because
    // it might grab the GIL which can lead to a deadlock
    // Locking order must be GIL -> Allocator Lock
    if (stream_) {
      C10_CUDA_CHECK(cudaStreamSynchronize(*stream_));
    } else {
      cuda::CUDAGuard device_guard(device_);
      C10_CUDA_CHECK(cudaDeviceSynchronize());
    }
    for (auto i : c10::irange(begin, end)) {
      Handle h = handles_.at(i).value();
      handles_.at(i) = std::nullopt;
      C10_CUDA_DRIVER_CHECK(DriverAPI::get()->cuMemUnmap_(
          ptr_ + segment_size_ * i, segment_size_));
      if (h.fd) {
        close(*h.fd);
      }
      C10_CUDA_DRIVER_CHECK(DriverAPI::get()->cuMemRelease_(h.handle));
    }
    trimHandles();
  }
  void trimHandles() {
    while (!handles_.empty() && !handles_.back()) {
      handles_.pop_back();
    }
  }
  void forEachAllocatedRange(const std::function<void(size_t, size_t)>& fn) {
    size_t start = 0;
    for (auto i : c10::irange(handles_.size())) {
      if (handles_.at(i) && (i == 0 || !handles_.at(i - 1))) {
        start = i;
      }
      if (handles_.at(i) && (i + 1 == handles_.size() || !handles_.at(i + 1))) {
        fn(start, i + 1);
      }
    }
  }
  size_t numSegments(size_t size) {
    return (size + segment_size_ - 1) / segment_size_;
  }
  size_t segmentLeft(char* p) {
    auto size = p - ptr();
    return size / segment_size_;
  }
  size_t segmentRight(char* p) {
    auto size = p - ptr();
    return numSegments(size);
  }
  SegmentRange rangeFromHandles(size_t begin, size_t end) {
    return SegmentRange(
        ptr() + segment_size_ * begin, segment_size_ * (end - begin));
  }
  c10::DeviceIndex device_;
  std::optional<cudaStream_t> stream_;
  CUdeviceptr ptr_{};
  size_t segment_size_;
  size_t max_handles_;
  struct Handle {
    CUmemGenericAllocationHandle handle;
    std::optional<int> fd;
  };
  struct ShareHeader {
    pid_t pid;
    size_t segment_size;
    size_t num_handles;
  };
  std::vector<std::optional<Handle>> handles_;
  // devices on which this memory should be mapped in addition
  // to the device where the physical memory lives (device_).
  std::vector<c10::DeviceIndex> peers_;
};
#else
struct ExpandableSegment {
  ExpandableSegment(
      c10::DeviceIndex device,
      std::optional<cudaStream_t> stream,
      size_t address_space_size,
      size_t segment_size,
      std::vector<c10::DeviceIndex> peers) {
    TORCH_INTERNAL_ASSERT(false, "expandable segment not supported");
  }
  SegmentRange map(SegmentRange range) {
    return SegmentRange(nullptr, 0);
  }
  SegmentRange unmap(SegmentRange range) {
    return SegmentRange(nullptr, 0);
  }
  SegmentRange share(SegmentRange range, std::ostream& ss) {
    return SegmentRange(nullptr, 0);
  }
  static std::unique_ptr<ExpandableSegment> fromShared(
      c10::DeviceIndex device,
      std::vector<c10::DeviceIndex> peers,
      std::istream& buf) {
    return {};
  }
  char* ptr() const {
    return nullptr;
  }
  size_t size() const {
    return 0;
  }
  void addPeer(c10::DeviceIndex device) {}
};
#endif

// BlockState, BlockPoolState, and PrivatePoolState contain the information
// needed to reconstruct a private pool to a previous state. See note
// [Checkpointing PrivatePoolState]
struct BlockState {
  c10::DeviceIndex device = 0;
  cudaStream_t stream = nullptr;
  stream_set stream_uses = {};
  size_t size = 0;
  void* ptr = nullptr;
  bool allocated = false;
  int64_t gc_count_base = 0;
  // maintain invariant that event_count == 0 ;
  // history will be left alone in checkpoint

  BlockState(Block* block);
};

struct SegmentState {
  std::vector<BlockState> blocks;
  bool is_small = false;

  SegmentState(Block* head);
};

struct PrivatePoolState : AllocatorState {
  // omitting use_count, and cudaMalloc_count as they remain the same
  MempoolId_t owner_id = {0, 0};

  std::vector<SegmentState> segments;

  PrivatePoolState(
      MempoolId_t pool_id,
      const std::vector<Block*>& private_pool_head_blocks);
};

struct RestoreResult {
  std::vector<void*> allocations_freed;
  std::vector<Block*> allocations_created;
};

static bool BlockComparatorSize(const Block* a, const Block* b) {
  if (a->stream != b->stream) {
    return (uintptr_t)a->stream < (uintptr_t)b->stream;
  }
  if (a->size != b->size) {
    return a->size < b->size;
  }
  return (uintptr_t)a->ptr < (uintptr_t)b->ptr;
}
static bool BlockComparatorAddress(const Block* a, const Block* b) {
  if (a->stream != b->stream) {
    return (uintptr_t)a->stream < (uintptr_t)b->stream;
  }
  return (uintptr_t)a->ptr < (uintptr_t)b->ptr;
}

struct AllocParams {
  AllocParams(
      c10::DeviceIndex device,
      size_t size,
      cudaStream_t stream,
      BlockPool* pool,
      size_t alloc_size,
      DeviceStats& stats)
      : search_key(device, stream, size), pool(pool), alloc_size(alloc_size) {}

  c10::DeviceIndex device() const {
    return search_key.device;
  }
  cudaStream_t stream() const {
    return search_key.stream;
  }
  size_t size() const {
    return search_key.size;
  }

  Block search_key;
  BlockPool* pool;
  size_t alloc_size;
  Block* block{nullptr};
  StatTypes stat_types = {false};
  cudaError_t err{cudaSuccess};
};

// Note: cudaEventCreate when concurrently invoked from multiple threads can be
// very expensive (at least on certain device/driver combinations). Thus, we a)
// serialize event creation at a per-device level, and b) pool the events to
// avoid constantly calling cudaEventCreate/cudaEventDestroy. This results in
// significant improvements in multithreaded workloads with high allocation
// rates.
class EventPool {
 public:
  using Event = std::unique_ptr<cudaEvent_t, std::function<void(cudaEvent_t*)>>;
  // TODO: Explicit device count
  EventPool() : pools_(at::cuda::device_count()) {}

  Event get(c10::DeviceIndex device) {
    TORCH_INTERNAL_ASSERT(0 <= device);
    TORCH_INTERNAL_ASSERT(device < static_cast<int>(pools_.size()));
    auto& pool = pools_[device];
    auto destructor = [&pool](cudaEvent_t* event) {
      std::lock_guard<std::mutex> g(pool.mutex_);
      pool.event_pool_.push_back(std::unique_ptr<cudaEvent_t>(event));
    };

    // Try to acquire an event from the per-device pool.
    {
      std::lock_guard<std::mutex> g(pool.mutex_);
      if (!pool.event_pool_.empty()) {
        auto* event = pool.event_pool_.back().release();
        pool.event_pool_.pop_back();
        return Event(event, destructor);
      }
    }
    // otherwise, allocate a new event that will be returned to the pool on
    // destruction.
    auto new_ptr = std::make_unique<cudaEvent_t>();
    C10_CUDA_CHECK(
        cudaEventCreateWithFlags(new_ptr.get(), cudaEventDisableTiming));

    return Event(new_ptr.release(), destructor);
  }

  void empty_cache() {
    for (auto& pool : pools_) {
      std::lock_guard<std::mutex> g(pool.mutex_);
      pool.event_pool_.clear();
    }
  }

 private:
  struct PerDevicePool {
    alignas(64) std::mutex mutex_;
    std::vector<std::unique_ptr<cudaEvent_t>> event_pool_;
  };
  std::vector<PerDevicePool> pools_;
};

// CUDA graphs helper
struct PrivatePool {
  PrivatePool()
      : large_blocks(/*small=*/false, this),
        small_blocks(/*small=*/true, this) {}
  PrivatePool(const PrivatePool&) = delete;
  PrivatePool(PrivatePool&&) = delete;
  PrivatePool& operator=(const PrivatePool&) = delete;
  // Number of live graphs using this pool
  int use_count{1};
  // Number of unfreed cudaMallocs made for this pool. When use_count and
  // cudaMalloc_count drop to zero, we can delete this PrivatePool from
  // graph_pools.
  int cudaMalloc_count{0};
  // Instead of maintaining private BlockPools here, I could stuff all blocks
  // (private or no) into the top-level large_blocks and small_blocks, and
  // distinguish private blocks by adding a "pool id" check above the stream
  // check in BlockComparator. BlockComparator is performance- critical though,
  // I'd rather not add more logic to it.
  BlockPool large_blocks;
  BlockPool small_blocks;
};

BlockState::BlockState(Block* block)
    : device(block->device),
      stream(block->stream),
      stream_uses(block->stream_uses),
      size(block->size),
      ptr(block->ptr),
      allocated(block->allocated),
      gc_count_base(block->gc_count_base) {
  TORCH_CHECK(
      block->event_count == 0,
      "Events should have synchronized when checkpointing block");
};

SegmentState::SegmentState(Block* head) {
  TORCH_INTERNAL_ASSERT(head->prev == nullptr && head->pool != nullptr);
  is_small = head->pool->is_small;

  for (Block* curr = head; curr != nullptr; curr = curr->next) {
    blocks.emplace_back(curr);
  }
}

PrivatePoolState::PrivatePoolState(
    MempoolId_t pool_id,
    const std::vector<Block*>& private_pool_head_blocks)
    : owner_id(std::move(pool_id)) {
  for (Block* head : private_pool_head_blocks) {
    segments.emplace_back(head);
  }
}

struct MempoolIdHash {
  std::size_t operator()(const MempoolId_t& mempool_id) const noexcept {
    return mempool_id.first != 0 ? mempool_id.first : mempool_id.second;
  }
};

cudaError_t cudaMallocMaybeCapturing(void** p, size_t size) {
  if (at::cuda::currentStreamCaptureStatusMayInitCtx() ==
      at::cuda::CaptureStatus::None) {
    return C10_CUDA_ERROR_HANDLED(cudaMalloc(p, size));
  } else {
    // It's ok to capture cudaMallocs, as long as we never cudaFree those
    // addresses before replay.
    // Capturing cudaMalloc behaves nicely: it gives the graph new VA,
    // but is ignored (won't leakily allocate new memory) in replays.
    at::cuda::CUDAStreamCaptureModeGuard g{cudaStreamCaptureModeRelaxed};
    return C10_CUDA_ERROR_HANDLED(cudaMalloc(p, size));
  }
}

template <class T>
class RingBuffer {
 public:
  RingBuffer() {
    // alloc_trace is a pointer because we need to intentionally
    // leak this on deallocation it can hold references to Python
    // state which will already be destroyed when we are in exit handlers
    // NOLINTNEXTLINE(cppcoreguidelines-prefer-member-initializer)
    alloc_trace = new std::vector<T>();
  }

  void setMaxEntries(size_t size) {
    std::lock_guard<std::mutex> lk(alloc_trace_lock);
    alloc_trace_max_entries_ = std::max(size_t(1), size);
  }

  void insertEntries(const T& entry) {
    std::lock_guard<std::mutex> lk(alloc_trace_lock);
    if (alloc_trace->size() < alloc_trace_max_entries_) {
      alloc_trace->emplace_back(entry);
    } else {
      (*alloc_trace)[alloc_trace_next++] = entry;
      if (alloc_trace_next == alloc_trace_max_entries_) {
        alloc_trace_next = 0;
      }
    }
  }

  void getEntries(std::vector<T>& result) {
    std::lock_guard<std::mutex> lk(alloc_trace_lock);
    result.reserve(alloc_trace->size());
    result.insert(
        result.end(),
        alloc_trace->begin() +
            static_cast<typename std::vector<T>::difference_type>(
                alloc_trace_next),
        alloc_trace->end());
    result.insert(
        result.end(),
        alloc_trace->begin(),
        alloc_trace->begin() +
            static_cast<typename std::vector<T>::difference_type>(
                alloc_trace_next));
  }

  void clear() {
    std::lock_guard<std::mutex> lk(alloc_trace_lock);
    alloc_trace_next = 0;
    alloc_trace->clear();
  }

 private:
  size_t alloc_trace_max_entries_ = 1;

  // Both alloc_trace and alloc_trace_next needs to be used
  // under alloc_trace_lock.
  std::mutex alloc_trace_lock;
  size_t alloc_trace_next = 0;
  std::vector<T>*
      alloc_trace; // pointer because we need to intentionally leak this on
                   // deallocation it can hold references to Python state which
                   // will already be destroyed when we are in exit handlers
};

} // anonymous namespace
} // namespace Native

static std::string reportProcessMemoryInfo(c10::DeviceIndex device) {
#ifdef PYTORCH_C10_DRIVER_API_SUPPORTED
  void* nvml_handle = DriverAPI::get_nvml_handle();
  if (!nvml_handle) {
    return "";
  }
  static c10::once_flag nvml_init;
  c10::call_once(nvml_init, [] {
    TORCH_INTERNAL_ASSERT(NVML_SUCCESS == DriverAPI::get()->nvmlInit_v2_());
  });

  cudaDeviceProp prop{};
  C10_CUDA_CHECK(cudaGetDeviceProperties(&prop, device));

  // NOLINTNEXTLINE(*-c-arrays)
  char pci_id[80];
  snprintf(
      pci_id,
      sizeof(pci_id),
      NVML_DEVICE_PCI_BUS_ID_FMT,
      prop.pciDomainID,
      prop.pciBusID,
      prop.pciDeviceID);

  nvmlDevice_t nvml_device = nullptr;
  TORCH_INTERNAL_ASSERT(
      NVML_SUCCESS ==
      DriverAPI::get()->nvmlDeviceGetHandleByPciBusId_v2_(
          pci_id, &nvml_device));

  std::vector<nvmlProcessInfo_v1_t> procs(8);
  unsigned int size = procs.size();
  nvmlReturn_t r{};
  while ((r = DriverAPI::get()->nvmlDeviceGetComputeRunningProcesses_(
              nvml_device, &size, procs.data())) ==
         NVML_ERROR_INSUFFICIENT_SIZE) {
    procs.resize(size);
  }
  unsigned int self_pid = getpid();
  std::stringstream ss;
  TORCH_INTERNAL_ASSERT(NVML_SUCCESS == r);
  ss << "";
  for (auto i : c10::irange(size)) {
    auto& proc = procs[i];
    if (self_pid == proc.pid) {
      ss << "Including non-PyTorch memory, this process";
    } else {
      ss << "Process " << proc.pid;
    }
    ss << " has " << format_size(proc.usedGpuMemory) << " memory in use. ";
  }
  return ss.str();
#else
  return "";
#endif
}

namespace Native {

class DeviceCachingAllocator {
 private:
  // lock around all operations
  mutable std::recursive_mutex mutex;

  // device statistics
  DeviceStats stats;

  // unallocated cached blocks larger than 1 MB
  BlockPool large_blocks;

  // unallocated cached blocks 1 MB or smaller
  BlockPool small_blocks;

  // allocated or in use by a stream. Holds all active allocations,
  // whether they came from graph_pools or one of the BlockPools above.
  ska::flat_hash_set<Block*> active_blocks;

  // captures_underway tracks if we are diverting some
  // allocations to a specific pool.
  // Most of the time it's empty, in which case malloc can avoid calling
  // cudaStreamGetCaptureInfo in the hot path.
  std::vector<std::pair<MempoolId_t, std::function<bool(cudaStream_t)>>>
      captures_underway;

  // See free() for this thing's purpose
  std::vector<Block*> needs_events_deferred_until_no_capture;
  // outstanding cuda events
  ska::flat_hash_map<
      cuda::CUDAStream,
      std::deque<std::pair<EventPool::Event, Block*>>>
      cuda_events;

  // record used memory.
  size_t total_allocated_memory = 0;

  size_t allowed_memory_maximum = 0;

  // all live expandable segments
  std::vector<ExpandableSegment*> expandable_segments_;
  std::vector<c10::DeviceIndex> devices_with_peer_access_;

  bool set_fraction = false;

  bool record_history = false;

  std::atomic<CreateContextFn> context_recorder_;
  RecordContext record_context_ = RecordContext::NEVER;

  // Ring buffer for memory snapshot TraceEntry's
  RingBuffer<TraceEntry> alloc_buffer;

  // Members specific to CUDA graphs

  // Private pools for CUDA graphs
  ska::flat_hash_map<MempoolId_t, std::unique_ptr<PrivatePool>, MempoolIdHash>
      graph_pools;
  // Pools no longer referenced by any graph. Their BlockPools are eligible for
  // free_blocks. Can't be a vector or deque because we might erase entries in
  // any order. Could be an std::list, but we don't care much, access and
  // insert/erase are rare.
  ska::flat_hash_map<MempoolId_t, PrivatePool*, MempoolIdHash>
      graph_pools_freeable;

  // XXX - maybe we should generalize and have multiple events
  std::vector<OutOfMemoryObserver> oom_observers_;

  std::vector<AllocatorTraceTracker> trace_trackers_;

  // mapping from block to a stream_set, containing streams on which the block
  // was used while cudagraph capturing
  std::unordered_map<Block*, stream_set> block_to_cudagraph_stream_uses;

 public:
  // NOLINTNEXTLINE(cppcoreguidelines-pro-type-member-init)
  DeviceCachingAllocator()
      : large_blocks(/*small=*/false), small_blocks(/*small=*/true) {
    stats.max_split_size =
        static_cast<int64_t>(CUDAAllocatorConfig::max_split_size());
    context_recorder_.store(nullptr);
  }

  void recordHistory(
      bool enabled,
      CreateContextFn context_recorder,
      size_t alloc_buffer_max_entries,
      RecordContext when) {
    std::unique_lock<std::recursive_mutex> lock(mutex);
    TORCH_CHECK(when == RecordContext::NEVER || context_recorder);
    record_history = enabled;
    context_recorder_.store(record_history ? context_recorder : nullptr);
    alloc_buffer.setMaxEntries(alloc_buffer_max_entries);
    record_context_ = enabled ? when : RecordContext::NEVER;
    if (!enabled) {
      alloc_buffer.clear();
    }
  }

  bool isHistoryEnabled() {
    return record_history;
  }

  bool checkPoolLiveAllocations(
      MempoolId_t mempool_id,
      const std::unordered_set<void*>& expected_live_allocations) {
    std::unique_lock<std::recursive_mutex> lock(mutex);

    PrivatePool* pool = nullptr;
    auto pool_it = graph_pools.find(mempool_id);
    TORCH_CHECK(pool_it != graph_pools.end(), "Could not find pool of id");
    pool = pool_it->second.get();

    TORCH_INTERNAL_ASSERT(pool != nullptr);

    size_t allocated_pool_blocks = 0;

    for (Block* b : active_blocks) {
      TORCH_INTERNAL_ASSERT(b != nullptr);
      TORCH_INTERNAL_ASSERT(b->pool != nullptr);
      if (b->allocated && b->pool->owner_PrivatePool == pool) {
        if (!expected_live_allocations.count(b->ptr)) {
          return false;
        }

        allocated_pool_blocks += 1;
      }
    }

    return allocated_pool_blocks == expected_live_allocations.size();
  }

  void attachOutOfMemoryObserver(OutOfMemoryObserver observer) {
    oom_observers_.emplace_back(std::move(observer));
  }

  void attachAllocatorTraceTracker(AllocatorTraceTracker tracker) {
    std::unique_lock<std::recursive_mutex> lock(mutex);
    trace_trackers_.emplace_back(std::move(tracker));
  }

  // Must be called outside of `mutex` or deadlocks are possible with Python
  std::shared_ptr<GatheredContext> maybeGatherContext(RecordContext level) {
    if (record_context_ < level) {
      return nullptr;
    }
    return context_recorder_.load()();
  }

  // All public methods (except the above) acquire the allocator mutex.
  // Thus, do not call a public method from another public method.

  Block* malloc(
      c10::DeviceIndex device,
      size_t orig_size,
      cudaStream_t stream) {
    // done outside the lock because we don't know what locks the recorder needs
    // to have...
    auto context = maybeGatherContext(RecordContext::STATE);

    std::unique_lock<std::recursive_mutex> lock(mutex);

    if (C10_LIKELY(captures_underway.empty())) {
      // Processes end-of-life events for outstanding allocations used on
      // multiple streams (checks if their GPU-side uses are complete and
      // recycles their memory if so)
      //
      // Q. Why skip process_events if a capture might be underway?
      // A. process_events involves cudaEventQueries, illegal during CUDA graph
      //    capture.
      //    Dumb simple solution: defer reclaiming these allocations until after
      //    capture. Cross-stream memory use is uncommon, so the deferral's
      //    effect on memory use during capture should be small.
      process_events(context);
    }
    size_t size = round_size(orig_size);
    auto& pool = get_pool(size, stream);
    const size_t alloc_size = get_allocation_size(size);
    AllocParams params(device, size, stream, &pool, alloc_size, stats);
    params.stat_types = get_stat_types_for_pool(pool);

    // First, try to get a block from the existing pool.
    bool block_found =
        // Search pool
        get_free_block(params)
        // Trigger callbacks and retry search
        || (trigger_free_memory_callbacks(params) && get_free_block(params));

    // Can't reuse an existing block; try to get a new one.
    if (!block_found) {
      // Do garbage collection if the flag is set.
      if (C10_UNLIKELY(
              set_fraction &&
              CUDAAllocatorConfig::garbage_collection_threshold() > 0.0)) {
        garbage_collect_cached_blocks(context);
      }
      // Attempt allocate
      // WARNING: alloc_block may release the allocator lock when calling
      // cudaMalloc. So far this function has not modified allocator state, but
      // keep in mind that any observed allocator state may change across calls
      // to alloc_block since it may release the lock.
      block_found = alloc_block(params, false, context, lock)
          // Free enough available cached blocks to satisfy alloc and retry
          // alloc.
          || (release_available_cached_blocks(params, context) &&
              alloc_block(params, false, context, lock))
          // Free all non-split cached blocks and retry alloc.
          || (C10_LIKELY(captures_underway.empty()) &&
              release_cached_blocks(context) &&
              alloc_block(params, true, context, lock));
    }

    if (!block_found) {
      // For any error code other than cudaErrorMemoryAllocation,
      // alloc_block should have thrown an exception already.
      TORCH_INTERNAL_ASSERT(params.err == cudaErrorMemoryAllocation);

      size_t device_free = 0;
      size_t device_total = 0;
      C10_CUDA_CHECK(cudaMemGetInfo(&device_free, &device_total));
      std::string allowed_info;

      if (set_fraction) {
        allowed_info = format_size(allowed_memory_maximum) + " allowed; ";
      }

      std::string proc_info = reportProcessMemoryInfo(device);

      record_trace(
          TraceEntry::OOM,
          device_free,
          params.size(),
          params.stream(),
          params.device(),
          std::move(context));
      stats.num_ooms += 1;

      c10::reportOutOfMemoryToProfiler(
          static_cast<int64_t>(size),
          stats.allocated_bytes[static_cast<int64_t>(StatType::AGGREGATE)]
              .current,
          stats.reserved_bytes[static_cast<int64_t>(StatType::AGGREGATE)]
              .current,
          c10::Device(c10::DeviceType::CUDA, device));

      auto allocated_bytes =
          stats.allocated_bytes[static_cast<size_t>(StatType::AGGREGATE)]
              .current;
      auto reserved_bytes =
          stats.reserved_bytes[static_cast<size_t>(StatType::AGGREGATE)]
              .current;
      auto observers_local = oom_observers_;

      size_t allocated_in_private_pools = 0;
      auto get_size_block = [](const BlockPool& pool) {
        size_t res = 0;
        for (const auto& block : pool.blocks) {
          res += block->size;
        }
        return res;
      };
      for (const auto& p : graph_pools) {
        allocated_in_private_pools += get_size_block(p.second->large_blocks);
        allocated_in_private_pools += get_size_block(p.second->small_blocks);
      }

      std::string private_pool_msg;

      if (allocated_in_private_pools > 0) {
        private_pool_msg = "with " + format_size(allocated_in_private_pools) +
            " allocated in private pools (e.g., CUDA Graphs), ";
      }

      // Make sure we do not have the device lock before calling our
      // observers which might need hold the GIL
      // It is safe to release at this point because will no longer
      // be reading any allocator state.

      lock.unlock();

      for (const auto& obs : observers_local) {
        obs(device,
            alloc_size,
            set_fraction ? allowed_memory_maximum : device_total,
            device_free);
      }

      // "total capacity": total global memory on GPU
      // "allowed": memory is allowed to use, which set by fraction.
      // "already allocated": memory allocated by the program using the
      //                      caching allocator
      // "free": free memory as reported by the CUDA API
      // "cached": memory held by the allocator but not used by the program
      //
      // The "allocated" amount  does not include memory allocated outside
      // of the caching allocator, such as memory allocated by other programs
      // or memory held by the driver.
      //
      // The sum of "allocated" + "free" + "cached" may be less than the
      // total capacity due to memory held by the driver and usage by other
      // programs.
      //
      // Note that at this point free_cached_blocks has already returned all
      // possible "cached" memory to the driver. The only remaining "cached"
      // memory is split from a larger block that is partially in-use.
      TORCH_CHECK_WITH(
          OutOfMemoryError,
          false,
          "CUDA out of memory. Tried to allocate ",
          format_size(alloc_size),
          ". GPU ",
          static_cast<int>(device),
          " has a total capacity of ",
          format_size(device_total),
          " of which ",
          format_size(device_free),
          " is free. ",
          proc_info,
          allowed_info,
          "Of the allocated memory ",
          format_size(allocated_bytes + allocated_in_private_pools),
          " is allocated by PyTorch, ",
          private_pool_msg,
          "and ",
          format_size(
              reserved_bytes - allocated_bytes - allocated_in_private_pools),
          " is reserved by PyTorch but unallocated.",
          " If reserved but unallocated memory is large try setting",
          " PYTORCH_CUDA_ALLOC_CONF=expandable_segments:True to avoid"
          " fragmentation.  See documentation for Memory Management "
          " (https://pytorch.org/docs/stable/notes/cuda.html#environment-variables)");
    }

    bool split_remainder = should_split(params.block, params.size());
    return alloc_found_block(
        params, orig_size, std::move(context), split_remainder);
  }

  Block* alloc_found_block(
      const AllocParams& params,
      size_t orig_size,
      std::shared_ptr<GatheredContext> context,
      bool split_remainder) {
    auto size = params.size();
    auto device = params.device();
    auto pool = params.pool;
    auto stream = params.stream();

    TORCH_INTERNAL_ASSERT(
        params.err == cudaSuccess && params.block != nullptr &&
        params.block->ptr != nullptr);
    Block* block = params.block;
    Block* remaining = nullptr;

    const bool already_split = block->is_split();
    if (split_remainder) {
      remaining = block;

      block = new Block(device, stream, size, pool, block->ptr);
      block->expandable_segment_ = remaining->expandable_segment_;
      block->prev = remaining->prev;
      if (block->prev) {
        block->prev->next = block;
      }
      block->next = remaining;

      remaining->prev = block;
      remaining->ptr = static_cast<char*>(remaining->ptr) + size;
      remaining->size -= size;
      // NOLINTNEXTLINE(clang-analyzer-deadcode.DeadStores)
      bool inserted = pool->insert_into_blocks(remaining).second;
      TORCH_INTERNAL_ASSERT_DEBUG_ONLY(inserted);

      if (already_split && !block->expandable_segment_) {
        // An already-split inactive block is being shrunk by size bytes.
        decrease_stat_array(
            stats.inactive_split_bytes, block->size, params.stat_types);
      } else if (!block->expandable_segment_) {
        // A new split inactive block is being created from a previously unsplit
        // block, size remaining->size bytes.
        for_each_selected_stat_type(params.stat_types, [&](size_t stat_type) {
          increase_stat(stats.inactive_split_bytes[stat_type], remaining->size);
          increase_stat(stats.inactive_split[stat_type], 1);
        });
      }

    } else if (already_split && !block->expandable_segment_) {
      // An already-split block is becoming active
      for_each_selected_stat_type(params.stat_types, [&](size_t stat_type) {
        decrease_stat(stats.inactive_split_bytes[stat_type], block->size);
        decrease_stat(stats.inactive_split[stat_type], 1);
      });
    }

    block->allocated = true;
    block->requested_size = orig_size;

    block->context_when_allocated = std::move(context);
    record_trace(
        TraceEntry::ALLOC,
        int64_t(block->ptr),
        orig_size,
        block->stream,
        block->device,
        block->context_when_allocated);

    // NOLINTNEXTLINE(clang-analyzer-deadcode.DeadStores)
    bool inserted = active_blocks.insert(block).second;
    TORCH_INTERNAL_ASSERT_DEBUG_ONLY(inserted);

    for_each_selected_stat_type(params.stat_types, [&](size_t stat_type) {
      increase_stat(stats.allocation[stat_type], 1);
      increase_stat(stats.allocated_bytes[stat_type], block->size);
      increase_stat(stats.active[stat_type], 1);
      increase_stat(stats.active_bytes[stat_type], block->size);
      increase_stat(stats.requested_bytes[stat_type], block->requested_size);
    });
    if (block->size >= CUDAAllocatorConfig::max_split_size())
      increase_stat(stats.oversize_allocations, 1);

    c10::reportMemoryUsageToProfiler(
        block->ptr,
        static_cast<int64_t>(block->size),
        stats.allocated_bytes[static_cast<size_t>(StatType::AGGREGATE)].current,
        stats.reserved_bytes[static_cast<size_t>(StatType::AGGREGATE)].current,
        c10::Device(c10::DeviceType::CUDA, device));

    return block;
  }

  void free(Block* block) {
    std::shared_ptr<GatheredContext> context =
        maybeGatherContext(RecordContext::ALL);
    std::lock_guard<std::recursive_mutex> lock(mutex);

    block->allocated = false;

    // following logic might modifying underlaying Block, causing the size
    // changed. We store ahead for reporting
    auto orig_block_ptr = block->ptr;
    auto orig_block_size = block->size;

    StatTypes stat_types = get_stat_types_for_pool(*block->pool);
    for_each_selected_stat_type(stat_types, [&](size_t stat_type) {
      decrease_stat(stats.allocation[stat_type], 1);
      decrease_stat(stats.allocated_bytes[stat_type], block->size);
    });

    record_trace(
        TraceEntry::FREE_REQUESTED,
        int64_t(block->ptr),
        block->requested_size,
        block->stream,
        block->device,
        context ? context : block->context_when_allocated);

    if (block->size >= CUDAAllocatorConfig::max_split_size())
      decrease_stat(stats.oversize_allocations, 1);

    if (!block->stream_uses.empty()) {
      if (C10_UNLIKELY(!captures_underway.empty())) {
        // It's forbidden to cudaEventQuery an event recorded during CUDA graph
        // capture. We conservatively defer recording end-of-life events until
        // the next call to process_events() (which won't happen until no
        // captures are underway)
        needs_events_deferred_until_no_capture.push_back(block);
      } else {
        insert_events(block);
      }
    } else {
      free_block(block, context);
    }

    c10::reportMemoryUsageToProfiler(
        orig_block_ptr,
        -static_cast<int64_t>(orig_block_size),
        stats.allocated_bytes[static_cast<size_t>(StatType::AGGREGATE)].current,
        stats.reserved_bytes[static_cast<size_t>(StatType::AGGREGATE)].current,
        c10::Device(c10::DeviceType::CUDA, block->device));
  }

  void* getBaseAllocation(Block* block, size_t* outSize) {
    std::lock_guard<std::recursive_mutex> lock(mutex);
    TORCH_CHECK(
        !block->expandable_segment_,
        "Tensors allocated with expandable_segments:True cannot be shared between processes. Consider using expandable_segments:False in data loading workers via torch.cuda.memory._set_allocator_settings('expandable_segments:False')");
    while (block->prev) {
      block = block->prev;
    }
    void* basePtr = block->ptr;
    if (outSize) {
      size_t size = 0;
      while (block) {
        size += block->size;
        block = block->next;
      }
      *outSize = size;
    }
    return basePtr;
  }

  ShareableHandle shareIpcHandle(Block* block) {
    std::lock_guard<std::recursive_mutex> lock(mutex);
    std::ostringstream ss;
    ss.put(SHAREABLE_HANDLE_VERSION);
    ptrdiff_t offset = 0;
    if (!block->expandable_segment_) {
      ss.put(SHAREABLE_CUDA_MALLOC);
      Block* base_block = block;
      while (base_block->prev) {
        base_block = base_block->prev;
      }
      offset = (char*)block->ptr - (char*)base_block->ptr;
      cudaIpcMemHandle_t handle;
      C10_CUDA_CHECK(cudaIpcGetMemHandle(&handle, base_block->ptr));
      ss.write((char*)&handle, CUDA_IPC_HANDLE_SIZE);
    } else {
      ss.put(SHAREABLE_CUDA_EXPANDABLE_SEGMENT);
      auto full_range = block->expandable_segment_->share(
          SegmentRange(block->ptr, block->size), ss);
      offset = (char*)block->ptr - (char*)full_range.ptr;
    }
    return ShareableHandle{offset, ss.str()};
  }

  void recordStream(Block* block, cuda::CUDAStream stream) {
    std::lock_guard<std::recursive_mutex> lock(mutex);
    if (stream.stream() == block->stream) {
      // ignore uses on the allocation stream, since those don't require any
      // special synchronization
      return;
    }
    block->stream_uses.insert(stream);
    if (C10_UNLIKELY(!captures_underway.empty())) {
      block_to_cudagraph_stream_uses[block].insert(stream);
    }
  }

  /** set memory fraction to limit maximum allocated memory **/
  void setMemoryFraction(double fraction) {
    size_t device_free = 0;
    size_t device_total = 0;
    C10_CUDA_CHECK(cudaMemGetInfo(&device_free, &device_total));
    allowed_memory_maximum =
        static_cast<size_t>(fraction * static_cast<double>(device_total));
    set_fraction = true;
  }

  /** returns cached blocks to the system allocator **/
  void emptyCache() {
    auto context = maybeGatherContext(RecordContext::ALL);
    std::lock_guard<std::recursive_mutex> lock(mutex);
    release_cached_blocks(context);
  }

  /** Retrieves size of largest unused block held by the memory cache **/
  void cacheInfo(size_t* largest) {
    std::lock_guard<std::recursive_mutex> lock(mutex);
    if (*largest ==
        0) { // make an initial guess if a zero *largest is passed in
      size_t tmp_bytes = 0;
      C10_CUDA_CHECK(cudaMemGetInfo(
          largest, // Use free memory as an optimistic initial guess of *largest
          &tmp_bytes));
    }
    cache_info_aux(large_blocks, largest);
    cache_info_aux(small_blocks, largest);
    for (const auto& gp : graph_pools) {
      cache_info_aux(gp.second->large_blocks, largest);
      cache_info_aux(gp.second->small_blocks, largest);
    }
  }

  /** Returns a copy of the memory allocator stats **/
  DeviceStats getStats() {
    std::lock_guard<std::recursive_mutex> lock(mutex);
    return stats;
  }

  /** Resets the historical accumulation stats for the device **/
  void resetAccumulatedStats() {
    std::lock_guard<std::recursive_mutex> lock(mutex);

    for (const auto statType :
         c10::irange(static_cast<size_t>(StatType::NUM_TYPES))) {
      reset_accumulated_stat(stats.allocation[statType]);
      reset_accumulated_stat(stats.segment[statType]);
      reset_accumulated_stat(stats.active[statType]);
      reset_accumulated_stat(stats.inactive_split[statType]);
      reset_accumulated_stat(stats.allocated_bytes[statType]);
      reset_accumulated_stat(stats.reserved_bytes[statType]);
      reset_accumulated_stat(stats.active_bytes[statType]);
      reset_accumulated_stat(stats.inactive_split_bytes[statType]);
      reset_accumulated_stat(stats.requested_bytes[statType]);
    }

    stats.num_alloc_retries = 0;
    stats.num_ooms = 0;
    stats.num_sync_all_streams = 0;
    stats.num_device_alloc = 0;
    stats.num_device_free = 0;
    reset_accumulated_stat(stats.oversize_allocations);
    reset_accumulated_stat(stats.oversize_segments);
  }

  /** Resets the historical peak stats for the device **/
  void resetPeakStats() {
    std::lock_guard<std::recursive_mutex> lock(mutex);

    for (const auto statType :
         c10::irange(static_cast<size_t>(StatType::NUM_TYPES))) {
      reset_peak_stat(stats.allocation[statType]);
      reset_peak_stat(stats.segment[statType]);
      reset_peak_stat(stats.active[statType]);
      reset_peak_stat(stats.inactive_split[statType]);
      reset_peak_stat(stats.allocated_bytes[statType]);
      reset_peak_stat(stats.reserved_bytes[statType]);
      reset_peak_stat(stats.active_bytes[statType]);
      reset_peak_stat(stats.inactive_split_bytes[statType]);
      reset_peak_stat(stats.requested_bytes[statType]);
    }
    reset_peak_stat(stats.oversize_allocations);
    reset_peak_stat(stats.oversize_segments);
  }

  /* Checkpoint the state of a private pool necessary to return it to its
   * current state */
  std::unique_ptr<PrivatePoolState> getCheckpointState(MempoolId_t id) {
    auto context = maybeGatherContext(RecordContext::ALL);
    std::lock_guard<std::recursive_mutex> lock(mutex);
    insert_events_deferred_until_no_capture(context);

    auto pool = graph_pools.find(id);
    if (pool != graph_pools.end()) {
      auto private_pool_head_blocks =
          get_private_pool_head_blocks(pool->second.get());
      return std::make_unique<PrivatePoolState>(id, private_pool_head_blocks);
    } else if (graph_pools_freeable.count(id)) {
      TORCH_CHECK(false, "Not expected to checkpoint freeable graph");
    } else {
      TORCH_CHECK(false, "Could not find pool of id");
    }
  }

  void freeBlocksAllocatedToPool(PrivatePool* private_pool, RestoreResult& rr) {
    auto pool_blocks = get_private_pool_head_blocks(private_pool);

    std::vector<Block*> head_blocks;
    for (Block* block : pool_blocks) {
      if (block->prev == nullptr) {
        head_blocks.push_back(block);
      }
    }

    for (Block* block : head_blocks) {
      Block* curr = block;

      while (curr) {
        // When we free a block, its pointer should never change
        // only its adjacent blocks, so free, then look at pointer
        if (curr->allocated) {
          TORCH_CHECK(
              curr->event_count == 0,
              "Events should have synchronized when setting checkpointed block");
          rr.allocations_freed.push_back(curr->ptr);
          free(curr);
          TORCH_CHECK(!curr->allocated)
        }
        curr = curr->next;
      }
    }

    for (Block* b : get_private_pool_head_blocks(private_pool)) {
      Block* curr = b;
      while (curr) {
        TORCH_CHECK(!curr->allocated);
        curr = curr->next;
      }
    }
  }

  // checkpoint the state of an allocation that may have been
  // split into multiple blocks
  void setSegmentStateToCheckpoint(
      Block* block,
      SegmentState& segment,
      const std::shared_ptr<GatheredContext>& context,
      RestoreResult& rr) {
    Block* curr_block = block;
    Block* last_block = block;

    TORCH_INTERNAL_ASSERT(block->pool);
    BlockPool& pool = *block->pool;
    const auto segment_len = segment.blocks.size();

    // allocate all blocks in the segment
    for (size_t i = 0; i < segment_len; ++i) {
      // The last block in every expandable segment is the remaining amount of
      // available unmapped virtual address space. We shouldn't change it but
      // instead check it is correctly formed then skip over allocating it.
      if (i == segment_len - 1 && curr_block->expandable_segment_) {
        TORCH_CHECK(curr_block->next == nullptr);
        TORCH_CHECK(!curr_block->mapped);
        TORCH_CHECK(curr_block->allocated == false);
        continue;
      }

      auto& block_state = segment.blocks.at(i);
      AllocParams params(
          block_state.device,
          block_state.size,
          block_state.stream,
          &pool,
          block_state.size,
          stats);
      pool.blocks.erase(curr_block);
      params.block = curr_block;
      params.stat_types = get_stat_types_for_pool(pool);

      // splitting a block depends on `max_split_size`, which may have changed
      // between when checkpoint was taken and now, so we make sure to recreate
      // the behavior from the checkpoint. Keep splitting as long as there is
      // space left in the block because the block is already the size of how it
      // appears in the segment, so any leftover space belongs to the next
      // block.
      bool split = curr_block->size > block_state.size;

      // curr_block will become next pointer if it is split, so reassign with
      // the returned value
      curr_block = alloc_found_block(params, block_state.size, context, split);

      TORCH_CHECK(curr_block->ptr == block_state.ptr);
      TORCH_CHECK(curr_block->size == block_state.size);

      last_block = curr_block;
      curr_block = curr_block->next;

      TORCH_CHECK((curr_block != nullptr) == ((i + 1) < (segment_len)));
    }

    while (last_block->prev) {
      last_block = last_block->prev;
    }

    // free blocks that are not allocated in the checkpoint
    curr_block = last_block;

    for (size_t i = 0; i < segment_len; ++i, curr_block = curr_block->next) {
      if (i == segment_len - 1 && curr_block->expandable_segment_) {
        TORCH_CHECK(curr_block->next == nullptr);
        TORCH_CHECK(!curr_block->mapped);
        TORCH_CHECK(curr_block->allocated == false);
        continue;
      }

      auto& block_state = segment.blocks.at(i);
      TORCH_INTERNAL_ASSERT(curr_block != nullptr);

      if (block_state.allocated) {
        rr.allocations_created.push_back(curr_block);
        continue;
      }

      free(curr_block);

      TORCH_CHECK(curr_block->ptr == block_state.ptr);
      TORCH_CHECK(curr_block->allocated == block_state.allocated);
      TORCH_CHECK(curr_block->size == block_state.size);
    }
  }

  /**
   * Note [Checkpointing PrivatePoolState]
   *
   * Refer above to Note [Interaction with CUDA graph capture]. Allocations made
   * during graph capture are made from a separate private pool. During graph
   * capture allocations behave as usual. During graph replay the allocator
   * state does not change even as new tensors are created. The private pool
   * will not free its blocks to the main caching allocator until cuda graph use
   * is finished to prevent an allocation from eager clobbering the memory from
   * a live but unaccounted for tensor that was created during replay.
   *
   * `make_graphed_callables`, a series of separate callables chained in
   * successive cuda graphs, can share a memory pool because after a cuda graph
   * recording the allocations in the shared private pool exactly reflect the
   * tensors that are allocated.
   *
   * We would like to extend callable chaining to support a graphed callable
   * tree. In this scenario, we have a tree of callable chains which will be
   * captured with cuda graphs. In the diagram below, we have a tree with four
   * callables, A, B, C, and D. Suppose we have captured, and subsequently
   * replayed, A, B, and C. Then on a new invocation, we replay A and B, but
   * would now like to record D. At this point the private pool will not reflect
   * any of the live tensors created during graph replay. Allocations made
   * during a new recording with the pool could overwrite those live tensors.
   *
   * In order to record a new graph capture after replaying prior callables in
   * the tree, we need the allocator to reflect the state of the live tensors.
   * We checkpoint the state of the private pool after each recording, and then
   * reapply it when we are starting a new recording chain. Additionally, we
   * must free the allocations for any tensors that died between the end of our
   * previous graph replaying and our new recording. All of the allocated
   * segments that existed in the checkpointed state must still exist in the
   * pool. There may also exist new allocated blocks.
   * (TODO : link note [live tensors between iterations] when it exists). For
   * every block that is currently allocated but no allocated in the snapshot,
   * we will return a pointer to their block.
   *.
   *
   *
   *  ---------------> A ---------------> B ---------------> C
   *                                      |
   *                                      |
   *                                      |
   *                                      |
   *                                      ╰ ---------------> D
   */
  RestoreResult setCheckpointPoolState(PrivatePoolState& pps) {
    // To reset the caching allocator state we will
    // - Free all the blocks currently allocated to the pool (see [live tensors
    // between iterations])
    // - Allocate all the blocks in a checkpointed segment, whether they are
    // live or not
    // - Free the blocks in a checkpointed segment which are not live
    // This could be optimized, but it nicely reuses exiting apis, and this
    // is not on the hot path.

    // following `done outside the lock because we don't know what locks the
    // recorder needs to have...`

    std::shared_ptr<GatheredContext> context =
        maybeGatherContext(RecordContext::STATE);

    std::lock_guard<std::recursive_mutex> lock(mutex);

    RestoreResult rr;

    TORCH_CHECK(
        !graph_pools_freeable.count(pps.owner_id),
        "Not expected to checkpoint freeable graph");

    auto pool = graph_pools.find(pps.owner_id);
    TORCH_CHECK(pool != graph_pools.end(), "Could not find private pool id");

    PrivatePool* private_pool = pool->second.get();

    freeBlocksAllocatedToPool(private_pool, rr);

    std::unordered_map<void*, Block*> ptrs_to_blocks;
    // at this point, all of the blocks should be free, so they will all be in
    // the block set
    for (Block* block : private_pool->small_blocks.blocks) {
      ptrs_to_blocks[block->ptr] = block;
    }
    for (Block* block : private_pool->large_blocks.blocks) {
      ptrs_to_blocks[block->ptr] = block;
    }

    for (auto& segment : pps.segments) {
      auto ptr = segment.blocks.at(0).ptr;
      TORCH_CHECK(ptrs_to_blocks.count(ptr), " could not find ", ptr)
      auto block = ptrs_to_blocks[ptr];

      setSegmentStateToCheckpoint(block, segment, context, rr);
    }
    return rr;
  }

  /** Dump a complete snapshot of the memory held by the allocator. Potentially
   * VERY expensive. **/
  std::vector<SegmentInfo> snapshot() {
    std::lock_guard<std::recursive_mutex> lock(mutex);

    std::unordered_map<PrivatePool*, MempoolId_t> pool_to_id;
    pool_to_id.reserve(graph_pools.size() + graph_pools_freeable.size());
    for (const auto& pair : graph_pools) {
      pool_to_id[pair.second.get()] = pair.first;
    }
    for (const auto& pair : graph_pools_freeable) {
      pool_to_id[pair.second] = pair.first;
    }

    size_t total_active = 0;
    std::vector<SegmentInfo> result;
    const auto all_blocks = get_all_blocks();

    for (const Block* const head_block : all_blocks) {
      // For expandable segments, we report one segment for each contiguous
      // mapped range of memory
      if (head_block->prev && head_block->prev->mapped) {
        continue;
      }
      result.emplace_back();
      SegmentInfo& segment_info = result.back();
      segment_info.device = head_block->device;
      segment_info.address = reinterpret_cast<size_t>(head_block->ptr);
      segment_info.stream = head_block->stream;
      segment_info.is_large = (!head_block->pool->is_small);
      segment_info.is_expandable = head_block->expandable_segment_;
      segment_info.context_when_allocated =
          head_block->context_when_segment_allocated;
      auto mempool_id = pool_to_id.find(head_block->pool->owner_PrivatePool);
      if (mempool_id != pool_to_id.end()) {
        segment_info.owner_private_pool_id = mempool_id->second;
      }

      const Block* block = head_block;
      while (block != nullptr && block->mapped) {
        segment_info.blocks.emplace_back();
        BlockInfo& block_info = segment_info.blocks.back();

        block_info.size = block->size;
        block_info.requested_size = block->requested_size;
        block_info.allocated = block->allocated;
        block_info.active = block->allocated || (block->event_count > 0) ||
            !block->stream_uses.empty();

        segment_info.total_size += block_info.size;
        if (block_info.allocated) {
          segment_info.allocated_size += block_info.size;
        }
        if (block_info.active) {
          segment_info.active_size += block_info.size;
          segment_info.requested_size += block_info.requested_size;
        }
        block_info.context_when_allocated = block->context_when_allocated;
        block = block->next;
      }
      total_active += segment_info.active_size;
    }

    std::sort(
        result.begin(),
        result.end(),
        [](const SegmentInfo& a, const SegmentInfo& b) {
          return a.address < b.address;
        });

    record_trace(TraceEntry::SNAPSHOT, 0, total_active, nullptr, 0, nullptr);
    return result;
  }

  std::vector<TraceEntry> trace(
      const std::function<time_t(approx_time_t)>& tsc_to_us) {
    std::lock_guard<std::recursive_mutex> lock(mutex);
    std::vector<TraceEntry> result;
    alloc_buffer.getEntries(result);

    // Convert all the timestamps from tsc to epoch time in microseconds.
    for (auto& te : result) {
      te.time_.t_ = tsc_to_us(te.time_.approx_t_);
    }
    return result;
  }

  // This function takes the size and number of divisions argument and rounds
  // up the size argument for the nearest power-of-2 division.
  // For example, if we need to round-up 1200 and number of divisions is 4,
  // the size 1200 lies between 1024 and 2048 and if we do 4 divisions between
  // them, the values are 1024, 1280, 1536, and 1792. So the function will
  // return 1280 as the nearest ceiling of power-2 divison.
  static size_t roundup_power2_next_division(size_t size, size_t divisions) {
    if (llvm::isPowerOf2_64(size)) {
      return size;
    }

    TORCH_CHECK(divisions >= 2, "Only 2 or more divisions are supported");

    // divide the space between these 2's power into equal divisions
    // If division is zero, return the power-of-2 ceiling.
    size_t power2_floor = llvm::PowerOf2Floor(size);
    size_t power2_divison =
        power2_floor >> (63 - llvm::countLeadingZeros(divisions));
    if (C10_UNLIKELY(power2_divison == 0)) {
      return (power2_floor << 1);
    }
    size_t round_size_floor = size & (~(power2_divison - 1));
    return (round_size_floor == size) ? size
                                      : round_size_floor + power2_divison;
  }

  static size_t round_size(size_t size) {
    if (size < kMinBlockSize) {
      return kMinBlockSize;
    } else {
      auto divisions = CUDAAllocatorConfig::roundup_power2_divisions(size);
      if (divisions > 1 && size > (kMinBlockSize * divisions)) {
        return roundup_power2_next_division(size, divisions);
      } else {
        return kMinBlockSize * ((size + kMinBlockSize - 1) / kMinBlockSize);
      }
    }
  }

  // See Note [Interaction with CUDA graph capture]

  // Called by CUDAGraph::capture_begin
  void beginAllocateToPool(
      MempoolId_t mempool_id,
      std::function<bool(cudaStream_t)> filter) {
    std::lock_guard<std::recursive_mutex> lock(mutex);
    auto it = graph_pools.find(mempool_id);
    if (it == graph_pools.end()) {
      // mempool_id does not reference an existing pool. Make a new pool for
      // this capture.
      graph_pools.emplace(mempool_id, std::make_unique<PrivatePool>());
    } else {
      // mempool_id references an existing pool, which the current capture will
      // share. Check this pool is live (at least one other capture already
      // references it).
      TORCH_INTERNAL_ASSERT(it->second->use_count > 0);
      it->second->use_count++;
    }
    for (auto it2 = captures_underway.begin(); it2 != captures_underway.end();
         ++it2) {
      TORCH_CHECK(
          it2->first != mempool_id,
          "beginAllocateToPool: already recording to mempool_id");
    }
    captures_underway.emplace_back(mempool_id, std::move(filter));
  }

  // Called by CUDAGraph::capture_end
  void endAllocateToPool(MempoolId_t mempool_id) {
    std::lock_guard<std::recursive_mutex> lock(mutex);
    for (auto it = captures_underway.begin(); it != captures_underway.end();
         ++it) {
      if (it->first == mempool_id) {
        captures_underway.erase(it);
        return;
      }
    }
    TORCH_CHECK(
        false, "endAllocatePool: not currently recording to mempool_id");
  }

  // Called by CUDAGraph::reset
  void releasePool(MempoolId_t mempool_id) {
    std::lock_guard<std::recursive_mutex> lock(mutex);
    // The instantiated cudaGraphExec_t has been destroyed. We can't blindly
    // delete and cudaFree the mempool its capture used, because
    //  1. other graph(s) might share the same pool
    //  2. the user might still hold references to output tensors allocated
    //  during capture.
    // To handle 1 and 2, we track the number of graphs using this particular
    // mempool. When the count reaches 0, we tell free_cached_blocks it may now
    // cudaFree blocks from this graph's pool when it discovers they're unused
    // (unsplit).
    auto it = graph_pools.find(mempool_id);
    TORCH_INTERNAL_ASSERT(it != graph_pools.end());
    auto uc = --(it->second->use_count);
    TORCH_INTERNAL_ASSERT(uc >= 0);
    if (uc == 0) {
      // Allows free_cached_blocks to begin cudaFreeing this pool's memory,
      // and makes sure this pool wasn't somehow made freeable already.
      // NOLINTNEXTLINE(clang-analyzer-deadcode.DeadStores)
      bool inserted =
          graph_pools_freeable.insert({mempool_id, it->second.get()}).second;
      TORCH_INTERNAL_ASSERT(inserted);
    }
  }

  void addPeerAccess(c10::DeviceIndex dev_to_access) {
    std::lock_guard<std::recursive_mutex> lock(mutex);
    if (std::find(
            devices_with_peer_access_.begin(),
            devices_with_peer_access_.end(),
            dev_to_access) != devices_with_peer_access_.end()) {
      return;
    }
    devices_with_peer_access_.push_back(dev_to_access);
    for (auto& es : expandable_segments_) {
      es->addPeer(dev_to_access);
    }
  }
  std::vector<c10::DeviceIndex> peers() const {
    std::lock_guard<std::recursive_mutex> lock(mutex);
    return devices_with_peer_access_;
  }

  bool hasAllocatedExpandableSegments() const {
    return !expandable_segments_.empty();
  }

 private:
  // All private methods do not acquire the allocator mutex.

  std::vector<const Block*> get_all_blocks() const {
    std::vector<const Block*> blocks;
    blocks.insert(
        blocks.end(), small_blocks.blocks.begin(), small_blocks.blocks.end());
    blocks.insert(
        blocks.end(), large_blocks.blocks.begin(), large_blocks.blocks.end());
    for (const auto& gp : graph_pools) {
      blocks.insert(
          blocks.end(),
          gp.second->small_blocks.blocks.begin(),
          gp.second->small_blocks.blocks.end());
      blocks.insert(
          blocks.end(),
          gp.second->large_blocks.blocks.begin(),
          gp.second->large_blocks.blocks.end());
    }
    blocks.insert(blocks.end(), active_blocks.begin(), active_blocks.end());
    return blocks;
  }

  std::vector<Block*> get_private_pool_head_blocks(PrivatePool* pool) const {
    std::vector<Block*> blocks;
    for (Block* b : active_blocks) {
      if ((b->pool == &pool->small_blocks || b->pool == &pool->large_blocks) &&
          b->prev == nullptr) {
        blocks.push_back(b);
      }
    }

    for (Block* b : pool->small_blocks.blocks) {
      if (b->prev == nullptr) {
        blocks.push_back(b);
      }
    }
    for (Block* b : pool->large_blocks.blocks) {
      if (b->prev == nullptr) {
        blocks.push_back(b);
      }
    }

    return blocks;
  }

  // returns the smallest possible address in any segment
  // where there is enough free address space to fit size
  // may be composed of free and unmapped segments
  Block* find_expandable_block(
      c10::DeviceIndex device,
      cudaStream_t stream,
      BlockPool* pool,
      size_t size) {
    Block key(device, stream, 0);

    auto allocatable = [](Block* b) {
      return b && !b->allocated && b->event_count == 0 &&
          b->stream_uses.empty();
    };
    auto has_available_address_space = [&](Block* b) {
      size_t bytes = 0;
      while (bytes < size && allocatable(b)) {
        bytes += b->size;
        b = b->next;
      }
      return bytes >= size;
    };
    for (auto it = pool->unmapped.lower_bound(&key);
         it != pool->unmapped.end() && (*it)->stream == stream;
         ++it) {
      Block* c = *it;
      // we found the lowest address of an unmapped segment
      // but there might be a free segment we can also use
      // right before it
      if (allocatable(c->prev)) {
        c = c->prev;
      }
      if (has_available_address_space(c)) {
        return c;
      }
    }
    auto segment_size = pool->is_small ? kSmallBuffer : kLargeBuffer;
    cudaDeviceProp prop{};
    C10_CUDA_CHECK(cudaGetDeviceProperties(&prop, device));
    // we allocate enough address space for 1 1/8 the total memory on the GPU.
    // This allows for some cases where we have to unmap pages earlier in the
    // segment to put them at the end.
    size_t address_space_size = prop.totalGlobalMem + prop.totalGlobalMem / 8;

    expandable_segments_.emplace_back(new ExpandableSegment(
        device,
        stream,
        address_space_size,
        segment_size,
        devices_with_peer_access_));

    ExpandableSegment* es = expandable_segments_.back();
    Block* candidate = new Block(device, stream, es->size(), pool, es->ptr());
    candidate->mapped = false;
    candidate->expandable_segment_ = es;
    pool->unmapped.insert(candidate);
    return candidate;
  }

  bool map_block(
      Block* to_map,
      size_t size,
      const std::shared_ptr<GatheredContext>& ctx) {
    TORCH_INTERNAL_ASSERT(!to_map->mapped && size <= to_map->size);
    TORCH_INTERNAL_ASSERT(
        !to_map->context_when_allocated); // unmapped blocks should not keep
                                          // history
    auto mapped_range =
        to_map->expandable_segment_->map(SegmentRange{to_map->ptr, size});
    // failed to map the memory
    if (mapped_range.size == 0) {
      return false;
    }
    TORCH_INTERNAL_ASSERT(
        mapped_range.ptr == to_map->ptr && mapped_range.size >= size);

    BlockPool& pool = *to_map->pool;
    pool.unmapped.erase(to_map);
    to_map->mapped = true;

    if (mapped_range.size < to_map->size) {
      // to_map -> remaining -> to_map->next(?)
      Block* remaining = new Block(
          to_map->device,
          to_map->stream,
          to_map->size - mapped_range.size,
          &pool,
          static_cast<char*>(to_map->ptr) + mapped_range.size);
      remaining->mapped = false;
      remaining->expandable_segment_ = to_map->expandable_segment_;
      remaining->splice(to_map, to_map->next);
      pool.unmapped.insert(remaining);
      to_map->size = mapped_range.size;
    }

    try_merge_blocks(to_map, to_map->prev, pool);
    try_merge_blocks(to_map, to_map->next, pool);

    pool.insert_into_blocks(to_map);

    // update statistics
    total_allocated_memory += mapped_range.size;
    StatTypes stat_types = get_stat_types_for_pool(*to_map->pool);
    for_each_selected_stat_type(stat_types, [&](size_t stat_type) {
      increase_stat(stats.reserved_bytes[stat_type], mapped_range.size);
    });

    stats.num_device_alloc++;
    record_trace(
        TraceEntry::SEGMENT_MAP,
        int64_t(mapped_range.ptr),
        mapped_range.size,
        to_map->stream,
        to_map->device,
        ctx);
    if (!to_map->prev && !to_map->context_when_segment_allocated) {
      to_map->context_when_segment_allocated = ctx;
    }

    return true;
  }

  Block* try_allocate_expandable_block(
      c10::DeviceIndex device,
      cudaStream_t stream,
      BlockPool* pool,
      size_t size,
      const std::shared_ptr<GatheredContext>& ctx) {
    Block* candidate = find_expandable_block(device, stream, pool, size);
    // Candidate is now a list free/unmapped blocks with at least size room:
    // unmapped -> null
    // unmapped -> free -> *
    // free -> unmapped -> *

    if (!candidate->mapped &&
        !map_block(candidate, std::min(candidate->size, size), ctx)) {
      return nullptr;
    }
    TORCH_INTERNAL_ASSERT(candidate->mapped);

    while (candidate->size < size) {
      // invariant: free -> unmapped -> *
      // map_block will map some of unmapped and merge with free
      auto remaining = size - candidate->size;
      auto new_candidate = candidate->next;
      if (!map_block(
              new_candidate, std::min(remaining, candidate->next->size), ctx)) {
        return nullptr;
      }
      candidate = new_candidate;
    }
    pool->blocks.erase(candidate);
    return candidate;
  }

  /** moves a block into a pool of cached free blocks */
  void free_block(
      Block* block,
      const std::shared_ptr<GatheredContext>& context) {
    TORCH_INTERNAL_ASSERT(
        !block->allocated && block->event_count == 0 &&
        block->stream_uses.empty());

    record_trace(
        TraceEntry::FREE_COMPLETED,
        int64_t(block->ptr),
        block->requested_size,
        block->stream,
        block->device,
        context ? context : block->context_when_allocated);

    block->context_when_allocated = nullptr;
    size_t original_block_size = block->size;
    size_t requested_size = block->requested_size;

    auto& pool = *block->pool;
    int64_t net_change_inactive_split_blocks = 0;
    int64_t net_change_inactive_split_size = 0;

    const std::array<Block*, 2> merge_candidates = {block->prev, block->next};
    for (Block* merge_candidate : merge_candidates) {
      const auto subsumed_size = try_merge_blocks(block, merge_candidate, pool);
      if (subsumed_size > 0) {
        net_change_inactive_split_blocks -= 1;
        net_change_inactive_split_size -= static_cast<int64_t>(subsumed_size);
      }
    }

    active_blocks.erase(block);
    // Makes sure the Block* isn't already present in the pool we're freeing it
    // back into.
    // NOLINTNEXTLINE(clang-analyzer-deadcode.DeadStores)
    bool inserted = pool.insert_into_blocks(block).second;
    TORCH_INTERNAL_ASSERT(inserted);

    if (block->is_split()) {
      net_change_inactive_split_blocks += 1;
      net_change_inactive_split_size += static_cast<int64_t>(block->size);
    }

    StatTypes stat_types = get_stat_types_for_pool(pool);

    for_each_selected_stat_type(stat_types, [&](size_t stat_type) {
      // inactive_split tries to capture the idea that blocks
      // cannot be freed when requested, but fully free pages
      // of expandable blocks can always be freed.
      // The logic to track this as statistic is pretty involved,
      // so we simply just exclude expandable segments from
      // inactive_split
      if (!block->expandable_segment_) {
        if (net_change_inactive_split_blocks > 0) {
          increase_stat(
              stats.inactive_split[stat_type],
              static_cast<size_t>(net_change_inactive_split_blocks));
        } else if (net_change_inactive_split_blocks < 0) {
          decrease_stat(
              stats.inactive_split[stat_type],
              static_cast<size_t>(-net_change_inactive_split_blocks));
        }
        if (net_change_inactive_split_size > 0) {
          increase_stat(
              stats.inactive_split_bytes[stat_type],
              static_cast<size_t>(net_change_inactive_split_size));
        } else if (net_change_inactive_split_size < 0) {
          decrease_stat(
              stats.inactive_split_bytes[stat_type],
              static_cast<size_t>(-net_change_inactive_split_size));
        }
      }
      decrease_stat(stats.active[stat_type], 1);
      decrease_stat(stats.active_bytes[stat_type], original_block_size);
      decrease_stat(stats.requested_bytes[stat_type], requested_size);
    });
  }

  /** combine previously split blocks. returns the size of the subsumed block,
   * or 0 on failure. */
  size_t try_merge_blocks(Block* dst, Block* src, BlockPool& pool) {
    if (!src || src->allocated || src->event_count > 0 ||
        !src->stream_uses.empty() || dst->mapped != src->mapped) {
      return 0;
    }

    AT_ASSERT(dst->is_split() && src->is_split());

    if (dst->prev == src) { // [src dst]
      dst->ptr = src->ptr;
      dst->prev = src->prev;
      if (dst->prev) {
        dst->prev->next = dst;
      }
      dst->context_when_segment_allocated =
          std::move(src->context_when_segment_allocated);
    } else { // [dest src]
      dst->next = src->next;
      if (dst->next) {
        dst->next->prev = dst;
      }
    }
    const size_t subsumed_size = src->size;
    dst->size += subsumed_size;
    // NOLINTNEXTLINE(clang-analyzer-deadcode.DeadStores)
    auto erased =
        src->mapped ? pool.blocks.erase(src) : pool.unmapped.erase(src);
    TORCH_INTERNAL_ASSERT_DEBUG_ONLY(erased == 1);
    delete src;

    return subsumed_size;
  }

  BlockPool& get_pool(size_t size, cudaStream_t stream) {
    // captures_underway is a conservative guess that the current stream may be
    // capturing. It's only non-empty if some thread has begun and not yet ended
    // a capture, so it's usually 0, and we can short-circuit
    // cudaStreamCaptureStatus (which does a TLS lookup).
    if (C10_UNLIKELY(!captures_underway.empty())) {
      for (auto& entry : captures_underway) {
        if (entry.second(stream)) {
          auto it1 = graph_pools.find(entry.first);
          TORCH_INTERNAL_ASSERT(it1 != graph_pools.end());
          if (size <= kSmallSize) {
            return it1->second->small_blocks;
          } else {
            return it1->second->large_blocks;
          }
        }
      }
    }
    if (size <= kSmallSize) {
      return small_blocks;
    } else {
      return large_blocks;
    }
  }

  StatTypes get_stat_types_for_pool(const BlockPool& pool) {
    StatTypes stat_types = {false};
    stat_types[static_cast<size_t>(StatType::AGGREGATE)] = true;
    stat_types[static_cast<size_t>(
        pool.is_small ? StatType::SMALL_POOL : StatType::LARGE_POOL)] = true;
    return stat_types;
  }

  bool should_split(const Block* block, size_t size) {
    size_t remaining = block->size - size;
    if (block->pool->is_small || CUDAAllocatorConfig::expandable_segments()) {
      return remaining >= kMinBlockSize;
    } else {
      return (size < CUDAAllocatorConfig::max_split_size()) &&
          (remaining > kSmallSize);
    }
  }

  static size_t get_allocation_size(size_t size) {
    if (size <= kSmallSize) {
      return kSmallBuffer;
    } else if (size < kMinLargeAlloc) {
      return kLargeBuffer;
    } else {
      return kRoundLarge * ((size + kRoundLarge - 1) / kRoundLarge);
    }
  }

  bool get_free_block(AllocParams& p) {
    BlockPool& pool = *p.pool;

    if (C10_UNLIKELY(
            set_fraction &&
            CUDAAllocatorConfig::garbage_collection_threshold() > 0.0)) {
      // Track block reuse interval only when garbage collection is enabled.
      ++pool.get_free_blocks_call_count;
    }
    auto it = pool.blocks.lower_bound(&p.search_key);
    if (it == pool.blocks.end() || (*it)->stream != p.stream())
      return false;

    if ((*it)->expandable_segment_) {
      if (CUDAAllocatorConfig::expandable_segments()) {
        // if we are allocated to the part of the block that is expandable
        // for the purposes of "best fit" we consider its size to be the size it
        // can expand to, not the size it currently is. This means that we
        // sometimes have to search for blocks with bigger 'size' before
        // choosing this segment.
        auto expandable_size = [](Block* b) {
          return b->size + (b->next && !b->next->mapped ? b->next->size : 0);
        };
        auto next = it;
        next++;
        while ((*it)->expandable_segment_ && next != pool.blocks.end() &&
               (*next)->stream == p.stream() &&
               expandable_size(*next) < expandable_size(*it)) {
          it = next++;
        }
      } else {
        // Rarely expandable segments has been turned off after we have
        // already allocated some blocks as expandable. For instance,
        // since we cannot share expandable memory via IPC, someone might
        // temporarily disable it. In this case we need to honor this request
        // by only finding non-expandable blocks
        do {
          it++;
        } while (it != pool.blocks.end() && (*it)->expandable_segment_ &&
                 (*it)->stream == p.stream());
        if (it == pool.blocks.end() || (*it)->stream != p.stream()) {
          return false;
        }
      }
    }

    // Do not return an oversized block for a large request
    if ((p.size() < CUDAAllocatorConfig::max_split_size()) &&
        ((*it)->size >= CUDAAllocatorConfig::max_split_size()))
      return false;
    // Allow oversized block size to be rounded up but within a limit
    if ((p.size() >= CUDAAllocatorConfig::max_split_size()) &&
        ((*it)->size >= p.size() + kLargeBuffer))
      return false;
    p.block = *it;
    pool.blocks.erase(it);
    return true;
  }

  bool trigger_free_memory_callbacks(AllocParams& p) {
    bool freed_memory = false;
    for (const auto& name : FreeCudaMemoryCallbacksRegistry()->Keys()) {
      freed_memory |=
          FreeCudaMemoryCallbacksRegistry()->Create(name)->Execute();
    }
    return freed_memory;
  }

  void garbage_collect_cached_blocks(
      const std::shared_ptr<GatheredContext>& context) {
    // Free unused cached blocks to reclaim GPU memory.
    // Unlike release_cached_blocks(), this does not enforce synchronization and
    // therefore should be of less overheads.

    size_t gc_threshold = static_cast<size_t>(
        CUDAAllocatorConfig::garbage_collection_threshold() *
        static_cast<double>(allowed_memory_maximum));
    // No need to trigger GC yet
    if (total_allocated_memory <= gc_threshold) {
      return;
    }
    const auto target_size = total_allocated_memory - gc_threshold;
    size_t gc_reclaimed = 0;

    // Calculate the total age of the free-able blocks. We'll use it later to
    // get "avg age" threshold.
    size_t total_age = 0.0;
    int freeable_block_count = 0;
    for (auto& b : large_blocks.blocks) {
      if (!b->is_split()) {
        total_age += b->gc_count();
        ++freeable_block_count;
      }
    }
    // No free-able blocks?
    if (freeable_block_count == 0) {
      return;
    }

    // Repeat GC until we reach reclaim > target size.
    bool block_freed = true;
    while (gc_reclaimed < target_size && block_freed == true &&
           freeable_block_count > 0) {
      // Free blocks exceeding this age threshold first.
      double age_threshold =
          static_cast<double>(total_age) / freeable_block_count;
      // Stop iteration if we can no longer free a block.
      block_freed = false;

      // Free blocks of > avg age. Don't stop upon reaching the target_size,
      // we don't want this GC to be triggered frequently.
      auto it = large_blocks.blocks.begin();
      while (it != large_blocks.blocks.end()) {
        Block* block = *it;
        ++it;
        if (!block->is_split() &&
            static_cast<double>(block->gc_count()) >= age_threshold) {
          block_freed = true;
          gc_reclaimed += block->size;
          total_age -= block->gc_count(); // Decrement the age
          freeable_block_count--; // One less block that can be freed
          release_block(block, context);
        }
      }
    }
  }

  // This function assumes that global lock has been taken whle calling into
  // this function. We do cudaMalloc sync call in this function which
  // can be expensive while holding the lock. Hence, we pass-in the lock to the
  // function to temporarily release the lock before cudaMalloc call and acquire
  // it back again after the call so that other threads dont get blocked.
  bool alloc_block(
      AllocParams& p,
      bool isRetry,
      const std::shared_ptr<GatheredContext>& ctx,
      std::unique_lock<std::recursive_mutex>& lock) {
    // Defensively checks for preexisting CUDA error state.
    C10_CUDA_CHECK(cudaGetLastError());

    size_t size = p.alloc_size;
    void* ptr = nullptr;

    if (isRetry) {
      stats.num_alloc_retries += 1;
    }
#ifdef FBCODE_CAFFE2
    bool in_fbcode = true;
#else
    bool in_fbcode = false;
#endif

    if (set_fraction &&
        total_allocated_memory + size > allowed_memory_maximum) {
      p.err = cudaErrorMemoryAllocation;
      return false;
      // Temporarily disable checkpointing & cudagraphs internally
    } else if (
        CUDAAllocatorConfig::expandable_segments() &&
        !(in_fbcode && p.pool->owner_PrivatePool)) {
      p.block = try_allocate_expandable_block(
          p.device(), p.stream(), p.pool, p.size(), ctx);
      if (p.block) {
        p.err = cudaSuccess;
        if (p.pool->owner_PrivatePool) {
          // The block is for a CUDA graph's PrivatePool.
          p.pool->owner_PrivatePool->cudaMalloc_count++;
        }
      } else {
        p.err = cudaErrorMemoryAllocation;
      }
      return bool(p.block);
    } else {
      if (CUDAAllocatorConfig::release_lock_on_cudamalloc()) {
        // At scope exit, acquire the lock again. This provides safety against
        // any potential exceptions in the cudaMallocMaybeCapturing function.
        auto sg = c10::make_scope_exit([&]() { lock.lock(); });
        lock.unlock();
        p.err = cudaMallocMaybeCapturing(&ptr, size);
      } else {
        p.err = cudaMallocMaybeCapturing(&ptr, size);
      }
      if (CUDAAllocatorConfig::release_lock_on_cudamalloc()) {
        TORCH_CHECK(
            lock.owns_lock(), "Failed to acquire lock after cudaMalloc");
      }

      if (p.err != cudaSuccess) {
        if (p.err == cudaErrorMemoryAllocation) {
          // If this is the first attempt (!isRetry), we can forgive and clear
          // CUDA's internal error state.
          //
          // If this is the second attempt (isRetry), malloc's TORCH_CHECK_WITH
          // will take over to throw a helpful exception. The user can choose
          // to catch the exception, free some stuff in their script, and
          // attempt the allocation again. In this case, we can also forgive and
          // clear CUDA's internal error state.
          (void)cudaGetLastError();
        } else {
          // If the error's unrelated to memory allocation, we should throw
          // immediately.
          C10_CUDA_CHECK(p.err);
        }
        return false;
      }
    }

    if (p.pool->owner_PrivatePool) {
      // The block is for a CUDA graph's PrivatePool.
      p.pool->owner_PrivatePool->cudaMalloc_count++;
    }

    total_allocated_memory += size;
    p.block = new Block(p.device(), p.stream(), size, p.pool, (char*)ptr);
    for_each_selected_stat_type(p.stat_types, [&](size_t stat_type) {
      increase_stat(stats.segment[stat_type], 1);
      increase_stat(stats.reserved_bytes[stat_type], size);
    });
    if (size >= CUDAAllocatorConfig::max_split_size())
      increase_stat(stats.oversize_segments, 1);

    // p.block came from new, not cudaMalloc. It should not be nullptr here.
    TORCH_INTERNAL_ASSERT(p.block != nullptr && p.block->ptr != nullptr);
    stats.num_device_alloc++;
    record_trace(
        TraceEntry::SEGMENT_ALLOC,
        int64_t(p.block->ptr),
        p.block->size,
        p.stream(),
        p.device(),
        ctx);
    p.block->context_when_segment_allocated = ctx;
    return true;
  }

  /** Free one or more oversize blocks to the system allocator.  But only enough
   * **/
  /** to satisfy the target size **/
  bool release_available_cached_blocks(
      const AllocParams& p,
      const std::shared_ptr<GatheredContext>& context) {
    if (CUDAAllocatorConfig::max_split_size() ==
        std::numeric_limits<size_t>::max())
      return false;
    BlockPool& pool = *p.pool;

    // because of std::unique_ptr, block cannot be trivially copied
    // Use constructor for search key.
    Block key(p.search_key.device, p.search_key.stream, p.search_key.size);
    key.size = (key.size < CUDAAllocatorConfig::max_split_size())
        ? CUDAAllocatorConfig::max_split_size()
        : key.size;
    auto it = pool.blocks.lower_bound(&key);
    if (it == pool.blocks.end() || (*it)->stream != p.stream()) {
      // No single block is large enough; free multiple oversize blocks,
      // starting with the largest
      if (it == pool.blocks.begin())
        return false;
      size_t totalReleased = 0;
      --it; // Back up one item.  Now on the largest block for the correct
            // stream
      while ((totalReleased < key.size) &&
             ((*it)->size >= CUDAAllocatorConfig::max_split_size()) &&
             ((*it)->stream == p.stream())) {
        auto cur = it;
        totalReleased += (*it)->size;
        if (it != pool.blocks.begin()) {
          --it;
          release_block(*cur, context);
        } else {
          release_block(*cur, context);
          break;
        }
      }
      if (totalReleased < key.size)
        return false;
    } else {
      release_block(*it, context);
    }
    return true;
  }

  bool release_cached_blocks(const std::shared_ptr<GatheredContext>& context) {
    // First ensure that all blocks that can't currently be allocated due to
    // outstanding events are returned to the pool.
    synchronize_and_free_events(context);

    // Free all non-split cached blocks to system allocator
    release_blocks(large_blocks, context);
    release_blocks(small_blocks, context);

    for (auto it = graph_pools_freeable.begin();
         it != graph_pools_freeable.end();) {
      // See notifyCaptureDestroy for the strategy here.
      TORCH_INTERNAL_ASSERT(it->second->use_count == 0);
      release_blocks(it->second->small_blocks, context);
      release_blocks(it->second->large_blocks, context);
      if (it->second->cudaMalloc_count == 0) {
        auto erase_count = graph_pools.erase(it->first);
        TORCH_INTERNAL_ASSERT(erase_count == 1);
        it = graph_pools_freeable.erase(it);
      } else {
        ++it;
      }
    }

    return true;
  }

  void release_expandable_segment(Block* block) {
    TORCH_INTERNAL_ASSERT(
        block->size == block->expandable_segment_->size(),
        "block disagrees with segment");
    TORCH_INTERNAL_ASSERT(!block->mapped);
    auto it = std::find(
        expandable_segments_.begin(),
        expandable_segments_.end(),
        block->expandable_segment_);
    TORCH_INTERNAL_ASSERT(it != expandable_segments_.end());
    expandable_segments_.erase(it);
    block->pool->unmapped.erase(block);
    delete block->expandable_segment_;
    delete block;
  }

  void release_block(
      Block* block,
      const std::shared_ptr<GatheredContext>& context) {
    TORCH_INTERNAL_ASSERT(!block->expandable_segment_);
    stats.num_device_free++;
    record_trace(
        TraceEntry::SEGMENT_FREE,
        int64_t(block->ptr),
        block->size,
        block->stream,
        block->device,
        context ? context : block->context_when_segment_allocated);

    C10_CUDA_CHECK(cudaFree((void*)block->ptr));
    total_allocated_memory -= block->size;

    auto* pool = block->pool;
    if (pool->owner_PrivatePool) {
      // The cudaFreed block belonged to a CUDA graph's PrivatePool.
      TORCH_INTERNAL_ASSERT(pool->owner_PrivatePool->cudaMalloc_count > 0);
      pool->owner_PrivatePool->cudaMalloc_count--;
    }

    StatTypes stat_types = get_stat_types_for_pool(*pool);
    for_each_selected_stat_type(stat_types, [&](size_t stat_type) {
      decrease_stat(stats.segment[stat_type], 1);
      decrease_stat(stats.reserved_bytes[stat_type], block->size);
    });

    if (block->size >= CUDAAllocatorConfig::max_split_size())
      decrease_stat(stats.oversize_segments, 1);
    pool->blocks.erase(block);
    delete block;
  }

  void unmap_block(
      Block* block,
      const std::shared_ptr<GatheredContext>& context) {
    auto unmapped = block->expandable_segment_->unmap(
        SegmentRange{block->ptr, block->size});
    if (unmapped.size == 0) {
      return;
    }
    block->pool->blocks.erase(block);

    ptrdiff_t before_size =
        static_cast<char*>(unmapped.ptr) - static_cast<char*>(block->ptr);
    if (before_size > 0) {
      // prev? -> before_free -> block
      Block* before_free = new Block(
          block->device, block->stream, before_size, block->pool, block->ptr);
      before_free->expandable_segment_ = block->expandable_segment_;
      before_free->splice(block->prev, block);
      block->pool->insert_into_blocks(before_free);
    }

    auto after_size = block->size - (before_size + unmapped.size);
    if (after_size > 0) {
      // block -> after_free -> next?
      Block* after_free = new Block(
          block->device,
          block->stream,
          after_size,
          block->pool,
          static_cast<char*>(unmapped.ptr) + unmapped.size);
      after_free->expandable_segment_ = block->expandable_segment_;
      after_free->splice(block, block->next);
      block->pool->insert_into_blocks(after_free);
    }

    block->ptr = unmapped.ptr;
    block->size = unmapped.size;
    block->mapped = false;

    try_merge_blocks(block, block->prev, *block->pool);
    try_merge_blocks(block, block->next, *block->pool);
    block->pool->unmapped.insert(block);

    // update statistics
    total_allocated_memory -= unmapped.size;
    StatTypes stat_types = get_stat_types_for_pool(*block->pool);
    for_each_selected_stat_type(stat_types, [&](size_t stat_type) {
      decrease_stat(stats.reserved_bytes[stat_type], unmapped.size);
    });

    if (block->pool->owner_PrivatePool) {
      // The cudaFreed block belonged to a CUDA graph's PrivatePool.
      TORCH_INTERNAL_ASSERT(
          block->pool->owner_PrivatePool->cudaMalloc_count > 0);
      block->pool->owner_PrivatePool->cudaMalloc_count--;
    }

    stats.num_device_free++;
    record_trace(
        TraceEntry::SEGMENT_UNMAP,
        int64_t(unmapped.ptr),
        unmapped.size,
        block->stream,
        block->device,
        context ? context : block->context_when_segment_allocated);
  }
  void release_blocks(
      BlockPool& pool,
      const std::shared_ptr<GatheredContext>& context) {
    std::vector<Block*> to_unmap;
    // Frees all non-split blocks
    auto it = pool.blocks.begin();
    while (it != pool.blocks.end()) {
      Block* block = *it;
      ++it;
      if (block->expandable_segment_) {
        // unmapping will mutate the free pool
        // so just gather what needs to be freed
        // to avoid invalidating the iterator
        to_unmap.push_back(block);
      } else if (!block->prev && !block->next) {
        release_block(block, context);
      }
    }
    for (Block* block : to_unmap) {
      unmap_block(block, context);
      if (!block->prev && !block->next) {
        release_expandable_segment(block);
      }
    }
  }

  EventPool::Event create_event_internal(c10::DeviceIndex idx) {
    // Leak the event pool to avoid shutdown issues.
    static auto* event_pool = new EventPool();
    return event_pool->get(idx);
  }

  void synchronize_and_free_events(
      const std::shared_ptr<GatheredContext>& context) {
    // Synchronize on outstanding events and then free associated blocks.
    stats.num_sync_all_streams++;

    // This function syncs, so capture should not be underway. Might as well
    // make sure capture-deferred end of life events get processed too.
    TORCH_INTERNAL_ASSERT(captures_underway.empty());
    insert_events_deferred_until_no_capture(context);

    for (auto& st : cuda_events) {
      for (auto& e : st.second) {
        EventPool::Event event = std::move(e.first);
        Block* block = e.second;

        C10_CUDA_CHECK(cudaEventSynchronize(*event));

        block->event_count--;
        if (block->event_count == 0) {
          free_block(block, context);
        }
      }
    }

    cuda_events.clear();
  }

  void remove_cudagraph_stream_uses(Block* block) {
    // remove stream uses added during cudagraph capture
    // (i.e., block->stream_uses - block->cudagraph_stream_uses)
    if (C10_UNLIKELY(
            block_to_cudagraph_stream_uses.find(block) !=
            block_to_cudagraph_stream_uses.end())) {
      stream_set streams(std::move(block->stream_uses));
      AT_ASSERT(block->stream_uses.empty());
      for (auto& stream : streams) {
        if (block_to_cudagraph_stream_uses[block].find(stream) ==
            block_to_cudagraph_stream_uses[block].end()) {
          block->stream_uses.insert(stream);
        }
      }
      block_to_cudagraph_stream_uses.erase(block);
    }
  }

  void insert_events(Block* block) {
    c10::DeviceIndex prev_device = 0;
    C10_CUDA_CHECK(c10::cuda::GetDevice(&prev_device));

    stream_set streams(std::move(block->stream_uses));
    AT_ASSERT(block->stream_uses.empty());
    for (auto& stream : streams) {
      C10_CUDA_CHECK(c10::cuda::SetDevice(stream.device_index()));

      EventPool::Event event = create_event_internal(stream.device_index());
      C10_CUDA_CHECK(cudaEventRecord(*event, stream.stream()));

      block->event_count++;
      cuda_events[stream].emplace_back(std::move(event), block);
    }

    C10_CUDA_CHECK(c10::cuda::MaybeSetDevice(prev_device));
  }

  void insert_events_deferred_until_no_capture(
      const std::shared_ptr<GatheredContext>& context) {
    if (C10_UNLIKELY(!needs_events_deferred_until_no_capture.empty())) {
      for (auto* block : needs_events_deferred_until_no_capture) {
        TORCH_INTERNAL_ASSERT(!block->stream_uses.empty());
        // only streams recorded before cudagraph will be used to insert events
        // since we know all streams recorded during cudagraph must have
        // completed (refer to Section 3.2.8.7.3.1 Cross-stream Dependencies and
        // Events in CUDA Programming Guide).
        remove_cudagraph_stream_uses(block);
        insert_events(block);
        if (block->event_count == 0) {
          free_block(block, context);
        }
      }
      needs_events_deferred_until_no_capture.clear();
    }
  }

  void process_events(const std::shared_ptr<GatheredContext>& context) {
    insert_events_deferred_until_no_capture(context);

    // Process outstanding cudaEvents. Events that are completed are
    // removed from the queue, and the 'event_count' for the
    // corresponding allocation is decremented. We maintain a separate
    // list of events per stream to avoid head-of-line delays if one
    // or more streams has long-running operations.

    // Iterate over different streams.
    for (auto it = cuda_events.begin(); it != cuda_events.end();) {
      // Iterate over this stream's (event, block) pairs.
      while (!it->second.empty()) {
        auto& e = it->second.front();
        EventPool::Event event = std::move(e.first);
        Block* block = e.second;

        cudaError_t err = C10_CUDA_ERROR_HANDLED(cudaEventQuery(*event));
        if (err == cudaErrorNotReady) {
          // ignore and clear the error if not ready
          (void)cudaGetLastError();
          // Return the ownership of the Event (unique ptr)
          e.first = std::move(event);
          break;
        } else if (err != cudaSuccess) {
          C10_CUDA_CHECK(err);
        }

        block->event_count--;
        if (block->event_count == 0) {
          free_block(block, context);
        }
        it->second.pop_front();
      }

      if (it->second.empty()) {
        it = cuda_events.erase(it);
      } else {
        it++;
      }
    }
  }

  // Iterates over sizes of all memory blocks for given device in given pool
  void cache_info_aux(const BlockPool& pool, size_t* largest) {
    for (const auto& block : pool.blocks) {
      const auto blocksize = block->size;
      if (blocksize > *largest) {
        *largest = blocksize;
      }
    }
  }

  void record_trace(
      TraceEntry::Action action,
      size_t addr,
      size_t size,
      cudaStream_t stream,
      c10::DeviceIndex device,
      std::shared_ptr<GatheredContext> context) {
    if (!record_history && trace_trackers_.empty())
      return;

    auto te = TraceEntry(
        action,
        device,
        addr,
        size,
        stream,
        getApproximateTime(),
        record_context_ >= RecordContext::ALLOC ? std::move(context) : nullptr);

    // Callbacks should not include any Pytorch call
    for (const auto& cb : trace_trackers_) {
      cb(te);
    }

    if (record_history) {
      alloc_buffer.insertEntries(te);
    }
  }
};

// Returns whether to force all allocations to bypass the caching allocator and
// go straight to cudaMalloc.  This setting is useful when debugging GPU memory
// errors, since the caching allocator foils cuda-memcheck.
bool forceUncachedAllocator() {
  static bool force_uncached =
      getenv("PYTORCH_NO_CUDA_MEMORY_CACHING") != nullptr;
  return force_uncached;
}

static void uncached_delete(void* ptr) {
  if (TORCH_SDT_IS_ENABLED(free)) {
    TORCH_SDT_WITH_SEMAPHORE(free, ptr);
  }

  const c10::impl::PyInterpreter* interp = c10::impl::GPUTrace::get_trace();
  if (C10_UNLIKELY(interp)) {
    (*interp)->trace_gpu_memory_deallocation(
        c10::kCUDA, reinterpret_cast<uintptr_t>(ptr));
  }
  C10_CUDA_CHECK(cudaFree(ptr));
}

void local_raw_delete(void* ptr);

class NativeCachingAllocator : public CUDAAllocator {
 private:
  // Shard allocation region to have independent mutexes to reduce contention.
  static constexpr size_t kNumMutexShard = 67;

  // TODO: use std::hardware_destructive_interference_size once available
  struct alignas(64) AlignedMutex {
    std::mutex m;
  };

  std::array<AlignedMutex, kNumMutexShard> mutex;

  // allocated blocks by device pointer
  std::array<ska::flat_hash_map<void*, Block*>, kNumMutexShard>
      allocated_blocks;

  static size_t get_mutex_shard_id(void* ptr) {
    return twang_mix64((size_t)ptr) % kNumMutexShard;
  }

  void add_allocated_block(Block* block) {
    // NOLINTNEXTLINE(clang-analyzer-core.CallAndMessage)
    const auto mutex_shard_id = get_mutex_shard_id(block->ptr);
    std::lock_guard<std::mutex> lock(mutex[mutex_shard_id].m);
    allocated_blocks[mutex_shard_id][block->ptr] = block;
  }

  // Variables by memory snapshot
  c10::ApproximateClockToUnixTimeConverter clock_converter;
  bool record_history = false;
  RingBuffer<AnnotationEntry> annotation_buffer;

 public:
  std::vector<std::unique_ptr<DeviceCachingAllocator>> device_allocator;

  Block* get_allocated_block(void* ptr, bool remove = false) {
    const auto mutex_shard_id = get_mutex_shard_id(ptr);
    std::lock_guard<std::mutex> lock(mutex[mutex_shard_id].m);
    auto it = allocated_blocks[mutex_shard_id].find(ptr);
    if (it == allocated_blocks[mutex_shard_id].end()) {
      return nullptr;
    }
    Block* block = it->second;
    if (remove) {
      allocated_blocks[mutex_shard_id].erase(it);
    }
    return block;
  }

  void init(int device_count) override {
    const auto size = static_cast<int64_t>(device_allocator.size());
    if (size < device_count) {
      device_allocator.resize(device_count);
      for (const auto i : c10::irange(size, device_count)) {
        device_allocator[i] = std::make_unique<DeviceCachingAllocator>();
      }
    }
  }

  bool initialized() override {
    return !device_allocator.empty();
  }

  /** allocates a block which is safe to use from the provided stream */
  void malloc(
      void** devPtr,
      c10::DeviceIndex device,
      size_t size,
      cudaStream_t stream) {
    TORCH_INTERNAL_ASSERT(
        0 <= device && static_cast<size_t>(device) < device_allocator.size(),
        "Allocator not initialized for device ",
        device,
        ": did you call init?");
    Block* block = device_allocator[device]->malloc(device, size, stream);
    add_allocated_block(block);
    *devPtr = (void*)block->ptr;
    const c10::impl::PyInterpreter* interp = c10::impl::GPUTrace::get_trace();
    if (C10_UNLIKELY(interp)) {
      (*interp)->trace_gpu_memory_allocation(
          c10::kCUDA, reinterpret_cast<uintptr_t>(*devPtr));
    }
  }

  void free(void* ptr) {
    if (!ptr) {
      return;
    }
    Block* block = get_allocated_block(ptr, true /* remove */);
    if (!block) {
      TORCH_CHECK(false, "invalid device pointer: ", ptr);
    }
    const c10::impl::PyInterpreter* interp = c10::impl::GPUTrace::get_trace();
    if (C10_UNLIKELY(interp)) {
      (*interp)->trace_gpu_memory_deallocation(
          c10::kCUDA, reinterpret_cast<uintptr_t>(block->ptr));
    }
    device_allocator[block->device]->free(block);
  }

  void setMemoryFraction(double fraction, c10::DeviceIndex device) override {
    TORCH_INTERNAL_ASSERT(
        0 <= device && static_cast<size_t>(device) < device_allocator.size(),
        "Allocator not initialized for device ",
        device,
        ": did you call init?");
    TORCH_INTERNAL_ASSERT(
        0 <= fraction && fraction <= 1,
        "invalid fraction:",
        fraction,
        ". Please set within (0, 1).");
    C10_CUDA_CHECK(c10::cuda::SetDevice(device));
    device_allocator[device]->setMemoryFraction(fraction);
  }

  void recordHistory(
      bool enabled,
      CreateContextFn context_recorder,
      size_t alloc_buffer_max_entries,
      RecordContext when) override {
    record_history = enabled;
    annotation_buffer.setMaxEntries(alloc_buffer_max_entries);
    annotation_buffer.clear();
    for (auto& allocator : device_allocator) {
      allocator->recordHistory(
          enabled, context_recorder, alloc_buffer_max_entries, when);
    }
  }

  void recordAnnotation(
      const std::vector<std::pair<std::string, std::string>>& md) override {
    if (!record_history) {
      return;
    }
    c10::DeviceIndex device = 0;
    C10_CUDA_CHECK(c10::cuda::GetDevice(&device));
    auto ae = AnnotationEntry(
        /*device=*/device,
        /*time=*/getApproximateTime());
    for (const auto& md_pair : md) {
      ae.recordUserMetadata(md_pair.first, md_pair.second);
    }
    annotation_buffer.insertEntries(ae);
  }

  bool isHistoryEnabled() override {
    c10::DeviceIndex device = 0;
    C10_CUDA_CHECK(c10::cuda::GetDevice(&device));
    return device_allocator[device]->isHistoryEnabled();
  }

  bool checkPoolLiveAllocations(
      c10::DeviceIndex device,
      MempoolId_t mempool_id,
      const std::unordered_set<void*>& expected_live_allocations) override {
    return device_allocator[device]->checkPoolLiveAllocations(
        mempool_id, expected_live_allocations);
  }

  void attachOutOfMemoryObserver(OutOfMemoryObserver observer) override {
    for (auto& allocator : device_allocator) {
      allocator->attachOutOfMemoryObserver(observer);
    }
  }

  void attachAllocatorTraceTracker(AllocatorTraceTracker tracker) override {
    for (auto& allocator : device_allocator) {
      allocator->attachAllocatorTraceTracker(tracker);
    }
  }

  void emptyCache() override {
    for (auto& da : device_allocator)
      da->emptyCache();
  }

  void* getBaseAllocation(void* ptr, size_t* outSize) override {
    Block* block = get_allocated_block(ptr);
    if (!block) {
      TORCH_CHECK(false, "invalid device pointer: ", ptr);
    }
    return device_allocator[block->device]->getBaseAllocation(block, outSize);
  }

  ShareableHandle shareIpcHandle(void* ptr) override {
    Block* block = get_allocated_block(ptr);
    if (!block) {
      TORCH_CHECK(false, "invalid device pointer: ", ptr);
    }
    return device_allocator[block->device]->shareIpcHandle(block);
  }

  void recordStream(const DataPtr& ptr, cuda::CUDAStream stream) override {
    // Empty tensor's storage().data() might be a null ptr. As there is no
    // blocks associated with those tensors, it is fine to do nothing here.
    if (!ptr.get()) {
      return;
    }

    // If a tensor is not allocated by this instance, simply skip
    // This usually happens when CUDA tensors are shared across processes,
    // we have implemented reference counting based sharing mechanism to
    // guarantee tensors won't be accidentally freed by one process while
    // they are still being used in another
    if (ptr.get_deleter() != &local_raw_delete)
      return;

    Block* block = get_allocated_block(ptr.get());
    // block must not be null reaching here
    TORCH_INTERNAL_ASSERT(block != nullptr, "No allocated block can be found");
    device_allocator[block->device]->recordStream(block, stream);
  }

  SnapshotInfo snapshot() override {
    // Set-up converter to convert timestamps from tsc to microseconds.
    auto tsc_to_ns = clock_converter.makeConverter();
    auto tsc_to_us = [=](approx_time_t t_approx) {
      return tsc_to_ns(t_approx) / 1000;
    };

    SnapshotInfo result;

    // Get AnnotationEntry list and convert the timestamps.
    annotation_buffer.getEntries(result.external_annotations);
    for (auto& ae : result.external_annotations) {
      ae.time_.t_ = tsc_to_us(ae.time_.approx_t_);
    }

    // Get the device_traces' TraceEntry lists.
    for (auto& da : device_allocator) {
      result.device_traces.emplace_back(da->trace(tsc_to_us));
      auto snap = da->snapshot();
      result.segments.insert(result.segments.end(), snap.begin(), snap.end());
    }

    auto& md = result.config_metadata;
    md.garbage_collection_threshold =
        CUDAAllocatorConfig::garbage_collection_threshold();
    md.max_split_size = CUDAAllocatorConfig::max_split_size();
    md.pinned_num_register_threads =
        CUDAAllocatorConfig::pinned_num_register_threads();
    md.expandable_segments = CUDAAllocatorConfig::expandable_segments();
    md.release_lock_on_malloc =
        CUDAAllocatorConfig::release_lock_on_cudamalloc();
    md.pinned_use_host_register =
        CUDAAllocatorConfig::pinned_use_cuda_host_register();
    md.last_allocator_settings = CUDAAllocatorConfig::last_allocator_settings();
    md.roundup_power2_divisions =
        CUDAAllocatorConfig::roundup_power2_divisions();

    return result;
  }

  std::shared_ptr<AllocatorState> getCheckpointState(
      c10::DeviceIndex device,
      MempoolId_t id) override {
    return device_allocator[device]->getCheckpointState(id);
  }

  /**
   * @brief Checkpoint the private pool state identified in `as` to its prior
   * state
   *
   * @param device - device of the pool to manipulate
   * @param as - allocator state
   * @param stale_live_storages - storages of tensors which are currently
   * allocated but which will be not be allocated after the checkpoint is set.
   * For these storages we will remove their deleter function.
   * @return CheckpointDelta - Freed Pointers and DataPtrs that contain deleter
   * functions for all allocated blocks in the new checkpoint state.
   */
  CheckpointDelta setCheckpointPoolState(
      c10::DeviceIndex device,
      std::shared_ptr<AllocatorState> as) override {
    std::shared_ptr<PrivatePoolState> pps =
        std::dynamic_pointer_cast<PrivatePoolState>(as);

    TORCH_CHECK(pps, "Expected PrivatePoolState");

    auto rr = device_allocator[device]->setCheckpointPoolState(*pps);

    CheckpointDelta cpd;
    for (void* ptr : rr.allocations_freed) {
      get_allocated_block(ptr, /*remove*/ true);
      cpd.ptrs_freed.push_back(ptr);
    }
    for (Block* block : rr.allocations_created) {
      add_allocated_block(block);
      cpd.dataptrs_allocd.emplace_back(
          block->ptr,
          block->ptr,
          &local_raw_delete,
          Device(DeviceType::CUDA, device));
    }

    return cpd;
  }

  DataPtr allocate(size_t size) override {
    constexpr size_t one_exa_bytes = 1152921504606846976ULL;
    TORCH_CHECK_WITH(
        OutOfMemoryError,
        size < one_exa_bytes,
        "CUDA out of memory. Tried to allocate more than 1EB memory.");
    c10::DeviceIndex device = 0;
    C10_CUDA_CHECK(c10::cuda::GetDevice(&device));
    void* devPtr = nullptr;
    void (*deleteFunc)(void*) = &local_raw_delete;
    CUDAStream stream = cuda::getCurrentCUDAStream(device);

    if (forceUncachedAllocator()) {
      deleteFunc = &uncached_delete;

      // Deliberately don't use cudaMallocMaybeCapturing here, to force an error
      // if someone tries to use forceUncachedAllocator while capturing.
      C10_CUDA_CHECK(cudaMalloc(&devPtr, size));
      const c10::impl::PyInterpreter* interp = c10::impl::GPUTrace::get_trace();
      if (C10_UNLIKELY(interp)) {
        (*interp)->trace_gpu_memory_allocation(
            c10::kCUDA, reinterpret_cast<uintptr_t>(devPtr));
      }
    } else {
      if (size != 0) {
        this->malloc(&devPtr, device, size, stream);
      }
    }

    if (size && TORCH_SDT_IS_ENABLED(malloc)) {
      TORCH_SDT_WITH_SEMAPHORE(malloc, devPtr, device, size, stream.id());
    }

    return {devPtr, devPtr, deleteFunc, Device(DeviceType::CUDA, device)};
  }
  DeleterFnPtr raw_deleter() const override {
    if (forceUncachedAllocator()) {
      return &uncached_delete;
    } else {
      return &local_raw_delete;
    }
  }
  void cacheInfo(c10::DeviceIndex device, size_t* largestBlock) override {
    device_allocator[device]->cacheInfo(largestBlock);
  }
  void assertValidDevice(c10::DeviceIndex device) {
    const auto device_num = device_allocator.size();
    TORCH_CHECK(
        0 <= device && device < static_cast<int64_t>(device_num),
        "Invalid device argument ",
        device,
        ": did you call init?");
  }

  DeviceStats getDeviceStats(c10::DeviceIndex device) override {
    assertValidDevice(device);
    return device_allocator[device]->getStats();
  }

  void resetAccumulatedStats(c10::DeviceIndex device) override {
    assertValidDevice(device);
    device_allocator[device]->resetAccumulatedStats();
  }

  void resetPeakStats(c10::DeviceIndex device) override {
    assertValidDevice(device);
    device_allocator[device]->resetPeakStats();
  }
  // CUDAGraph interactions
  void beginAllocateToPool(
      c10::DeviceIndex device,
      MempoolId_t mempool_id,
      std::function<bool(cudaStream_t)> filter) override {
    assertValidDevice(device);
    device_allocator[device]->beginAllocateToPool(
        std::move(mempool_id), std::move(filter));
  }

  void endAllocateToPool(c10::DeviceIndex device, MempoolId_t mempool_id)
      override {
    assertValidDevice(device);
    device_allocator[device]->endAllocateToPool(mempool_id);
  }

  void releasePool(c10::DeviceIndex device, MempoolId_t mempool_id) override {
    assertValidDevice(device);
    device_allocator[device]->releasePool(std::move(mempool_id));
  }

  void* raw_alloc(size_t nbytes) override {
    if (nbytes == 0) {
      return nullptr;
    }
    c10::DeviceIndex device = 0;
    C10_CUDA_CHECK(c10::cuda::GetDevice(&device));
    void* r = nullptr;
    malloc(&r, device, nbytes, cuda::getCurrentCUDAStream(device));
    return r;
  }

  void* raw_alloc_with_stream(size_t nbytes, cudaStream_t stream) override {
    if (nbytes == 0) {
      return nullptr;
    }
    c10::DeviceIndex device = 0;
    C10_CUDA_CHECK(c10::cuda::GetDevice(&device));
    void* r = nullptr;
    malloc(&r, device, nbytes, stream);
    return r;
  }

  void enablePeerAccess(c10::DeviceIndex dev, c10::DeviceIndex dev_to_access)
      override {
    c10::cuda::CUDAGuard device_guard(dev);
    cudaError_t err = cudaDeviceEnablePeerAccess(dev_to_access, 0);
    if (err == cudaErrorPeerAccessAlreadyEnabled) {
      // ignore and clear the error if access was already enabled
      (void)cudaGetLastError();
    } else {
      C10_CUDA_CHECK(err);
    }
    device_allocator[dev_to_access]->addPeerAccess(dev);
    std::lock_guard<std::mutex> lock(IpcMutex);
    for (auto& entry : ipcMemHandle_to_devptr) {
      if (entry.second.device_ == dev_to_access &&
          entry.second.expandable_segment_) {
        entry.second.expandable_segment_->addPeer(dev);
      }
    }
  }

  cudaError_t memcpyAsync(
      void* dst,
      int dstDevice,
      const void* src,
      int srcDevice,
      size_t count,
      cudaStream_t stream,
      bool p2p_enabled) override {
    if (p2p_enabled || // memcpy ok because memory is mapped in both devices
        srcDevice == dstDevice || // memcpy ok on a single device
        // memcpy ok because both dst and src must have come from cudaMalloc
        (!device_allocator[dstDevice]->hasAllocatedExpandableSegments() &&
         !device_allocator[srcDevice]->hasAllocatedExpandableSegments())) {
      return cudaMemcpyAsync(dst, src, count, cudaMemcpyDeviceToDevice, stream);
    }
    // when p2p is not enabled, only cudaMemcpyPeerAsync correctly handles
    // memory not allocated via cudaMalloc
    return cudaMemcpyPeerAsync(dst, dstDevice, src, srcDevice, count, stream);
  }

  void raw_delete(void* ptr) override {
    this->free(ptr);
  }

  // In CUDA IPC, sender sends a tensor to receiver via shareIPCHandle,
  // getIpcDevPtr is called by the receiving process to map the CUDA memory from
  // the sending process into its own address space.

  // When allocated with cudaMalloc we use the cudaIPCMemHandle_t APIs.
  // These APIs only allow sharing a big memory block associated with a
  // cudaIpcMemHandle_t and it can be opened only **once** per context per
  // process. There can be multiple types of storage in the same IPC mem block,
  // so we must cache the device ptr to construct typed storage as it comes.

  // When using cuMemCreate, via expandable segments, we use
  // cuMemExportToShareableHandle to create a file descriptor that can be sent
  // to the other process to sort the object. Then we recreate part of the
  // exandable segment necessary to load the allocation.

  // ipcMemHandle_to_devptr caches the mapping from shareable handle to
  // this process' memory mapping information for that share to ensure we do not
  // create it twice. When the shared_ptr is no longer in use we clean up the
  // cache.

  std::mutex IpcMutex;
  struct MemHandleCacheEntry {
    MemHandleCacheEntry(
        c10::DeviceIndex device,
        std::string& handle,
        const DeviceCachingAllocator& allocator)
        : device_(device),
          expandable_segment_(nullptr),
          cuda_ipc_ptr_(nullptr) {
      char type = SHAREABLE_CUDA_MALLOC;
      std::istringstream ss(handle);
      if (handle.size() != CUDA_IPC_HANDLE_SIZE) {
        auto version = ss.get();
        TORCH_CHECK(
            version <= SHAREABLE_HANDLE_VERSION,
            "received sharable handle from a future version of torch that this version does not know how to handle")
        type = ss.get();
      } // otherwise this is coming from an old pytorch where it has to be a raw
        // SHARABLE_CUDA_MALLOC
      if (type == SHAREABLE_CUDA_MALLOC) {
        cudaIpcMemHandle_t cuda_handle;
        ss.read((char*)&cuda_handle, CUDA_IPC_HANDLE_SIZE);
        C10_CUDA_CHECK(cudaIpcOpenMemHandle(
            &cuda_ipc_ptr_, cuda_handle, cudaIpcMemLazyEnablePeerAccess));
      } else if (type == SHAREABLE_CUDA_EXPANDABLE_SEGMENT) {
        expandable_segment_ =
            ExpandableSegment::fromShared(device, allocator.peers(), ss)
                .release();
      } else {
        TORCH_INTERNAL_ASSERT(
            false, "unexpected or illformed shareable handle type");
      }
    }
    // this struct expects that clear is explicitly called to
    // free resources, because we only want this code running when
    // the shared pointer to this entry is destructed, not during
    // deinitialization when cuda may already have been shutdown.
    // This replicates the previous behavior of this map when it
    // stored raw cuda_ipc_ptr_ handles.
    void clear() {
      if (cuda_ipc_ptr_) {
        cuda::CUDAGuard device_guard(device_);
        C10_CUDA_CHECK(cudaIpcCloseMemHandle(cuda_ipc_ptr_));
        cuda_ipc_ptr_ = nullptr;
      }
      if (expandable_segment_) {
        delete expandable_segment_;
        expandable_segment_ = nullptr;
      }
    }
    void* ptr() {
      if (cuda_ipc_ptr_) {
        return cuda_ipc_ptr_;
      } else {
        return expandable_segment_->ptr();
      }
    }
    c10::DeviceIndex device_;
    ExpandableSegment* expandable_segment_;
    void* cuda_ipc_ptr_; // nullptr if expandable_segment_ is not null
    std::weak_ptr<void> wp_;
  };

  ska::flat_hash_map<std::string, MemHandleCacheEntry> ipcMemHandle_to_devptr;
  std::shared_ptr<void> getIpcDevPtr(std::string handle) override {
    std::lock_guard<std::mutex> lock(IpcMutex);

    auto iter = ipcMemHandle_to_devptr.find(handle);
    if (iter != ipcMemHandle_to_devptr.end()) {
      auto devptr = iter->second.wp_.lock();
      // the weak_ptr should always be valid because we delete the entry from
      // the cache when the shared_ptr is destructed, so we should never get
      // here.
      TORCH_INTERNAL_ASSERT(devptr, "entry in cache has missing shared_ptr");
      return devptr;
    }
    c10::DeviceIndex curr_device = 0;
    C10_CUDA_CHECK(c10::cuda::GetDevice(&curr_device));
    auto inserted = ipcMemHandle_to_devptr.insert(
        iter,
        {handle,
         MemHandleCacheEntry(
             curr_device, handle, *device_allocator[curr_device])});
    auto sp = std::shared_ptr<void>(
        inserted->second.ptr(), [handle, this](void* ptr) {
          std::lock_guard<std::mutex> deleter_lock(IpcMutex);
          auto it = ipcMemHandle_to_devptr.find(handle);
          TORCH_INTERNAL_ASSERT(it != ipcMemHandle_to_devptr.end());
          it->second.clear();
          ipcMemHandle_to_devptr.erase(it);
        });
    inserted->second.wp_ = sp;
    return sp;
  }

  std::string name() override {
    return "native";
  }
  void copy_data(void* dest, const void* src, std::size_t count) const final {
    C10_CUDA_CHECK(
        cudaMemcpy(dest, src, count, cudaMemcpyKind::cudaMemcpyDeviceToDevice));
  }
};

NativeCachingAllocator allocator;

void local_raw_delete(void* ptr) {
  if (TORCH_SDT_IS_ENABLED(free)) {
    TORCH_SDT_WITH_SEMAPHORE(free, ptr);
  }

  allocator.free(ptr);
}

} // namespace Native
// Size pretty-printer
std::string format_size(uint64_t size) {
  std::ostringstream os;
  os.precision(2);
  os << std::fixed;
  if (size <= 1024) {
    os << size << " bytes";
  } else if (size <= 1048576) {
    os << (static_cast<double>(size) / 1024.0);
    os << " KiB";
  } else if (size <= 1073741824ULL) {
    os << static_cast<double>(size) / 1048576.0;
    os << " MiB";
  } else {
    os << static_cast<double>(size) / 1073741824.0;
    os << " GiB";
  }
  return os.str();
}

namespace CudaMallocAsync {
// If this is put in its own header file, it gets incorrectly renamed in HIPify.
CUDAAllocator* allocator();

} // namespace CudaMallocAsync

struct BackendStaticInitializer {
  // Parses env for backend at load time, duplicating some logic from
  // CUDAAllocatorConfig. CUDAAllocatorConfig double-checks it later (at
  // runtime). Defers verbose exceptions and error checks, including Cuda
  // version checks, to CUDAAllocatorConfig's runtime doublecheck. If this
  // works, maybe we should move all of CUDAAllocatorConfig here?
  CUDAAllocator* parseEnvForBackend() {
    const char* val = getenv("PYTORCH_CUDA_ALLOC_CONF");
    if (val != nullptr) {
      const std::string config(val);

      std::regex exp("[\\s,]+");
      std::sregex_token_iterator it(config.begin(), config.end(), exp, -1);
      std::sregex_token_iterator end;
      std::vector<std::string> options(it, end);

      for (auto option : options) {
        std::regex exp2("[:]+");
        std::sregex_token_iterator it2(option.begin(), option.end(), exp2, -1);
        std::sregex_token_iterator end2;
        std::vector<std::string> kv(it2, end2);
        if (kv.size() >= 2) {
          if (kv[0] == "backend") {
            if (kv[1] == "cudaMallocAsync")
              return CudaMallocAsync::allocator();
            if (kv[1] == "native")
              return &Native::allocator;
          }
        }
      }
    }
    return &Native::allocator;
  }

  BackendStaticInitializer() {
    auto r = parseEnvForBackend();
    allocator.store(r);
  }
};

std::atomic<CUDAAllocator*> allocator;
BackendStaticInitializer backend_static_initializer;
} // namespace cuda::CUDACachingAllocator
<<<<<<< HEAD
} // namespace c10
=======

} // namespace c10

namespace c10::cuda {

// uid_ is incremented when a user creates a MemPool,
// for example: using graph_pool_handle() or c10::cuda::MemPool().
//
// uuid_ is incremented when CUDAGraph creates a MemPool
// as a result of a user not providing a pool.
//
// MempoolId_t of {0, 0} is used to denote when no MemPool has been
// passed to a function, either by user or CUDAGraphs. For example,
// default value of MempoolId_t for capture_begin function is {0, 0}.
// That's why uid_ and uuid_ start at 1.
std::atomic<CaptureId_t> MemPool::uid_{1};
std::atomic<CaptureId_t> MemPool::uuid_{1};

MemPool::MemPool(
    CUDACachingAllocator::CUDAAllocator* allocator,
    bool is_user_created)
    : allocator_(allocator), is_user_created_(is_user_created) {
  if (is_user_created_) {
    id_ = {0, uid_++};
  } else {
    id_ = {uuid_++, 0};
  }
}

MempoolId_t MemPool::id() {
  return id_;
}

CUDACachingAllocator::CUDAAllocator* MemPool::allocator() {
  return allocator_;
}

// Note that active_mempool_ is a global variable here
// and not inside MemPoolContext class, because in windows we
// can't use __declspec(dllexport) and __declspec(thread)
// together: https://stackoverflow.com/a/50967977
static thread_local MemPool* active_mempool_ = nullptr;

MemPoolContext::MemPoolContext(MemPool* mempool)
    : prev_mempool_(active_mempool_) {
  active_mempool_ = mempool;
}

MemPoolContext::~MemPoolContext() {
  active_mempool_ = prev_mempool_;
}

MemPool* MemPoolContext::getActiveMemPool() {
  return active_mempool_;
}

} // namespace c10::cuda
>>>>>>> 36365031
<|MERGE_RESOLUTION|>--- conflicted
+++ resolved
@@ -3624,7 +3624,7 @@
         : device_(device),
           expandable_segment_(nullptr),
           cuda_ipc_ptr_(nullptr) {
-      char type = SHAREABLE_CUDA_MALLOC;
+      int type = SHAREABLE_CUDA_MALLOC;
       std::istringstream ss(handle);
       if (handle.size() != CUDA_IPC_HANDLE_SIZE) {
         auto version = ss.get();
@@ -3799,10 +3799,6 @@
 std::atomic<CUDAAllocator*> allocator;
 BackendStaticInitializer backend_static_initializer;
 } // namespace cuda::CUDACachingAllocator
-<<<<<<< HEAD
-} // namespace c10
-=======
-
 } // namespace c10
 
 namespace c10::cuda {
@@ -3858,5 +3854,4 @@
   return active_mempool_;
 }
 
-} // namespace c10::cuda
->>>>>>> 36365031
+} // namespace c10::cuda