"""Collect instruction counts for continuous integration."""
<<<<<<< HEAD

=======
# mypy: ignore-errors
>>>>>>> f5e704a6
import argparse
import hashlib
import json
import time
from typing import Dict, List, Union

from core.expand import materialize
from definitions.standard import BENCHMARKS
from execution.runner import Runner
from execution.work import WorkOrder


REPEATS = 5
TIMEOUT = 600  # Seconds
RETRIES = 2

VERSION = 0
MD5 = "4d55e8abf881ad38bb617a96714c1296"


def main(argv: List[str]) -> None:
    parser = argparse.ArgumentParser()
    parser.add_argument("--destination", type=str, default=None)
    parser.add_argument("--subset", action="store_true")
    args = parser.parse_args(argv)

    t0 = int(time.time())
    version = VERSION
    benchmarks = materialize(BENCHMARKS)

    # Useful for local development, since e2e time for the full suite is O(1 hour)
    in_debug_mode = args.subset or args.destination is None
    if args.subset:
        version = -1
        benchmarks = benchmarks[:10]

    work_orders = tuple(
        WorkOrder(label, autolabels, timer_args, timeout=TIMEOUT, retries=RETRIES)
        for label, autolabels, timer_args in benchmarks * REPEATS
    )

    keys = tuple({str(work_order): None for work_order in work_orders}.keys())
    md5 = hashlib.md5()
    for key in keys:
        md5.update(key.encode("utf-8"))

    # Warn early, since collection takes a long time.
    if md5.hexdigest() != MD5 and not args.subset:
        version = -1
        print(f"WARNING: Expected {MD5}, got {md5.hexdigest()} instead")

    results = Runner(work_orders, cadence=30.0).run()

    # TODO: Annotate with TypedDict when 3.8 is the minimum supported verson.
    grouped_results: Dict[str, Dict[str, List[Union[float, int]]]] = {
        key: {"times": [], "counts": []} for key in keys
    }

    for work_order, r in results.items():
        key = str(work_order)
        grouped_results[key]["times"].extend(r.wall_times)
        grouped_results[key]["counts"].extend(r.instructions)

    final_results = {
        "version": version,
        "md5": md5.hexdigest(),
        "start_time": t0,
        "end_time": int(time.time()),
        "values": grouped_results,
    }

    if args.destination:
        with open(args.destination, "w") as f:
            json.dump(final_results, f)

    if in_debug_mode:
        result_str = json.dumps(final_results)
        print(f"{result_str[:30]} ... {result_str[-30:]}\n")
        import pdb

        pdb.set_trace()<|MERGE_RESOLUTION|>--- conflicted
+++ resolved
@@ -1,9 +1,5 @@
 """Collect instruction counts for continuous integration."""
-<<<<<<< HEAD
-
-=======
 # mypy: ignore-errors
->>>>>>> f5e704a6
 import argparse
 import hashlib
 import json
