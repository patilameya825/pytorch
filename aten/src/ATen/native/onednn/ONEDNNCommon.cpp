--- conflicted
+++ resolved
@@ -203,17 +203,10 @@
 TORCH_LIBRARY_IMPL(onednn, OnednnCPU, m) {
   m.impl(
       TORCH_SELECTIVE_NAME("onednn::data_ptr"),
-<<<<<<< HEAD
-      TORCH_FN(data_ptr_from_mkldnn));
-  m.impl(
-      TORCH_SELECTIVE_NAME("onednn::_nbytes"),
-      TORCH_FN(nbytes_from_mkldnn));
-=======
       TORCH_FN(data_ptr_from_onednn));
   m.impl(
       TORCH_SELECTIVE_NAME("onednn::_nbytes"),
       TORCH_FN(nbytes_from_onednn));
->>>>>>> d47cf775
 }
 
 }}
